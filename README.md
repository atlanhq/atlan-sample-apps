--- conflicted
+++ resolved
@@ -18,11 +18,8 @@
 |------------|-------------|-----------|
 | 👋 Hello World | A basic example demonstrating the fundamental concepts of the Atlan Application SDK | [hello_world](./hello_world) |
 | 🤡 Giphy | An application that allows sending GIFs via email using Python and Temporal workflows | [giphy](./giphy) |
-<<<<<<< HEAD
+| 🤖 AI Giphy | An AI-powered application that allows sending GIFs via email using natural language | [ai_giphy](./ai_giphy) |
 | 🗃️ MySQL | An application that extracts metadata from a MySQL database and transforms it into a standardized format | [mysql](./mysql) |
-=======
-| 🤖 AI Giphy | An AI-powered application that allows sending GIFs via email using natural language | [ai_giphy](./ai_giphy) |
->>>>>>> a61c51eb
 
 ## Contributing
 
