# Atlan Sample Apps

[![Ask DeepWiki](https://deepwiki.com/badge.svg)](https://deepwiki.com/atlanhq/atlan-sample-apps)

Sample apps built using [Atlan Application SDK](https://github.com/atlanhq/application-sdk)


- [Atlan Sample Apps](#atlan-sample-apps)
  - [Quick Start](#quick-start)
    - [Sample Apps](#sample-apps)
  - [Debugging](#debugging)
  - [Build Docker images](#build-docker-images)
    - [Setup the App Directory](#setup-the-app-directory)
    - [Build the Docker Image](#build-the-docker-image)
    - [Build the multi-platform Docker image](#build-the-multi-platform-docker-image)
    - [Run the Docker container:](#run-the-docker-container)
  - [Contributing](#contributing)
  - [Need Help?](#need-help)
  - [Security](#security)
  - [License](#license)


## Quick Start

Each sample app is **self-contained** with its own dependencies and setup instructions. This makes it easy to run individual apps without installing unnecessary dependencies.

1. **Clone the repository:**

   ```bash
   git clone https://github.com/atlanhq/atlan-sample-apps.git
   cd atlan-sample-apps
   ```

2. **Navigate to any sample app directory:**

   ```bash
   cd quickstart/hello_world  # or any other app directory
   ```

3. **Follow the app's README for specific setup:**
   Each app has its own `README.md` with complete setup instructions

OR

4. Using **[Cursor IDE](https://cursor.com/) (v1.6+)**, you can use slash commands to quickly set up and run sample apps, example:

```
help me /setup and run the mysql /app
```

This will automatically handle the environment setup and app initialization for you!

> [!NOTE]
>
> - Each app has its own environment variables and configuration requirements
> - Always check the README.md file in each app directory for specific instructions
> - When switching between apps, clear your browser cache to avoid cached static files (<kbd>Cmd</kbd> + <kbd>Shift</kbd> + <kbd>R</kbd>)

### Sample Apps

<<<<<<< HEAD
| Sample App | Description | Directory |
|------------|-------------|-----------|
| 🤖 AI Giphy | An AI-powered application that allows sending GIFs via email using natural language | [quickstart/ai_giphy](./quickstart/ai_giphy) |
| 👋 Hello World | A basic example demonstrating the fundamental concepts of the Atlan Application SDK along with the use of both async and sync activities in a workflow. | [quickstart/hello_world](./quickstart/hello_world) |
| 🤡 Giphy | An application that allows sending GIFs via email using Python and Temporal workflows | [quickstart/giphy](./quickstart/giphy) |
| 🗃️ MySQL | An application that extracts metadata from a MySQL database and transforms it into a standardized format | [connectors/mysql](./connectors/mysql) |
| 📈 Anaplan | An application that extracts metadata from an Anaplan instance and transforms it into a standardized format. Intended as an example on how to build apps for non-sql data sources using the Application SDK | [connectors/anaplan](./connectors/anaplan) |
| 📈 Workflows Observability | An application that retrieves and logs workflow run metadata from Atlan | [utilities/workflows_observability](./utilities/workflows_observability) |
=======
| Sample App                    | Description                                                                                                                                             | Directory                                                                    |
| ----------------------------- | ------------------------------------------------------------------------------------------------------------------------------------------------------- | ---------------------------------------------------------------------------- |
| 🤖 AI Giphy                   | An AI-powered application that allows sending GIFs via email using natural language                                                                     | [quickstart/ai_giphy](./quickstart/ai_giphy)                                 |
| 👋 Hello World                | A basic example demonstrating the fundamental concepts of the Atlan Application SDK along with the use of both async and sync activities in a workflow. | [quickstart/hello_world](./quickstart/hello_world)                           |
| 🤡 Giphy                      | An application that allows sending GIFs via email using Python and Temporal workflows                                                                   | [quickstart/giphy](./quickstart/giphy)                                       |
| 🗃️ MySQL                      | An application that extracts metadata from a MySQL database and transforms it into a standardized format                                                | [connectors/mysql](./connectors/mysql)                                       |
| 📈 Workflows Observability    | An application that retrieves and logs workflow run metadata from Atlan                                                                                 | [utilities/workflows_observability](./utilities/workflows_observability)     |
>>>>>>> 21f97895
| 📝 Asset Description Reminder | An application that helps maintain data quality by reminding asset owners to add descriptions to their assets through Slack messages                    | [utilities/asset_descriptor_reminder](./utilities/asset_descriptor_reminder) |
| ⏰ Freshness Monitor          | An application that monitors the freshness of assets in Atlan and sends notifications when assets become stale                                          | [utilities/freshness_monitor](./utilities/freshness_monitor)                 |

## Debugging

- If you use [Cursor](https://cursor.com/) or [VSCode](https://code.visualstudio.com/) IDE, the repository has a launch configuration setup; just update the app directory and run the launch configuration.
- For example, the configuration is defaulted to run the MySQL app, you can click on the "Run App + Deps" launch configuration to run the app along with the dependent services.

## Build Docker images

You can build Docker images for any app in this repo using the provided `Dockerfile`.

### Setup the App Directory

Copy the `Dockerfile` from the root directory to the app directory (example: `connectors/mysql`, `quickstart/ai_giphy`, etc.):

```bash
cp Dockerfile ./connectors/mysql/
```

Navigate to the app directory (for example `connectors/mysql`, `quickstart/ai_giphy`, etc.):

```bash
cd connectors/mysql
```

### Build the Docker Image

From the app directory (for example `connectors/mysql`, `quickstart/ai_giphy`, etc.):

```bash
docker build --no-cache -f ./Dockerfile -t app-name:latest .
```

### Build the multi-platform Docker image

From the app directory (for example `connectors/mysql`, `quickstart/ai_giphy`, etc.):

> [!NOTE]
> We expect app developers to send multi-platform images to Atlan when submitting apps for release.

```bash
docker buildx build --nocache --platform linux/amd64,linux/arm64 -t app-name:latest . --push
```

> [!NOTE]
> If you are using a docker driver which is not docker desktop, make sure that you create a builder and use that for the multi-platform build. You can find the instructions for the same for OrbStack [here](https://docs.orbstack.dev/docker/images#multiplatform) and for Colima [here](https://github.com/abiosoft/colima/issues/44#issuecomment-952281801).

### Run the Docker container:

**If your Temporal service is running on the host machine:**

```bash
docker run -p 8000:8000 --add-host=host.docker.internal:host-gateway -e ATLAN_WORKFLOW_HOST=host.docker.internal -e ATLAN_WORKFLOW_PORT=7233 --user 1000:1000 app-name
```

**If your Temporal service is running elsewhere (remote server/container):**

```bash
docker run -p 8000:8000 -e ATLAN_WORKFLOW_HOST=<your-temporal-host> -e ATLAN_WORKFLOW_PORT=<your-temporal-port> --user 1000:1000 app-name
```

_Replace `<your-temporal-host>` and `<your-temporal-port>` with your actual Temporal service hostname/IP and port._

## Contributing

We welcome contributions! Please see our [Contributing Guide](./CONTRIBUTING.md) for guidelines.

## Need Help?

Get support through any of these channels:

- Email: **connect@atlan.com**
- Issues: [GitHub Issues](https://github.com/atlanhq/atlan-sample-apps/issues)

## Security

Have you discovered a vulnerability or have concerns about this repository? Please read our [SECURITY.md](./SECURITY.md) document for guidance on responsible disclosure, or Please e-mail security@atlan.com and we will respond promptly.

## License

This repository is licensed under the [Apache-2.0 License](./LICENSE).<|MERGE_RESOLUTION|>--- conflicted
+++ resolved
@@ -58,24 +58,14 @@
 
 ### Sample Apps
 
-<<<<<<< HEAD
-| Sample App | Description | Directory |
-|------------|-------------|-----------|
-| 🤖 AI Giphy | An AI-powered application that allows sending GIFs via email using natural language | [quickstart/ai_giphy](./quickstart/ai_giphy) |
-| 👋 Hello World | A basic example demonstrating the fundamental concepts of the Atlan Application SDK along with the use of both async and sync activities in a workflow. | [quickstart/hello_world](./quickstart/hello_world) |
-| 🤡 Giphy | An application that allows sending GIFs via email using Python and Temporal workflows | [quickstart/giphy](./quickstart/giphy) |
-| 🗃️ MySQL | An application that extracts metadata from a MySQL database and transforms it into a standardized format | [connectors/mysql](./connectors/mysql) |
-| 📈 Anaplan | An application that extracts metadata from an Anaplan instance and transforms it into a standardized format. Intended as an example on how to build apps for non-sql data sources using the Application SDK | [connectors/anaplan](./connectors/anaplan) |
-| 📈 Workflows Observability | An application that retrieves and logs workflow run metadata from Atlan | [utilities/workflows_observability](./utilities/workflows_observability) |
-=======
 | Sample App                    | Description                                                                                                                                             | Directory                                                                    |
 | ----------------------------- | ------------------------------------------------------------------------------------------------------------------------------------------------------- | ---------------------------------------------------------------------------- |
 | 🤖 AI Giphy                   | An AI-powered application that allows sending GIFs via email using natural language                                                                     | [quickstart/ai_giphy](./quickstart/ai_giphy)                                 |
 | 👋 Hello World                | A basic example demonstrating the fundamental concepts of the Atlan Application SDK along with the use of both async and sync activities in a workflow. | [quickstart/hello_world](./quickstart/hello_world)                           |
 | 🤡 Giphy                      | An application that allows sending GIFs via email using Python and Temporal workflows                                                                   | [quickstart/giphy](./quickstart/giphy)                                       |
 | 🗃️ MySQL                      | An application that extracts metadata from a MySQL database and transforms it into a standardized format                                                | [connectors/mysql](./connectors/mysql)                                       |
+| 📈 Anaplan | An application that extracts metadata from an Anaplan instance and transforms it into a standardized format. Intended as an example on how to build apps for non-sql data sources using the Application SDK | [connectors/anaplan](./connectors/anaplan) |
 | 📈 Workflows Observability    | An application that retrieves and logs workflow run metadata from Atlan                                                                                 | [utilities/workflows_observability](./utilities/workflows_observability)     |
->>>>>>> 21f97895
 | 📝 Asset Description Reminder | An application that helps maintain data quality by reminding asset owners to add descriptions to their assets through Slack messages                    | [utilities/asset_descriptor_reminder](./utilities/asset_descriptor_reminder) |
 | ⏰ Freshness Monitor          | An application that monitors the freshness of assets in Atlan and sends notifications when assets become stale                                          | [utilities/freshness_monitor](./utilities/freshness_monitor)                 |
 
