[project]
name = "asset-descriptor-reminder-app"
version = "0.1.0"
description = "Asset Descriptor Reminder app built using Atlan Application SDK"
authors = [{ name = "Atlan App Team", email = "connect@atlan.com" }]
requires-python = ">=3.11"
license = "Apache-2.0"
readme = "README.md"
dependencies = [
<<<<<<< HEAD
    "atlan-application-sdk[tests,workflows]==0.1.1rc52",
=======
    "atlan-application-sdk[tests,workflows]==0.1.1rc51",
>>>>>>> 200c44b4
    "httpx~=0.28.1",
    "poethepoet",
    "slack-sdk",
]

[dependency-groups]
dev = [
    "pytest",
    "pytest-asyncio",
    "coverage",
    "pre-commit",
]

[tool.poe.tasks]
start-dapr = "dapr run --enable-api-logging --log-level debug --app-id app --app-port 3000 --scheduler-host-address '' --placement-host-address '' --max-body-size 1024Mi --dapr-http-port 3500 --dapr-grpc-port 50001 --resources-path components"
start-temporal = "temporal server start-dev --db-filename ./temporal.db"
start-deps.shell = "poe start-dapr & poe start-temporal &"
stop-deps.shell = "lsof -ti:3000,3500,7233,50001 | xargs kill -9 2>/dev/null || true"

[tool.poe.tasks.download-components]
interpreter = "python"
<<<<<<< HEAD
env = { SDK_VERSION = "v0.1.1rc52" }
=======
env = { SDK_VERSION = "v0.1.1rc51" }
>>>>>>> 200c44b4
shell = """
import pathlib, requests, os

components_dir = pathlib.Path("components")
components_dir.mkdir(exist_ok=True)

api_url = "https://api.github.com/repos/atlanhq/application-sdk/contents/components"

response = requests.get(api_url, params={"ref": os.getenv("SDK_VERSION")})
response.raise_for_status()

for file_info in response.json():
    if file_info["type"] == "file" and file_info["name"].endswith(".yaml"):
        raw_url = file_info["download_url"]

        file_response = requests.get(raw_url)
        file_response.raise_for_status()

        file_path = components_dir / file_info["name"]
        file_path.write_text(file_response.text)
        print(f"Downloaded: {file_info['name']}")
"""

[build-system]
requires = ["hatchling"]
build-backend = "hatchling.build"

[tool.hatch.build.targets.sdist]
include = ["./**/*.py"]

[tool.hatch.build.targets.wheel]
include = ["./**/*.py"]
packages = [
    "app"
]

# for local development
[tool.uv.sources]
# atlan-application-sdk = { path = "../application-sdk", editable = true }
# atlan-application-sdk = { git = "https://github.com/atlanhq/application-sdk", rev = "349e45a1ee273315a4474f645332e2ef4c8569a9" }<|MERGE_RESOLUTION|>--- conflicted
+++ resolved
@@ -7,11 +7,7 @@
 license = "Apache-2.0"
 readme = "README.md"
 dependencies = [
-<<<<<<< HEAD
     "atlan-application-sdk[tests,workflows]==0.1.1rc52",
-=======
-    "atlan-application-sdk[tests,workflows]==0.1.1rc51",
->>>>>>> 200c44b4
     "httpx~=0.28.1",
     "poethepoet",
     "slack-sdk",
@@ -33,11 +29,7 @@
 
 [tool.poe.tasks.download-components]
 interpreter = "python"
-<<<<<<< HEAD
 env = { SDK_VERSION = "v0.1.1rc52" }
-=======
-env = { SDK_VERSION = "v0.1.1rc51" }
->>>>>>> 200c44b4
 shell = """
 import pathlib, requests, os
 
