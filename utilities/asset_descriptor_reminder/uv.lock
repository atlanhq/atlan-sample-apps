version = 1
revision = 3
requires-python = ">=3.11"
resolution-markers = [
    "python_full_version >= '3.13'",
    "python_full_version == '3.12.*'",
    "python_full_version < '3.12'",
]

[[package]]
name = "aiohappyeyeballs"
version = "2.6.1"
source = { registry = "https://pypi.org/simple" }
sdist = { url = "https://files.pythonhosted.org/packages/26/30/f84a107a9c4331c14b2b586036f40965c128aa4fee4dda5d3d51cb14ad54/aiohappyeyeballs-2.6.1.tar.gz", hash = "sha256:c3f9d0113123803ccadfdf3f0faa505bc78e6a72d1cc4806cbd719826e943558", size = 22760, upload-time = "2025-03-12T01:42:48.764Z" }
wheels = [
    { url = "https://files.pythonhosted.org/packages/0f/15/5bf3b99495fb160b63f95972b81750f18f7f4e02ad051373b669d17d44f2/aiohappyeyeballs-2.6.1-py3-none-any.whl", hash = "sha256:f349ba8f4b75cb25c99c5c2d84e997e485204d2902a9597802b0371f09331fb8", size = 15265, upload-time = "2025-03-12T01:42:47.083Z" },
]

[[package]]
name = "aiohttp"
version = "3.12.15"
source = { registry = "https://pypi.org/simple" }
dependencies = [
    { name = "aiohappyeyeballs" },
    { name = "aiosignal" },
    { name = "attrs" },
    { name = "frozenlist" },
    { name = "multidict" },
    { name = "propcache" },
    { name = "yarl" },
]
sdist = { url = "https://files.pythonhosted.org/packages/9b/e7/d92a237d8802ca88483906c388f7c201bbe96cd80a165ffd0ac2f6a8d59f/aiohttp-3.12.15.tar.gz", hash = "sha256:4fc61385e9c98d72fcdf47e6dd81833f47b2f77c114c29cd64a361be57a763a2", size = 7823716, upload-time = "2025-07-29T05:52:32.215Z" }
wheels = [
    { url = "https://files.pythonhosted.org/packages/20/19/9e86722ec8e835959bd97ce8c1efa78cf361fa4531fca372551abcc9cdd6/aiohttp-3.12.15-cp311-cp311-macosx_10_9_universal2.whl", hash = "sha256:d3ce17ce0220383a0f9ea07175eeaa6aa13ae5a41f30bc61d84df17f0e9b1117", size = 711246, upload-time = "2025-07-29T05:50:15.937Z" },
    { url = "https://files.pythonhosted.org/packages/71/f9/0a31fcb1a7d4629ac9d8f01f1cb9242e2f9943f47f5d03215af91c3c1a26/aiohttp-3.12.15-cp311-cp311-macosx_10_9_x86_64.whl", hash = "sha256:010cc9bbd06db80fe234d9003f67e97a10fe003bfbedb40da7d71c1008eda0fe", size = 483515, upload-time = "2025-07-29T05:50:17.442Z" },
    { url = "https://files.pythonhosted.org/packages/62/6c/94846f576f1d11df0c2e41d3001000527c0fdf63fce7e69b3927a731325d/aiohttp-3.12.15-cp311-cp311-macosx_11_0_arm64.whl", hash = "sha256:3f9d7c55b41ed687b9d7165b17672340187f87a773c98236c987f08c858145a9", size = 471776, upload-time = "2025-07-29T05:50:19.568Z" },
    { url = "https://files.pythonhosted.org/packages/f8/6c/f766d0aaafcee0447fad0328da780d344489c042e25cd58fde566bf40aed/aiohttp-3.12.15-cp311-cp311-manylinux_2_17_aarch64.manylinux2014_aarch64.whl", hash = "sha256:bc4fbc61bb3548d3b482f9ac7ddd0f18c67e4225aaa4e8552b9f1ac7e6bda9e5", size = 1741977, upload-time = "2025-07-29T05:50:21.665Z" },
    { url = "https://files.pythonhosted.org/packages/17/e5/fb779a05ba6ff44d7bc1e9d24c644e876bfff5abe5454f7b854cace1b9cc/aiohttp-3.12.15-cp311-cp311-manylinux_2_17_armv7l.manylinux2014_armv7l.manylinux_2_31_armv7l.whl", hash = "sha256:7fbc8a7c410bb3ad5d595bb7118147dfbb6449d862cc1125cf8867cb337e8728", size = 1690645, upload-time = "2025-07-29T05:50:23.333Z" },
    { url = "https://files.pythonhosted.org/packages/37/4e/a22e799c2035f5d6a4ad2cf8e7c1d1bd0923192871dd6e367dafb158b14c/aiohttp-3.12.15-cp311-cp311-manylinux_2_17_ppc64le.manylinux2014_ppc64le.whl", hash = "sha256:74dad41b3458dbb0511e760fb355bb0b6689e0630de8a22b1b62a98777136e16", size = 1789437, upload-time = "2025-07-29T05:50:25.007Z" },
    { url = "https://files.pythonhosted.org/packages/28/e5/55a33b991f6433569babb56018b2fb8fb9146424f8b3a0c8ecca80556762/aiohttp-3.12.15-cp311-cp311-manylinux_2_17_s390x.manylinux2014_s390x.whl", hash = "sha256:3b6f0af863cf17e6222b1735a756d664159e58855da99cfe965134a3ff63b0b0", size = 1828482, upload-time = "2025-07-29T05:50:26.693Z" },
    { url = "https://files.pythonhosted.org/packages/c6/82/1ddf0ea4f2f3afe79dffed5e8a246737cff6cbe781887a6a170299e33204/aiohttp-3.12.15-cp311-cp311-manylinux_2_17_x86_64.manylinux2014_x86_64.whl", hash = "sha256:b5b7fe4972d48a4da367043b8e023fb70a04d1490aa7d68800e465d1b97e493b", size = 1730944, upload-time = "2025-07-29T05:50:28.382Z" },
    { url = "https://files.pythonhosted.org/packages/1b/96/784c785674117b4cb3877522a177ba1b5e4db9ce0fd519430b5de76eec90/aiohttp-3.12.15-cp311-cp311-manylinux_2_5_i686.manylinux1_i686.manylinux_2_17_i686.manylinux2014_i686.whl", hash = "sha256:6443cca89553b7a5485331bc9bedb2342b08d073fa10b8c7d1c60579c4a7b9bd", size = 1668020, upload-time = "2025-07-29T05:50:30.032Z" },
    { url = "https://files.pythonhosted.org/packages/12/8a/8b75f203ea7e5c21c0920d84dd24a5c0e971fe1e9b9ebbf29ae7e8e39790/aiohttp-3.12.15-cp311-cp311-musllinux_1_2_aarch64.whl", hash = "sha256:6c5f40ec615e5264f44b4282ee27628cea221fcad52f27405b80abb346d9f3f8", size = 1716292, upload-time = "2025-07-29T05:50:31.983Z" },
    { url = "https://files.pythonhosted.org/packages/47/0b/a1451543475bb6b86a5cfc27861e52b14085ae232896a2654ff1231c0992/aiohttp-3.12.15-cp311-cp311-musllinux_1_2_armv7l.whl", hash = "sha256:2abbb216a1d3a2fe86dbd2edce20cdc5e9ad0be6378455b05ec7f77361b3ab50", size = 1711451, upload-time = "2025-07-29T05:50:33.989Z" },
    { url = "https://files.pythonhosted.org/packages/55/fd/793a23a197cc2f0d29188805cfc93aa613407f07e5f9da5cd1366afd9d7c/aiohttp-3.12.15-cp311-cp311-musllinux_1_2_i686.whl", hash = "sha256:db71ce547012a5420a39c1b744d485cfb823564d01d5d20805977f5ea1345676", size = 1691634, upload-time = "2025-07-29T05:50:35.846Z" },
    { url = "https://files.pythonhosted.org/packages/ca/bf/23a335a6670b5f5dfc6d268328e55a22651b440fca341a64fccf1eada0c6/aiohttp-3.12.15-cp311-cp311-musllinux_1_2_ppc64le.whl", hash = "sha256:ced339d7c9b5030abad5854aa5413a77565e5b6e6248ff927d3e174baf3badf7", size = 1785238, upload-time = "2025-07-29T05:50:37.597Z" },
    { url = "https://files.pythonhosted.org/packages/57/4f/ed60a591839a9d85d40694aba5cef86dde9ee51ce6cca0bb30d6eb1581e7/aiohttp-3.12.15-cp311-cp311-musllinux_1_2_s390x.whl", hash = "sha256:7c7dd29c7b5bda137464dc9bfc738d7ceea46ff70309859ffde8c022e9b08ba7", size = 1805701, upload-time = "2025-07-29T05:50:39.591Z" },
    { url = "https://files.pythonhosted.org/packages/85/e0/444747a9455c5de188c0f4a0173ee701e2e325d4b2550e9af84abb20cdba/aiohttp-3.12.15-cp311-cp311-musllinux_1_2_x86_64.whl", hash = "sha256:421da6fd326460517873274875c6c5a18ff225b40da2616083c5a34a7570b685", size = 1718758, upload-time = "2025-07-29T05:50:41.292Z" },
    { url = "https://files.pythonhosted.org/packages/36/ab/1006278d1ffd13a698e5dd4bfa01e5878f6bddefc296c8b62649753ff249/aiohttp-3.12.15-cp311-cp311-win32.whl", hash = "sha256:4420cf9d179ec8dfe4be10e7d0fe47d6d606485512ea2265b0d8c5113372771b", size = 428868, upload-time = "2025-07-29T05:50:43.063Z" },
    { url = "https://files.pythonhosted.org/packages/10/97/ad2b18700708452400278039272032170246a1bf8ec5d832772372c71f1a/aiohttp-3.12.15-cp311-cp311-win_amd64.whl", hash = "sha256:edd533a07da85baa4b423ee8839e3e91681c7bfa19b04260a469ee94b778bf6d", size = 453273, upload-time = "2025-07-29T05:50:44.613Z" },
    { url = "https://files.pythonhosted.org/packages/63/97/77cb2450d9b35f517d6cf506256bf4f5bda3f93a66b4ad64ba7fc917899c/aiohttp-3.12.15-cp312-cp312-macosx_10_13_universal2.whl", hash = "sha256:802d3868f5776e28f7bf69d349c26fc0efadb81676d0afa88ed00d98a26340b7", size = 702333, upload-time = "2025-07-29T05:50:46.507Z" },
    { url = "https://files.pythonhosted.org/packages/83/6d/0544e6b08b748682c30b9f65640d006e51f90763b41d7c546693bc22900d/aiohttp-3.12.15-cp312-cp312-macosx_10_13_x86_64.whl", hash = "sha256:f2800614cd560287be05e33a679638e586a2d7401f4ddf99e304d98878c29444", size = 476948, upload-time = "2025-07-29T05:50:48.067Z" },
    { url = "https://files.pythonhosted.org/packages/3a/1d/c8c40e611e5094330284b1aea8a4b02ca0858f8458614fa35754cab42b9c/aiohttp-3.12.15-cp312-cp312-macosx_11_0_arm64.whl", hash = "sha256:8466151554b593909d30a0a125d638b4e5f3836e5aecde85b66b80ded1cb5b0d", size = 469787, upload-time = "2025-07-29T05:50:49.669Z" },
    { url = "https://files.pythonhosted.org/packages/38/7d/b76438e70319796bfff717f325d97ce2e9310f752a267bfdf5192ac6082b/aiohttp-3.12.15-cp312-cp312-manylinux_2_17_aarch64.manylinux2014_aarch64.whl", hash = "sha256:2e5a495cb1be69dae4b08f35a6c4579c539e9b5706f606632102c0f855bcba7c", size = 1716590, upload-time = "2025-07-29T05:50:51.368Z" },
    { url = "https://files.pythonhosted.org/packages/79/b1/60370d70cdf8b269ee1444b390cbd72ce514f0d1cd1a715821c784d272c9/aiohttp-3.12.15-cp312-cp312-manylinux_2_17_armv7l.manylinux2014_armv7l.manylinux_2_31_armv7l.whl", hash = "sha256:6404dfc8cdde35c69aaa489bb3542fb86ef215fc70277c892be8af540e5e21c0", size = 1699241, upload-time = "2025-07-29T05:50:53.628Z" },
    { url = "https://files.pythonhosted.org/packages/a3/2b/4968a7b8792437ebc12186db31523f541943e99bda8f30335c482bea6879/aiohttp-3.12.15-cp312-cp312-manylinux_2_17_ppc64le.manylinux2014_ppc64le.whl", hash = "sha256:3ead1c00f8521a5c9070fcb88f02967b1d8a0544e6d85c253f6968b785e1a2ab", size = 1754335, upload-time = "2025-07-29T05:50:55.394Z" },
    { url = "https://files.pythonhosted.org/packages/fb/c1/49524ed553f9a0bec1a11fac09e790f49ff669bcd14164f9fab608831c4d/aiohttp-3.12.15-cp312-cp312-manylinux_2_17_s390x.manylinux2014_s390x.whl", hash = "sha256:6990ef617f14450bc6b34941dba4f12d5613cbf4e33805932f853fbd1cf18bfb", size = 1800491, upload-time = "2025-07-29T05:50:57.202Z" },
    { url = "https://files.pythonhosted.org/packages/de/5e/3bf5acea47a96a28c121b167f5ef659cf71208b19e52a88cdfa5c37f1fcc/aiohttp-3.12.15-cp312-cp312-manylinux_2_17_x86_64.manylinux2014_x86_64.whl", hash = "sha256:fd736ed420f4db2b8148b52b46b88ed038d0354255f9a73196b7bbce3ea97545", size = 1719929, upload-time = "2025-07-29T05:50:59.192Z" },
    { url = "https://files.pythonhosted.org/packages/39/94/8ae30b806835bcd1cba799ba35347dee6961a11bd507db634516210e91d8/aiohttp-3.12.15-cp312-cp312-manylinux_2_5_i686.manylinux1_i686.manylinux_2_17_i686.manylinux2014_i686.whl", hash = "sha256:3c5092ce14361a73086b90c6efb3948ffa5be2f5b6fbcf52e8d8c8b8848bb97c", size = 1635733, upload-time = "2025-07-29T05:51:01.394Z" },
    { url = "https://files.pythonhosted.org/packages/7a/46/06cdef71dd03acd9da7f51ab3a9107318aee12ad38d273f654e4f981583a/aiohttp-3.12.15-cp312-cp312-musllinux_1_2_aarch64.whl", hash = "sha256:aaa2234bb60c4dbf82893e934d8ee8dea30446f0647e024074237a56a08c01bd", size = 1696790, upload-time = "2025-07-29T05:51:03.657Z" },
    { url = "https://files.pythonhosted.org/packages/02/90/6b4cfaaf92ed98d0ec4d173e78b99b4b1a7551250be8937d9d67ecb356b4/aiohttp-3.12.15-cp312-cp312-musllinux_1_2_armv7l.whl", hash = "sha256:6d86a2fbdd14192e2f234a92d3b494dd4457e683ba07e5905a0b3ee25389ac9f", size = 1718245, upload-time = "2025-07-29T05:51:05.911Z" },
    { url = "https://files.pythonhosted.org/packages/2e/e6/2593751670fa06f080a846f37f112cbe6f873ba510d070136a6ed46117c6/aiohttp-3.12.15-cp312-cp312-musllinux_1_2_i686.whl", hash = "sha256:a041e7e2612041a6ddf1c6a33b883be6a421247c7afd47e885969ee4cc58bd8d", size = 1658899, upload-time = "2025-07-29T05:51:07.753Z" },
    { url = "https://files.pythonhosted.org/packages/8f/28/c15bacbdb8b8eb5bf39b10680d129ea7410b859e379b03190f02fa104ffd/aiohttp-3.12.15-cp312-cp312-musllinux_1_2_ppc64le.whl", hash = "sha256:5015082477abeafad7203757ae44299a610e89ee82a1503e3d4184e6bafdd519", size = 1738459, upload-time = "2025-07-29T05:51:09.56Z" },
    { url = "https://files.pythonhosted.org/packages/00/de/c269cbc4faa01fb10f143b1670633a8ddd5b2e1ffd0548f7aa49cb5c70e2/aiohttp-3.12.15-cp312-cp312-musllinux_1_2_s390x.whl", hash = "sha256:56822ff5ddfd1b745534e658faba944012346184fbfe732e0d6134b744516eea", size = 1766434, upload-time = "2025-07-29T05:51:11.423Z" },
    { url = "https://files.pythonhosted.org/packages/52/b0/4ff3abd81aa7d929b27d2e1403722a65fc87b763e3a97b3a2a494bfc63bc/aiohttp-3.12.15-cp312-cp312-musllinux_1_2_x86_64.whl", hash = "sha256:b2acbbfff69019d9014508c4ba0401822e8bae5a5fdc3b6814285b71231b60f3", size = 1726045, upload-time = "2025-07-29T05:51:13.689Z" },
    { url = "https://files.pythonhosted.org/packages/71/16/949225a6a2dd6efcbd855fbd90cf476052e648fb011aa538e3b15b89a57a/aiohttp-3.12.15-cp312-cp312-win32.whl", hash = "sha256:d849b0901b50f2185874b9a232f38e26b9b3d4810095a7572eacea939132d4e1", size = 423591, upload-time = "2025-07-29T05:51:15.452Z" },
    { url = "https://files.pythonhosted.org/packages/2b/d8/fa65d2a349fe938b76d309db1a56a75c4fb8cc7b17a398b698488a939903/aiohttp-3.12.15-cp312-cp312-win_amd64.whl", hash = "sha256:b390ef5f62bb508a9d67cb3bba9b8356e23b3996da7062f1a57ce1a79d2b3d34", size = 450266, upload-time = "2025-07-29T05:51:17.239Z" },
    { url = "https://files.pythonhosted.org/packages/f2/33/918091abcf102e39d15aba2476ad9e7bd35ddb190dcdd43a854000d3da0d/aiohttp-3.12.15-cp313-cp313-macosx_10_13_universal2.whl", hash = "sha256:9f922ffd05034d439dde1c77a20461cf4a1b0831e6caa26151fe7aa8aaebc315", size = 696741, upload-time = "2025-07-29T05:51:19.021Z" },
    { url = "https://files.pythonhosted.org/packages/b5/2a/7495a81e39a998e400f3ecdd44a62107254803d1681d9189be5c2e4530cd/aiohttp-3.12.15-cp313-cp313-macosx_10_13_x86_64.whl", hash = "sha256:2ee8a8ac39ce45f3e55663891d4b1d15598c157b4d494a4613e704c8b43112cd", size = 474407, upload-time = "2025-07-29T05:51:21.165Z" },
    { url = "https://files.pythonhosted.org/packages/49/fc/a9576ab4be2dcbd0f73ee8675d16c707cfc12d5ee80ccf4015ba543480c9/aiohttp-3.12.15-cp313-cp313-macosx_11_0_arm64.whl", hash = "sha256:3eae49032c29d356b94eee45a3f39fdf4b0814b397638c2f718e96cfadf4c4e4", size = 466703, upload-time = "2025-07-29T05:51:22.948Z" },
    { url = "https://files.pythonhosted.org/packages/09/2f/d4bcc8448cf536b2b54eed48f19682031ad182faa3a3fee54ebe5b156387/aiohttp-3.12.15-cp313-cp313-manylinux_2_17_aarch64.manylinux2014_aarch64.whl", hash = "sha256:b97752ff12cc12f46a9b20327104448042fce5c33a624f88c18f66f9368091c7", size = 1705532, upload-time = "2025-07-29T05:51:25.211Z" },
    { url = "https://files.pythonhosted.org/packages/f1/f3/59406396083f8b489261e3c011aa8aee9df360a96ac8fa5c2e7e1b8f0466/aiohttp-3.12.15-cp313-cp313-manylinux_2_17_armv7l.manylinux2014_armv7l.manylinux_2_31_armv7l.whl", hash = "sha256:894261472691d6fe76ebb7fcf2e5870a2ac284c7406ddc95823c8598a1390f0d", size = 1686794, upload-time = "2025-07-29T05:51:27.145Z" },
    { url = "https://files.pythonhosted.org/packages/dc/71/164d194993a8d114ee5656c3b7ae9c12ceee7040d076bf7b32fb98a8c5c6/aiohttp-3.12.15-cp313-cp313-manylinux_2_17_ppc64le.manylinux2014_ppc64le.whl", hash = "sha256:5fa5d9eb82ce98959fc1031c28198b431b4d9396894f385cb63f1e2f3f20ca6b", size = 1738865, upload-time = "2025-07-29T05:51:29.366Z" },
    { url = "https://files.pythonhosted.org/packages/1c/00/d198461b699188a93ead39cb458554d9f0f69879b95078dce416d3209b54/aiohttp-3.12.15-cp313-cp313-manylinux_2_17_s390x.manylinux2014_s390x.whl", hash = "sha256:f0fa751efb11a541f57db59c1dd821bec09031e01452b2b6217319b3a1f34f3d", size = 1788238, upload-time = "2025-07-29T05:51:31.285Z" },
    { url = "https://files.pythonhosted.org/packages/85/b8/9e7175e1fa0ac8e56baa83bf3c214823ce250d0028955dfb23f43d5e61fd/aiohttp-3.12.15-cp313-cp313-manylinux_2_17_x86_64.manylinux2014_x86_64.whl", hash = "sha256:5346b93e62ab51ee2a9d68e8f73c7cf96ffb73568a23e683f931e52450e4148d", size = 1710566, upload-time = "2025-07-29T05:51:33.219Z" },
    { url = "https://files.pythonhosted.org/packages/59/e4/16a8eac9df39b48ae102ec030fa9f726d3570732e46ba0c592aeeb507b93/aiohttp-3.12.15-cp313-cp313-manylinux_2_5_i686.manylinux1_i686.manylinux_2_17_i686.manylinux2014_i686.whl", hash = "sha256:049ec0360f939cd164ecbfd2873eaa432613d5e77d6b04535e3d1fbae5a9e645", size = 1624270, upload-time = "2025-07-29T05:51:35.195Z" },
    { url = "https://files.pythonhosted.org/packages/1f/f8/cd84dee7b6ace0740908fd0af170f9fab50c2a41ccbc3806aabcb1050141/aiohttp-3.12.15-cp313-cp313-musllinux_1_2_aarch64.whl", hash = "sha256:b52dcf013b57464b6d1e51b627adfd69a8053e84b7103a7cd49c030f9ca44461", size = 1677294, upload-time = "2025-07-29T05:51:37.215Z" },
    { url = "https://files.pythonhosted.org/packages/ce/42/d0f1f85e50d401eccd12bf85c46ba84f947a84839c8a1c2c5f6e8ab1eb50/aiohttp-3.12.15-cp313-cp313-musllinux_1_2_armv7l.whl", hash = "sha256:9b2af240143dd2765e0fb661fd0361a1b469cab235039ea57663cda087250ea9", size = 1708958, upload-time = "2025-07-29T05:51:39.328Z" },
    { url = "https://files.pythonhosted.org/packages/d5/6b/f6fa6c5790fb602538483aa5a1b86fcbad66244997e5230d88f9412ef24c/aiohttp-3.12.15-cp313-cp313-musllinux_1_2_i686.whl", hash = "sha256:ac77f709a2cde2cc71257ab2d8c74dd157c67a0558a0d2799d5d571b4c63d44d", size = 1651553, upload-time = "2025-07-29T05:51:41.356Z" },
    { url = "https://files.pythonhosted.org/packages/04/36/a6d36ad545fa12e61d11d1932eef273928b0495e6a576eb2af04297fdd3c/aiohttp-3.12.15-cp313-cp313-musllinux_1_2_ppc64le.whl", hash = "sha256:47f6b962246f0a774fbd3b6b7be25d59b06fdb2f164cf2513097998fc6a29693", size = 1727688, upload-time = "2025-07-29T05:51:43.452Z" },
    { url = "https://files.pythonhosted.org/packages/aa/c8/f195e5e06608a97a4e52c5d41c7927301bf757a8e8bb5bbf8cef6c314961/aiohttp-3.12.15-cp313-cp313-musllinux_1_2_s390x.whl", hash = "sha256:760fb7db442f284996e39cf9915a94492e1896baac44f06ae551974907922b64", size = 1761157, upload-time = "2025-07-29T05:51:45.643Z" },
    { url = "https://files.pythonhosted.org/packages/05/6a/ea199e61b67f25ba688d3ce93f63b49b0a4e3b3d380f03971b4646412fc6/aiohttp-3.12.15-cp313-cp313-musllinux_1_2_x86_64.whl", hash = "sha256:ad702e57dc385cae679c39d318def49aef754455f237499d5b99bea4ef582e51", size = 1710050, upload-time = "2025-07-29T05:51:48.203Z" },
    { url = "https://files.pythonhosted.org/packages/b4/2e/ffeb7f6256b33635c29dbed29a22a723ff2dd7401fff42ea60cf2060abfb/aiohttp-3.12.15-cp313-cp313-win32.whl", hash = "sha256:f813c3e9032331024de2eb2e32a88d86afb69291fbc37a3a3ae81cc9917fb3d0", size = 422647, upload-time = "2025-07-29T05:51:50.718Z" },
    { url = "https://files.pythonhosted.org/packages/1b/8e/78ee35774201f38d5e1ba079c9958f7629b1fd079459aea9467441dbfbf5/aiohttp-3.12.15-cp313-cp313-win_amd64.whl", hash = "sha256:1a649001580bdb37c6fdb1bebbd7e3bc688e8ec2b5c6f52edbb664662b17dc84", size = 449067, upload-time = "2025-07-29T05:51:52.549Z" },
]

[[package]]
name = "aiosignal"
version = "1.4.0"
source = { registry = "https://pypi.org/simple" }
dependencies = [
    { name = "frozenlist" },
    { name = "typing-extensions", marker = "python_full_version < '3.13'" },
]
sdist = { url = "https://files.pythonhosted.org/packages/61/62/06741b579156360248d1ec624842ad0edf697050bbaf7c3e46394e106ad1/aiosignal-1.4.0.tar.gz", hash = "sha256:f47eecd9468083c2029cc99945502cb7708b082c232f9aca65da147157b251c7", size = 25007, upload-time = "2025-07-03T22:54:43.528Z" }
wheels = [
    { url = "https://files.pythonhosted.org/packages/fb/76/641ae371508676492379f16e2fa48f4e2c11741bd63c48be4b12a6b09cba/aiosignal-1.4.0-py3-none-any.whl", hash = "sha256:053243f8b92b990551949e63930a839ff0cf0b0ebbe0597b0f3fb19e1a0fe82e", size = 7490, upload-time = "2025-07-03T22:54:42.156Z" },
]

[[package]]
name = "annotated-types"
version = "0.7.0"
source = { registry = "https://pypi.org/simple" }
sdist = { url = "https://files.pythonhosted.org/packages/ee/67/531ea369ba64dcff5ec9c3402f9f51bf748cec26dde048a2f973a4eea7f5/annotated_types-0.7.0.tar.gz", hash = "sha256:aff07c09a53a08bc8cfccb9c85b05f1aa9a2a6f23728d790723543408344ce89", size = 16081, upload-time = "2024-05-20T21:33:25.928Z" }
wheels = [
    { url = "https://files.pythonhosted.org/packages/78/b6/6307fbef88d9b5ee7421e68d78a9f162e0da4900bc5f5793f6d3d0e34fb8/annotated_types-0.7.0-py3-none-any.whl", hash = "sha256:1f02e8b43a8fbbc3f3e0d4f0f4bfc8131bcb4eebe8849b8e5c773f3a1c582a53", size = 13643, upload-time = "2024-05-20T21:33:24.1Z" },
]

[[package]]
name = "anyio"
version = "4.10.0"
source = { registry = "https://pypi.org/simple" }
dependencies = [
    { name = "idna" },
    { name = "sniffio" },
    { name = "typing-extensions", marker = "python_full_version < '3.13'" },
]
sdist = { url = "https://files.pythonhosted.org/packages/f1/b4/636b3b65173d3ce9a38ef5f0522789614e590dab6a8d505340a4efe4c567/anyio-4.10.0.tar.gz", hash = "sha256:3f3fae35c96039744587aa5b8371e7e8e603c0702999535961dd336026973ba6", size = 213252, upload-time = "2025-08-04T08:54:26.451Z" }
wheels = [
    { url = "https://files.pythonhosted.org/packages/6f/12/e5e0282d673bb9746bacfb6e2dba8719989d3660cdb2ea79aee9a9651afb/anyio-4.10.0-py3-none-any.whl", hash = "sha256:60e474ac86736bbfd6f210f7a61218939c318f43f9972497381f1c5e930ed3d1", size = 107213, upload-time = "2025-08-04T08:54:24.882Z" },
]

[[package]]
name = "asset-descriptor-reminder-app"
version = "0.1.0"
source = { editable = "." }
dependencies = [
    { name = "atlan-application-sdk", extra = ["tests", "workflows"] },
    { name = "httpx" },
    { name = "poethepoet" },
    { name = "slack-sdk" },
]

[package.dev-dependencies]
dev = [
    { name = "coverage" },
    { name = "pre-commit" },
    { name = "pytest" },
    { name = "pytest-asyncio" },
]

[package.metadata]
requires-dist = [
<<<<<<< HEAD
    { name = "atlan-application-sdk", extras = ["tests", "workflows"], specifier = "==0.1.1rc52" },
=======
    { name = "atlan-application-sdk", extras = ["tests", "workflows"], specifier = "==0.1.1rc51" },
>>>>>>> 200c44b4
    { name = "httpx", specifier = "~=0.28.1" },
    { name = "poethepoet" },
    { name = "slack-sdk" },
]

[package.metadata.requires-dev]
dev = [
    { name = "coverage" },
    { name = "pre-commit" },
    { name = "pytest" },
    { name = "pytest-asyncio" },
]

[[package]]
name = "atlan-application-sdk"
<<<<<<< HEAD
version = "0.1.1rc52"
=======
version = "0.1.1rc51"
>>>>>>> 200c44b4
source = { registry = "https://pypi.org/simple" }
dependencies = [
    { name = "aiohttp" },
    { name = "duckdb" },
    { name = "duckdb-engine" },
    { name = "fastapi", extra = ["standard"] },
    { name = "loguru" },
    { name = "opentelemetry-exporter-otlp" },
    { name = "psutil" },
    { name = "pyatlan" },
    { name = "pydantic" },
    { name = "python-dotenv" },
    { name = "uvloop", marker = "sys_platform != 'win32'" },
]
<<<<<<< HEAD
sdist = { url = "https://files.pythonhosted.org/packages/8d/95/61479fbc427e3439592fad5e278f3cf1cffcf744c8b6c963f3e187bcb90f/atlan_application_sdk-0.1.1rc52.tar.gz", hash = "sha256:59df087e8552076f4d4d7253fc2a6020c26d04d153176a62d144febe3d3ac2a7", size = 1054841, upload-time = "2025-10-03T19:56:37.897Z" }
wheels = [
    { url = "https://files.pythonhosted.org/packages/db/6c/c1e0cc4ceb96e0aba79c47cc5e3112ff6f6b8b122124e5947b0e33cfc164/atlan_application_sdk-0.1.1rc52-py3-none-any.whl", hash = "sha256:f714a16ebeb076b666663191382697e427d222022e9a9d26a87b03c90aa94dd8", size = 280899, upload-time = "2025-10-03T19:56:36.716Z" },
=======
sdist = { url = "https://files.pythonhosted.org/packages/11/f9/1fbb0e31a53029faa888538bd8b032fe51450cbcddea1e6d1c34003093a8/atlan_application_sdk-0.1.1rc51.tar.gz", hash = "sha256:99cea9e2eab2336a0678c8e58e7b0b8a5381a9674e9a93a15b470230fdb312fb", size = 1054596, upload-time = "2025-10-01T17:25:55.753Z" }
wheels = [
    { url = "https://files.pythonhosted.org/packages/97/02/27b6633b9fd7b1befc90bb5c6433d271d17483992aad7be2454cc43fd516/atlan_application_sdk-0.1.1rc51-py3-none-any.whl", hash = "sha256:731e5fa7b8c1adb46f20232b2cc357fa833809464d80571d24571dfc7201aa5f", size = 280696, upload-time = "2025-10-01T17:25:54.31Z" },
>>>>>>> 200c44b4
]

[package.optional-dependencies]
tests = [
    { name = "pandas" },
    { name = "pandera", extra = ["io"] },
    { name = "pytest-order" },
]
workflows = [
    { name = "dapr" },
    { name = "orjson" },
    { name = "temporalio" },
]

[[package]]
name = "attrs"
version = "25.3.0"
source = { registry = "https://pypi.org/simple" }
sdist = { url = "https://files.pythonhosted.org/packages/5a/b0/1367933a8532ee6ff8d63537de4f1177af4bff9f3e829baf7331f595bb24/attrs-25.3.0.tar.gz", hash = "sha256:75d7cefc7fb576747b2c81b4442d4d4a1ce0900973527c011d1030fd3bf4af1b", size = 812032, upload-time = "2025-03-13T11:10:22.779Z" }
wheels = [
    { url = "https://files.pythonhosted.org/packages/77/06/bb80f5f86020c4551da315d78b3ab75e8228f89f0162f2c3a819e407941a/attrs-25.3.0-py3-none-any.whl", hash = "sha256:427318ce031701fea540783410126f03899a97ffc6f61596ad581ac2e40e3bc3", size = 63815, upload-time = "2025-03-13T11:10:21.14Z" },
]

[[package]]
name = "black"
version = "25.1.0"
source = { registry = "https://pypi.org/simple" }
dependencies = [
    { name = "click" },
    { name = "mypy-extensions" },
    { name = "packaging" },
    { name = "pathspec" },
    { name = "platformdirs" },
]
sdist = { url = "https://files.pythonhosted.org/packages/94/49/26a7b0f3f35da4b5a65f081943b7bcd22d7002f5f0fb8098ec1ff21cb6ef/black-25.1.0.tar.gz", hash = "sha256:33496d5cd1222ad73391352b4ae8da15253c5de89b93a80b3e2c8d9a19ec2666", size = 649449, upload-time = "2025-01-29T04:15:40.373Z" }
wheels = [
    { url = "https://files.pythonhosted.org/packages/7e/4f/87f596aca05c3ce5b94b8663dbfe242a12843caaa82dd3f85f1ffdc3f177/black-25.1.0-cp311-cp311-macosx_10_9_x86_64.whl", hash = "sha256:a39337598244de4bae26475f77dda852ea00a93bd4c728e09eacd827ec929df0", size = 1614372, upload-time = "2025-01-29T05:37:11.71Z" },
    { url = "https://files.pythonhosted.org/packages/e7/d0/2c34c36190b741c59c901e56ab7f6e54dad8df05a6272a9747ecef7c6036/black-25.1.0-cp311-cp311-macosx_11_0_arm64.whl", hash = "sha256:96c1c7cd856bba8e20094e36e0f948718dc688dba4a9d78c3adde52b9e6c2299", size = 1442865, upload-time = "2025-01-29T05:37:14.309Z" },
    { url = "https://files.pythonhosted.org/packages/21/d4/7518c72262468430ead45cf22bd86c883a6448b9eb43672765d69a8f1248/black-25.1.0-cp311-cp311-manylinux_2_17_x86_64.manylinux2014_x86_64.manylinux_2_28_x86_64.whl", hash = "sha256:bce2e264d59c91e52d8000d507eb20a9aca4a778731a08cfff7e5ac4a4bb7096", size = 1749699, upload-time = "2025-01-29T04:18:17.688Z" },
    { url = "https://files.pythonhosted.org/packages/58/db/4f5beb989b547f79096e035c4981ceb36ac2b552d0ac5f2620e941501c99/black-25.1.0-cp311-cp311-win_amd64.whl", hash = "sha256:172b1dbff09f86ce6f4eb8edf9dede08b1fce58ba194c87d7a4f1a5aa2f5b3c2", size = 1428028, upload-time = "2025-01-29T04:18:51.711Z" },
    { url = "https://files.pythonhosted.org/packages/83/71/3fe4741df7adf015ad8dfa082dd36c94ca86bb21f25608eb247b4afb15b2/black-25.1.0-cp312-cp312-macosx_10_13_x86_64.whl", hash = "sha256:4b60580e829091e6f9238c848ea6750efed72140b91b048770b64e74fe04908b", size = 1650988, upload-time = "2025-01-29T05:37:16.707Z" },
    { url = "https://files.pythonhosted.org/packages/13/f3/89aac8a83d73937ccd39bbe8fc6ac8860c11cfa0af5b1c96d081facac844/black-25.1.0-cp312-cp312-macosx_11_0_arm64.whl", hash = "sha256:1e2978f6df243b155ef5fa7e558a43037c3079093ed5d10fd84c43900f2d8ecc", size = 1453985, upload-time = "2025-01-29T05:37:18.273Z" },
    { url = "https://files.pythonhosted.org/packages/6f/22/b99efca33f1f3a1d2552c714b1e1b5ae92efac6c43e790ad539a163d1754/black-25.1.0-cp312-cp312-manylinux_2_17_x86_64.manylinux2014_x86_64.manylinux_2_28_x86_64.whl", hash = "sha256:3b48735872ec535027d979e8dcb20bf4f70b5ac75a8ea99f127c106a7d7aba9f", size = 1783816, upload-time = "2025-01-29T04:18:33.823Z" },
    { url = "https://files.pythonhosted.org/packages/18/7e/a27c3ad3822b6f2e0e00d63d58ff6299a99a5b3aee69fa77cd4b0076b261/black-25.1.0-cp312-cp312-win_amd64.whl", hash = "sha256:ea0213189960bda9cf99be5b8c8ce66bb054af5e9e861249cd23471bd7b0b3ba", size = 1440860, upload-time = "2025-01-29T04:19:12.944Z" },
    { url = "https://files.pythonhosted.org/packages/98/87/0edf98916640efa5d0696e1abb0a8357b52e69e82322628f25bf14d263d1/black-25.1.0-cp313-cp313-macosx_10_13_x86_64.whl", hash = "sha256:8f0b18a02996a836cc9c9c78e5babec10930862827b1b724ddfe98ccf2f2fe4f", size = 1650673, upload-time = "2025-01-29T05:37:20.574Z" },
    { url = "https://files.pythonhosted.org/packages/52/e5/f7bf17207cf87fa6e9b676576749c6b6ed0d70f179a3d812c997870291c3/black-25.1.0-cp313-cp313-macosx_11_0_arm64.whl", hash = "sha256:afebb7098bfbc70037a053b91ae8437c3857482d3a690fefc03e9ff7aa9a5fd3", size = 1453190, upload-time = "2025-01-29T05:37:22.106Z" },
    { url = "https://files.pythonhosted.org/packages/e3/ee/adda3d46d4a9120772fae6de454c8495603c37c4c3b9c60f25b1ab6401fe/black-25.1.0-cp313-cp313-manylinux_2_17_x86_64.manylinux2014_x86_64.manylinux_2_28_x86_64.whl", hash = "sha256:030b9759066a4ee5e5aca28c3c77f9c64789cdd4de8ac1df642c40b708be6171", size = 1782926, upload-time = "2025-01-29T04:18:58.564Z" },
    { url = "https://files.pythonhosted.org/packages/cc/64/94eb5f45dcb997d2082f097a3944cfc7fe87e071907f677e80788a2d7b7a/black-25.1.0-cp313-cp313-win_amd64.whl", hash = "sha256:a22f402b410566e2d1c950708c77ebf5ebd5d0d88a6a2e87c86d9fb48afa0d18", size = 1442613, upload-time = "2025-01-29T04:19:27.63Z" },
    { url = "https://files.pythonhosted.org/packages/09/71/54e999902aed72baf26bca0d50781b01838251a462612966e9fc4891eadd/black-25.1.0-py3-none-any.whl", hash = "sha256:95e8176dae143ba9097f351d174fdaf0ccd29efb414b362ae3fd72bf0f710717", size = 207646, upload-time = "2025-01-29T04:15:38.082Z" },
]

[[package]]
name = "certifi"
version = "2025.8.3"
source = { registry = "https://pypi.org/simple" }
sdist = { url = "https://files.pythonhosted.org/packages/dc/67/960ebe6bf230a96cda2e0abcf73af550ec4f090005363542f0765df162e0/certifi-2025.8.3.tar.gz", hash = "sha256:e564105f78ded564e3ae7c923924435e1daa7463faeab5bb932bc53ffae63407", size = 162386, upload-time = "2025-08-03T03:07:47.08Z" }
wheels = [
    { url = "https://files.pythonhosted.org/packages/e5/48/1549795ba7742c948d2ad169c1c8cdbae65bc450d6cd753d124b17c8cd32/certifi-2025.8.3-py3-none-any.whl", hash = "sha256:f6c12493cfb1b06ba2ff328595af9350c65d6644968e5d3a2ffd78699af217a5", size = 161216, upload-time = "2025-08-03T03:07:45.777Z" },
]

[[package]]
name = "cfgv"
version = "3.4.0"
source = { registry = "https://pypi.org/simple" }
sdist = { url = "https://files.pythonhosted.org/packages/11/74/539e56497d9bd1d484fd863dd69cbbfa653cd2aa27abfe35653494d85e94/cfgv-3.4.0.tar.gz", hash = "sha256:e52591d4c5f5dead8e0f673fb16db7949d2cfb3f7da4582893288f0ded8fe560", size = 7114, upload-time = "2023-08-12T20:38:17.776Z" }
wheels = [
    { url = "https://files.pythonhosted.org/packages/c5/55/51844dd50c4fc7a33b653bfaba4c2456f06955289ca770a5dbd5fd267374/cfgv-3.4.0-py2.py3-none-any.whl", hash = "sha256:b7265b1f29fd3316bfcd2b330d63d024f2bfd8bcb8b0272f8e19a504856c48f9", size = 7249, upload-time = "2023-08-12T20:38:16.269Z" },
]

[[package]]
name = "chardet"
version = "5.2.0"
source = { registry = "https://pypi.org/simple" }
sdist = { url = "https://files.pythonhosted.org/packages/f3/0d/f7b6ab21ec75897ed80c17d79b15951a719226b9fababf1e40ea74d69079/chardet-5.2.0.tar.gz", hash = "sha256:1b3b6ff479a8c414bc3fa2c0852995695c4a026dcd6d0633b2dd092ca39c1cf7", size = 2069618, upload-time = "2023-08-01T19:23:02.662Z" }
wheels = [
    { url = "https://files.pythonhosted.org/packages/38/6f/f5fbc992a329ee4e0f288c1fe0e2ad9485ed064cac731ed2fe47dcc38cbf/chardet-5.2.0-py3-none-any.whl", hash = "sha256:e1cf59446890a00105fe7b7912492ea04b6e6f06d4b742b2c788469e34c82970", size = 199385, upload-time = "2023-08-01T19:23:00.661Z" },
]

[[package]]
name = "charset-normalizer"
version = "3.4.2"
source = { registry = "https://pypi.org/simple" }
sdist = { url = "https://files.pythonhosted.org/packages/e4/33/89c2ced2b67d1c2a61c19c6751aa8902d46ce3dacb23600a283619f5a12d/charset_normalizer-3.4.2.tar.gz", hash = "sha256:5baececa9ecba31eff645232d59845c07aa030f0c81ee70184a90d35099a0e63", size = 126367, upload-time = "2025-05-02T08:34:42.01Z" }
wheels = [
    { url = "https://files.pythonhosted.org/packages/05/85/4c40d00dcc6284a1c1ad5de5e0996b06f39d8232f1031cd23c2f5c07ee86/charset_normalizer-3.4.2-cp311-cp311-macosx_10_9_universal2.whl", hash = "sha256:be1e352acbe3c78727a16a455126d9ff83ea2dfdcbc83148d2982305a04714c2", size = 198794, upload-time = "2025-05-02T08:32:11.945Z" },
    { url = "https://files.pythonhosted.org/packages/41/d9/7a6c0b9db952598e97e93cbdfcb91bacd89b9b88c7c983250a77c008703c/charset_normalizer-3.4.2-cp311-cp311-manylinux_2_17_aarch64.manylinux2014_aarch64.whl", hash = "sha256:aa88ca0b1932e93f2d961bf3addbb2db902198dca337d88c89e1559e066e7645", size = 142846, upload-time = "2025-05-02T08:32:13.946Z" },
    { url = "https://files.pythonhosted.org/packages/66/82/a37989cda2ace7e37f36c1a8ed16c58cf48965a79c2142713244bf945c89/charset_normalizer-3.4.2-cp311-cp311-manylinux_2_17_ppc64le.manylinux2014_ppc64le.whl", hash = "sha256:d524ba3f1581b35c03cb42beebab4a13e6cdad7b36246bd22541fa585a56cccd", size = 153350, upload-time = "2025-05-02T08:32:15.873Z" },
    { url = "https://files.pythonhosted.org/packages/df/68/a576b31b694d07b53807269d05ec3f6f1093e9545e8607121995ba7a8313/charset_normalizer-3.4.2-cp311-cp311-manylinux_2_17_s390x.manylinux2014_s390x.whl", hash = "sha256:28a1005facc94196e1fb3e82a3d442a9d9110b8434fc1ded7a24a2983c9888d8", size = 145657, upload-time = "2025-05-02T08:32:17.283Z" },
    { url = "https://files.pythonhosted.org/packages/92/9b/ad67f03d74554bed3aefd56fe836e1623a50780f7c998d00ca128924a499/charset_normalizer-3.4.2-cp311-cp311-manylinux_2_17_x86_64.manylinux2014_x86_64.whl", hash = "sha256:fdb20a30fe1175ecabed17cbf7812f7b804b8a315a25f24678bcdf120a90077f", size = 147260, upload-time = "2025-05-02T08:32:18.807Z" },
    { url = "https://files.pythonhosted.org/packages/a6/e6/8aebae25e328160b20e31a7e9929b1578bbdc7f42e66f46595a432f8539e/charset_normalizer-3.4.2-cp311-cp311-manylinux_2_5_i686.manylinux1_i686.manylinux_2_17_i686.manylinux2014_i686.whl", hash = "sha256:0f5d9ed7f254402c9e7d35d2f5972c9bbea9040e99cd2861bd77dc68263277c7", size = 149164, upload-time = "2025-05-02T08:32:20.333Z" },
    { url = "https://files.pythonhosted.org/packages/8b/f2/b3c2f07dbcc248805f10e67a0262c93308cfa149a4cd3d1fe01f593e5fd2/charset_normalizer-3.4.2-cp311-cp311-musllinux_1_2_aarch64.whl", hash = "sha256:efd387a49825780ff861998cd959767800d54f8308936b21025326de4b5a42b9", size = 144571, upload-time = "2025-05-02T08:32:21.86Z" },
    { url = "https://files.pythonhosted.org/packages/60/5b/c3f3a94bc345bc211622ea59b4bed9ae63c00920e2e8f11824aa5708e8b7/charset_normalizer-3.4.2-cp311-cp311-musllinux_1_2_i686.whl", hash = "sha256:f0aa37f3c979cf2546b73e8222bbfa3dc07a641585340179d768068e3455e544", size = 151952, upload-time = "2025-05-02T08:32:23.434Z" },
    { url = "https://files.pythonhosted.org/packages/e2/4d/ff460c8b474122334c2fa394a3f99a04cf11c646da895f81402ae54f5c42/charset_normalizer-3.4.2-cp311-cp311-musllinux_1_2_ppc64le.whl", hash = "sha256:e70e990b2137b29dc5564715de1e12701815dacc1d056308e2b17e9095372a82", size = 155959, upload-time = "2025-05-02T08:32:24.993Z" },
    { url = "https://files.pythonhosted.org/packages/a2/2b/b964c6a2fda88611a1fe3d4c400d39c66a42d6c169c924818c848f922415/charset_normalizer-3.4.2-cp311-cp311-musllinux_1_2_s390x.whl", hash = "sha256:0c8c57f84ccfc871a48a47321cfa49ae1df56cd1d965a09abe84066f6853b9c0", size = 153030, upload-time = "2025-05-02T08:32:26.435Z" },
    { url = "https://files.pythonhosted.org/packages/59/2e/d3b9811db26a5ebf444bc0fa4f4be5aa6d76fc6e1c0fd537b16c14e849b6/charset_normalizer-3.4.2-cp311-cp311-musllinux_1_2_x86_64.whl", hash = "sha256:6b66f92b17849b85cad91259efc341dce9c1af48e2173bf38a85c6329f1033e5", size = 148015, upload-time = "2025-05-02T08:32:28.376Z" },
    { url = "https://files.pythonhosted.org/packages/90/07/c5fd7c11eafd561bb51220d600a788f1c8d77c5eef37ee49454cc5c35575/charset_normalizer-3.4.2-cp311-cp311-win32.whl", hash = "sha256:daac4765328a919a805fa5e2720f3e94767abd632ae410a9062dff5412bae65a", size = 98106, upload-time = "2025-05-02T08:32:30.281Z" },
    { url = "https://files.pythonhosted.org/packages/a8/05/5e33dbef7e2f773d672b6d79f10ec633d4a71cd96db6673625838a4fd532/charset_normalizer-3.4.2-cp311-cp311-win_amd64.whl", hash = "sha256:e53efc7c7cee4c1e70661e2e112ca46a575f90ed9ae3fef200f2a25e954f4b28", size = 105402, upload-time = "2025-05-02T08:32:32.191Z" },
    { url = "https://files.pythonhosted.org/packages/d7/a4/37f4d6035c89cac7930395a35cc0f1b872e652eaafb76a6075943754f095/charset_normalizer-3.4.2-cp312-cp312-macosx_10_13_universal2.whl", hash = "sha256:0c29de6a1a95f24b9a1aa7aefd27d2487263f00dfd55a77719b530788f75cff7", size = 199936, upload-time = "2025-05-02T08:32:33.712Z" },
    { url = "https://files.pythonhosted.org/packages/ee/8a/1a5e33b73e0d9287274f899d967907cd0bf9c343e651755d9307e0dbf2b3/charset_normalizer-3.4.2-cp312-cp312-manylinux_2_17_aarch64.manylinux2014_aarch64.whl", hash = "sha256:cddf7bd982eaa998934a91f69d182aec997c6c468898efe6679af88283b498d3", size = 143790, upload-time = "2025-05-02T08:32:35.768Z" },
    { url = "https://files.pythonhosted.org/packages/66/52/59521f1d8e6ab1482164fa21409c5ef44da3e9f653c13ba71becdd98dec3/charset_normalizer-3.4.2-cp312-cp312-manylinux_2_17_ppc64le.manylinux2014_ppc64le.whl", hash = "sha256:fcbe676a55d7445b22c10967bceaaf0ee69407fbe0ece4d032b6eb8d4565982a", size = 153924, upload-time = "2025-05-02T08:32:37.284Z" },
    { url = "https://files.pythonhosted.org/packages/86/2d/fb55fdf41964ec782febbf33cb64be480a6b8f16ded2dbe8db27a405c09f/charset_normalizer-3.4.2-cp312-cp312-manylinux_2_17_s390x.manylinux2014_s390x.whl", hash = "sha256:d41c4d287cfc69060fa91cae9683eacffad989f1a10811995fa309df656ec214", size = 146626, upload-time = "2025-05-02T08:32:38.803Z" },
    { url = "https://files.pythonhosted.org/packages/8c/73/6ede2ec59bce19b3edf4209d70004253ec5f4e319f9a2e3f2f15601ed5f7/charset_normalizer-3.4.2-cp312-cp312-manylinux_2_17_x86_64.manylinux2014_x86_64.whl", hash = "sha256:4e594135de17ab3866138f496755f302b72157d115086d100c3f19370839dd3a", size = 148567, upload-time = "2025-05-02T08:32:40.251Z" },
    { url = "https://files.pythonhosted.org/packages/09/14/957d03c6dc343c04904530b6bef4e5efae5ec7d7990a7cbb868e4595ee30/charset_normalizer-3.4.2-cp312-cp312-manylinux_2_5_i686.manylinux1_i686.manylinux_2_17_i686.manylinux2014_i686.whl", hash = "sha256:cf713fe9a71ef6fd5adf7a79670135081cd4431c2943864757f0fa3a65b1fafd", size = 150957, upload-time = "2025-05-02T08:32:41.705Z" },
    { url = "https://files.pythonhosted.org/packages/0d/c8/8174d0e5c10ccebdcb1b53cc959591c4c722a3ad92461a273e86b9f5a302/charset_normalizer-3.4.2-cp312-cp312-musllinux_1_2_aarch64.whl", hash = "sha256:a370b3e078e418187da8c3674eddb9d983ec09445c99a3a263c2011993522981", size = 145408, upload-time = "2025-05-02T08:32:43.709Z" },
    { url = "https://files.pythonhosted.org/packages/58/aa/8904b84bc8084ac19dc52feb4f5952c6df03ffb460a887b42615ee1382e8/charset_normalizer-3.4.2-cp312-cp312-musllinux_1_2_i686.whl", hash = "sha256:a955b438e62efdf7e0b7b52a64dc5c3396e2634baa62471768a64bc2adb73d5c", size = 153399, upload-time = "2025-05-02T08:32:46.197Z" },
    { url = "https://files.pythonhosted.org/packages/c2/26/89ee1f0e264d201cb65cf054aca6038c03b1a0c6b4ae998070392a3ce605/charset_normalizer-3.4.2-cp312-cp312-musllinux_1_2_ppc64le.whl", hash = "sha256:7222ffd5e4de8e57e03ce2cef95a4c43c98fcb72ad86909abdfc2c17d227fc1b", size = 156815, upload-time = "2025-05-02T08:32:48.105Z" },
    { url = "https://files.pythonhosted.org/packages/fd/07/68e95b4b345bad3dbbd3a8681737b4338ff2c9df29856a6d6d23ac4c73cb/charset_normalizer-3.4.2-cp312-cp312-musllinux_1_2_s390x.whl", hash = "sha256:bee093bf902e1d8fc0ac143c88902c3dfc8941f7ea1d6a8dd2bcb786d33db03d", size = 154537, upload-time = "2025-05-02T08:32:49.719Z" },
    { url = "https://files.pythonhosted.org/packages/77/1a/5eefc0ce04affb98af07bc05f3bac9094513c0e23b0562d64af46a06aae4/charset_normalizer-3.4.2-cp312-cp312-musllinux_1_2_x86_64.whl", hash = "sha256:dedb8adb91d11846ee08bec4c8236c8549ac721c245678282dcb06b221aab59f", size = 149565, upload-time = "2025-05-02T08:32:51.404Z" },
    { url = "https://files.pythonhosted.org/packages/37/a0/2410e5e6032a174c95e0806b1a6585eb21e12f445ebe239fac441995226a/charset_normalizer-3.4.2-cp312-cp312-win32.whl", hash = "sha256:db4c7bf0e07fc3b7d89ac2a5880a6a8062056801b83ff56d8464b70f65482b6c", size = 98357, upload-time = "2025-05-02T08:32:53.079Z" },
    { url = "https://files.pythonhosted.org/packages/6c/4f/c02d5c493967af3eda9c771ad4d2bbc8df6f99ddbeb37ceea6e8716a32bc/charset_normalizer-3.4.2-cp312-cp312-win_amd64.whl", hash = "sha256:5a9979887252a82fefd3d3ed2a8e3b937a7a809f65dcb1e068b090e165bbe99e", size = 105776, upload-time = "2025-05-02T08:32:54.573Z" },
    { url = "https://files.pythonhosted.org/packages/ea/12/a93df3366ed32db1d907d7593a94f1fe6293903e3e92967bebd6950ed12c/charset_normalizer-3.4.2-cp313-cp313-macosx_10_13_universal2.whl", hash = "sha256:926ca93accd5d36ccdabd803392ddc3e03e6d4cd1cf17deff3b989ab8e9dbcf0", size = 199622, upload-time = "2025-05-02T08:32:56.363Z" },
    { url = "https://files.pythonhosted.org/packages/04/93/bf204e6f344c39d9937d3c13c8cd5bbfc266472e51fc8c07cb7f64fcd2de/charset_normalizer-3.4.2-cp313-cp313-manylinux_2_17_aarch64.manylinux2014_aarch64.whl", hash = "sha256:eba9904b0f38a143592d9fc0e19e2df0fa2e41c3c3745554761c5f6447eedabf", size = 143435, upload-time = "2025-05-02T08:32:58.551Z" },
    { url = "https://files.pythonhosted.org/packages/22/2a/ea8a2095b0bafa6c5b5a55ffdc2f924455233ee7b91c69b7edfcc9e02284/charset_normalizer-3.4.2-cp313-cp313-manylinux_2_17_ppc64le.manylinux2014_ppc64le.whl", hash = "sha256:3fddb7e2c84ac87ac3a947cb4e66d143ca5863ef48e4a5ecb83bd48619e4634e", size = 153653, upload-time = "2025-05-02T08:33:00.342Z" },
    { url = "https://files.pythonhosted.org/packages/b6/57/1b090ff183d13cef485dfbe272e2fe57622a76694061353c59da52c9a659/charset_normalizer-3.4.2-cp313-cp313-manylinux_2_17_s390x.manylinux2014_s390x.whl", hash = "sha256:98f862da73774290f251b9df8d11161b6cf25b599a66baf087c1ffe340e9bfd1", size = 146231, upload-time = "2025-05-02T08:33:02.081Z" },
    { url = "https://files.pythonhosted.org/packages/e2/28/ffc026b26f441fc67bd21ab7f03b313ab3fe46714a14b516f931abe1a2d8/charset_normalizer-3.4.2-cp313-cp313-manylinux_2_17_x86_64.manylinux2014_x86_64.whl", hash = "sha256:6c9379d65defcab82d07b2a9dfbfc2e95bc8fe0ebb1b176a3190230a3ef0e07c", size = 148243, upload-time = "2025-05-02T08:33:04.063Z" },
    { url = "https://files.pythonhosted.org/packages/c0/0f/9abe9bd191629c33e69e47c6ef45ef99773320e9ad8e9cb08b8ab4a8d4cb/charset_normalizer-3.4.2-cp313-cp313-manylinux_2_5_i686.manylinux1_i686.manylinux_2_17_i686.manylinux2014_i686.whl", hash = "sha256:e635b87f01ebc977342e2697d05b56632f5f879a4f15955dfe8cef2448b51691", size = 150442, upload-time = "2025-05-02T08:33:06.418Z" },
    { url = "https://files.pythonhosted.org/packages/67/7c/a123bbcedca91d5916c056407f89a7f5e8fdfce12ba825d7d6b9954a1a3c/charset_normalizer-3.4.2-cp313-cp313-musllinux_1_2_aarch64.whl", hash = "sha256:1c95a1e2902a8b722868587c0e1184ad5c55631de5afc0eb96bc4b0d738092c0", size = 145147, upload-time = "2025-05-02T08:33:08.183Z" },
    { url = "https://files.pythonhosted.org/packages/ec/fe/1ac556fa4899d967b83e9893788e86b6af4d83e4726511eaaad035e36595/charset_normalizer-3.4.2-cp313-cp313-musllinux_1_2_i686.whl", hash = "sha256:ef8de666d6179b009dce7bcb2ad4c4a779f113f12caf8dc77f0162c29d20490b", size = 153057, upload-time = "2025-05-02T08:33:09.986Z" },
    { url = "https://files.pythonhosted.org/packages/2b/ff/acfc0b0a70b19e3e54febdd5301a98b72fa07635e56f24f60502e954c461/charset_normalizer-3.4.2-cp313-cp313-musllinux_1_2_ppc64le.whl", hash = "sha256:32fc0341d72e0f73f80acb0a2c94216bd704f4f0bce10aedea38f30502b271ff", size = 156454, upload-time = "2025-05-02T08:33:11.814Z" },
    { url = "https://files.pythonhosted.org/packages/92/08/95b458ce9c740d0645feb0e96cea1f5ec946ea9c580a94adfe0b617f3573/charset_normalizer-3.4.2-cp313-cp313-musllinux_1_2_s390x.whl", hash = "sha256:289200a18fa698949d2b39c671c2cc7a24d44096784e76614899a7ccf2574b7b", size = 154174, upload-time = "2025-05-02T08:33:13.707Z" },
    { url = "https://files.pythonhosted.org/packages/78/be/8392efc43487ac051eee6c36d5fbd63032d78f7728cb37aebcc98191f1ff/charset_normalizer-3.4.2-cp313-cp313-musllinux_1_2_x86_64.whl", hash = "sha256:4a476b06fbcf359ad25d34a057b7219281286ae2477cc5ff5e3f70a246971148", size = 149166, upload-time = "2025-05-02T08:33:15.458Z" },
    { url = "https://files.pythonhosted.org/packages/44/96/392abd49b094d30b91d9fbda6a69519e95802250b777841cf3bda8fe136c/charset_normalizer-3.4.2-cp313-cp313-win32.whl", hash = "sha256:aaeeb6a479c7667fbe1099af9617c83aaca22182d6cf8c53966491a0f1b7ffb7", size = 98064, upload-time = "2025-05-02T08:33:17.06Z" },
    { url = "https://files.pythonhosted.org/packages/e9/b0/0200da600134e001d91851ddc797809e2fe0ea72de90e09bec5a2fbdaccb/charset_normalizer-3.4.2-cp313-cp313-win_amd64.whl", hash = "sha256:aa6af9e7d59f9c12b33ae4e9450619cf2488e2bbe9b44030905877f0b2324980", size = 105641, upload-time = "2025-05-02T08:33:18.753Z" },
    { url = "https://files.pythonhosted.org/packages/20/94/c5790835a017658cbfabd07f3bfb549140c3ac458cfc196323996b10095a/charset_normalizer-3.4.2-py3-none-any.whl", hash = "sha256:7f56930ab0abd1c45cd15be65cc741c28b1c9a34876ce8c17a2fa107810c0af0", size = 52626, upload-time = "2025-05-02T08:34:40.053Z" },
]

[[package]]
name = "click"
version = "8.2.1"
source = { registry = "https://pypi.org/simple" }
dependencies = [
    { name = "colorama", marker = "sys_platform == 'win32'" },
]
sdist = { url = "https://files.pythonhosted.org/packages/60/6c/8ca2efa64cf75a977a0d7fac081354553ebe483345c734fb6b6515d96bbc/click-8.2.1.tar.gz", hash = "sha256:27c491cc05d968d271d5a1db13e3b5a184636d9d930f148c50b038f0d0646202", size = 286342, upload-time = "2025-05-20T23:19:49.832Z" }
wheels = [
    { url = "https://files.pythonhosted.org/packages/85/32/10bb5764d90a8eee674e9dc6f4db6a0ab47c8c4d0d83c27f7c39ac415a4d/click-8.2.1-py3-none-any.whl", hash = "sha256:61a3265b914e850b85317d0b3109c7f8cd35a670f963866005d6ef1d5175a12b", size = 102215, upload-time = "2025-05-20T23:19:47.796Z" },
]

[[package]]
name = "colorama"
version = "0.4.6"
source = { registry = "https://pypi.org/simple" }
sdist = { url = "https://files.pythonhosted.org/packages/d8/53/6f443c9a4a8358a93a6792e2acffb9d9d5cb0a5cfd8802644b7b1c9a02e4/colorama-0.4.6.tar.gz", hash = "sha256:08695f5cb7ed6e0531a20572697297273c47b8cae5a63ffc6d6ed5c201be6e44", size = 27697, upload-time = "2022-10-25T02:36:22.414Z" }
wheels = [
    { url = "https://files.pythonhosted.org/packages/d1/d6/3965ed04c63042e047cb6a3e6ed1a63a35087b6a609aa3a15ed8ac56c221/colorama-0.4.6-py2.py3-none-any.whl", hash = "sha256:4f1d9991f5acc0ca119f9d443620b77f9d6b33703e51011c16baf57afb285fc6", size = 25335, upload-time = "2022-10-25T02:36:20.889Z" },
]

[[package]]
name = "coverage"
version = "7.10.2"
source = { registry = "https://pypi.org/simple" }
sdist = { url = "https://files.pythonhosted.org/packages/ee/76/17780846fc7aade1e66712e1e27dd28faa0a5d987a1f433610974959eaa8/coverage-7.10.2.tar.gz", hash = "sha256:5d6e6d84e6dd31a8ded64759626627247d676a23c1b892e1326f7c55c8d61055", size = 820754, upload-time = "2025-08-04T00:35:17.511Z" }
wheels = [
    { url = "https://files.pythonhosted.org/packages/6e/53/0125a6fc0af4f2687b4e08b0fb332cd0d5e60f3ca849e7456f995d022656/coverage-7.10.2-cp311-cp311-macosx_10_9_x86_64.whl", hash = "sha256:2c3b210d79925a476dfc8d74c7d53224888421edebf3a611f3adae923e212b27", size = 215119, upload-time = "2025-08-04T00:33:19.101Z" },
    { url = "https://files.pythonhosted.org/packages/0e/2e/960d9871de9152dbc9ff950913c6a6e9cf2eb4cc80d5bc8f93029f9f2f9f/coverage-7.10.2-cp311-cp311-macosx_11_0_arm64.whl", hash = "sha256:bf67d1787cd317c3f8b2e4c6ed1ae93497be7e30605a0d32237ac37a37a8a322", size = 215511, upload-time = "2025-08-04T00:33:20.32Z" },
    { url = "https://files.pythonhosted.org/packages/3f/34/68509e44995b9cad806d81b76c22bc5181f3535bca7cd9c15791bfd8951e/coverage-7.10.2-cp311-cp311-manylinux1_i686.manylinux_2_28_i686.manylinux_2_5_i686.whl", hash = "sha256:069b779d03d458602bc0e27189876e7d8bdf6b24ac0f12900de22dd2154e6ad7", size = 245513, upload-time = "2025-08-04T00:33:21.896Z" },
    { url = "https://files.pythonhosted.org/packages/ef/d4/9b12f357413248ce40804b0f58030b55a25b28a5c02db95fb0aa50c5d62c/coverage-7.10.2-cp311-cp311-manylinux1_x86_64.manylinux_2_28_x86_64.manylinux_2_5_x86_64.whl", hash = "sha256:4c2de4cb80b9990e71c62c2d3e9f3ec71b804b1f9ca4784ec7e74127e0f42468", size = 247350, upload-time = "2025-08-04T00:33:23.917Z" },
    { url = "https://files.pythonhosted.org/packages/b6/40/257945eda1f72098e4a3c350b1d68fdc5d7d032684a0aeb6c2391153ecf4/coverage-7.10.2-cp311-cp311-manylinux2014_aarch64.manylinux_2_17_aarch64.manylinux_2_28_aarch64.whl", hash = "sha256:75bf7ab2374a7eb107602f1e07310cda164016cd60968abf817b7a0b5703e288", size = 249516, upload-time = "2025-08-04T00:33:25.5Z" },
    { url = "https://files.pythonhosted.org/packages/ff/55/8987f852ece378cecbf39a367f3f7ec53351e39a9151b130af3a3045b83f/coverage-7.10.2-cp311-cp311-musllinux_1_2_aarch64.whl", hash = "sha256:3f37516458ec1550815134937f73d6d15b434059cd10f64678a2068f65c62406", size = 247241, upload-time = "2025-08-04T00:33:26.767Z" },
    { url = "https://files.pythonhosted.org/packages/df/ae/da397de7a42a18cea6062ed9c3b72c50b39e0b9e7b2893d7172d3333a9a1/coverage-7.10.2-cp311-cp311-musllinux_1_2_i686.whl", hash = "sha256:de3c6271c482c250d3303fb5c6bdb8ca025fff20a67245e1425df04dc990ece9", size = 245274, upload-time = "2025-08-04T00:33:28.494Z" },
    { url = "https://files.pythonhosted.org/packages/4e/64/7baa895eb55ec0e1ec35b988687ecd5d4475ababb0d7ae5ca3874dd90ee7/coverage-7.10.2-cp311-cp311-musllinux_1_2_x86_64.whl", hash = "sha256:98a838101321ac3089c9bb1d4bfa967e8afed58021fda72d7880dc1997f20ae1", size = 245882, upload-time = "2025-08-04T00:33:30.048Z" },
    { url = "https://files.pythonhosted.org/packages/24/6c/1fd76a0bd09ae75220ae9775a8290416d726f0e5ba26ea72346747161240/coverage-7.10.2-cp311-cp311-win32.whl", hash = "sha256:f2a79145a531a0e42df32d37be5af069b4a914845b6f686590739b786f2f7bce", size = 217541, upload-time = "2025-08-04T00:33:31.376Z" },
    { url = "https://files.pythonhosted.org/packages/5f/2d/8c18fb7a6e74c79fd4661e82535bc8c68aee12f46c204eabf910b097ccc9/coverage-7.10.2-cp311-cp311-win_amd64.whl", hash = "sha256:e4f5f1320f8ee0d7cfa421ceb257bef9d39fd614dd3ddcfcacd284d4824ed2c2", size = 218426, upload-time = "2025-08-04T00:33:32.976Z" },
    { url = "https://files.pythonhosted.org/packages/da/40/425bb35e4ff7c7af177edf5dffd4154bc2a677b27696afe6526d75c77fec/coverage-7.10.2-cp311-cp311-win_arm64.whl", hash = "sha256:d8f2d83118f25328552c728b8e91babf93217db259ca5c2cd4dd4220b8926293", size = 217116, upload-time = "2025-08-04T00:33:34.302Z" },
    { url = "https://files.pythonhosted.org/packages/4e/1e/2c752bdbbf6f1199c59b1a10557fbb6fb3dc96b3c0077b30bd41a5922c1f/coverage-7.10.2-cp312-cp312-macosx_10_13_x86_64.whl", hash = "sha256:890ad3a26da9ec7bf69255b9371800e2a8da9bc223ae5d86daeb940b42247c83", size = 215311, upload-time = "2025-08-04T00:33:35.524Z" },
    { url = "https://files.pythonhosted.org/packages/68/6a/84277d73a2cafb96e24be81b7169372ba7ff28768ebbf98e55c85a491b0f/coverage-7.10.2-cp312-cp312-macosx_11_0_arm64.whl", hash = "sha256:38fd1ccfca7838c031d7a7874d4353e2f1b98eb5d2a80a2fe5732d542ae25e9c", size = 215550, upload-time = "2025-08-04T00:33:37.109Z" },
    { url = "https://files.pythonhosted.org/packages/b5/e7/5358b73b46ac76f56cc2de921eeabd44fabd0b7ff82ea4f6b8c159c4d5dc/coverage-7.10.2-cp312-cp312-manylinux1_i686.manylinux_2_28_i686.manylinux_2_5_i686.whl", hash = "sha256:76c1ffaaf4f6f0f6e8e9ca06f24bb6454a7a5d4ced97a1bc466f0d6baf4bd518", size = 246564, upload-time = "2025-08-04T00:33:38.33Z" },
    { url = "https://files.pythonhosted.org/packages/7c/0e/b0c901dd411cb7fc0cfcb28ef0dc6f3049030f616bfe9fc4143aecd95901/coverage-7.10.2-cp312-cp312-manylinux1_x86_64.manylinux_2_28_x86_64.manylinux_2_5_x86_64.whl", hash = "sha256:86da8a3a84b79ead5c7d0e960c34f580bc3b231bb546627773a3f53c532c2f21", size = 248993, upload-time = "2025-08-04T00:33:39.555Z" },
    { url = "https://files.pythonhosted.org/packages/0e/4e/a876db272072a9e0df93f311e187ccdd5f39a190c6d1c1f0b6e255a0d08e/coverage-7.10.2-cp312-cp312-manylinux2014_aarch64.manylinux_2_17_aarch64.manylinux_2_28_aarch64.whl", hash = "sha256:99cef9731c8a39801830a604cc53c93c9e57ea8b44953d26589499eded9576e0", size = 250454, upload-time = "2025-08-04T00:33:41.023Z" },
    { url = "https://files.pythonhosted.org/packages/64/d6/1222dc69f8dd1be208d55708a9f4a450ad582bf4fa05320617fea1eaa6d8/coverage-7.10.2-cp312-cp312-musllinux_1_2_aarch64.whl", hash = "sha256:ea58b112f2966a8b91eb13f5d3b1f8bb43c180d624cd3283fb33b1cedcc2dd75", size = 248365, upload-time = "2025-08-04T00:33:42.376Z" },
    { url = "https://files.pythonhosted.org/packages/62/e3/40fd71151064fc315c922dd9a35e15b30616f00146db1d6a0b590553a75a/coverage-7.10.2-cp312-cp312-musllinux_1_2_i686.whl", hash = "sha256:20f405188d28da9522b7232e51154e1b884fc18d0b3a10f382d54784715bbe01", size = 246562, upload-time = "2025-08-04T00:33:43.663Z" },
    { url = "https://files.pythonhosted.org/packages/fc/14/8aa93ddcd6623ddaef5d8966268ac9545b145bce4fe7b1738fd1c3f0d957/coverage-7.10.2-cp312-cp312-musllinux_1_2_x86_64.whl", hash = "sha256:64586ce42bbe0da4d9f76f97235c545d1abb9b25985a8791857690f96e23dc3b", size = 247772, upload-time = "2025-08-04T00:33:45.068Z" },
    { url = "https://files.pythonhosted.org/packages/07/4e/dcb1c01490623c61e2f2ea85cb185fa6a524265bb70eeb897d3c193efeb9/coverage-7.10.2-cp312-cp312-win32.whl", hash = "sha256:bc2e69b795d97ee6d126e7e22e78a509438b46be6ff44f4dccbb5230f550d340", size = 217710, upload-time = "2025-08-04T00:33:46.378Z" },
    { url = "https://files.pythonhosted.org/packages/79/16/e8aab4162b5f80ad2e5e1f54b1826e2053aa2f4db508b864af647f00c239/coverage-7.10.2-cp312-cp312-win_amd64.whl", hash = "sha256:adda2268b8cf0d11f160fad3743b4dfe9813cd6ecf02c1d6397eceaa5b45b388", size = 218499, upload-time = "2025-08-04T00:33:48.048Z" },
    { url = "https://files.pythonhosted.org/packages/06/7f/c112ec766e8f1131ce8ce26254be028772757b2d1e63e4f6a4b0ad9a526c/coverage-7.10.2-cp312-cp312-win_arm64.whl", hash = "sha256:164429decd0d6b39a0582eaa30c67bf482612c0330572343042d0ed9e7f15c20", size = 217154, upload-time = "2025-08-04T00:33:49.299Z" },
    { url = "https://files.pythonhosted.org/packages/8d/04/9b7a741557f93c0ed791b854d27aa8d9fe0b0ce7bb7c52ca1b0f2619cb74/coverage-7.10.2-cp313-cp313-macosx_10_13_x86_64.whl", hash = "sha256:aca7b5645afa688de6d4f8e89d30c577f62956fefb1bad021490d63173874186", size = 215337, upload-time = "2025-08-04T00:33:50.61Z" },
    { url = "https://files.pythonhosted.org/packages/02/a4/8d1088cd644750c94bc305d3cf56082b4cdf7fb854a25abb23359e74892f/coverage-7.10.2-cp313-cp313-macosx_11_0_arm64.whl", hash = "sha256:96e5921342574a14303dfdb73de0019e1ac041c863743c8fe1aa6c2b4a257226", size = 215596, upload-time = "2025-08-04T00:33:52.33Z" },
    { url = "https://files.pythonhosted.org/packages/01/2f/643a8d73343f70e162d8177a3972b76e306b96239026bc0c12cfde4f7c7a/coverage-7.10.2-cp313-cp313-manylinux1_i686.manylinux_2_28_i686.manylinux_2_5_i686.whl", hash = "sha256:11333094c1bff621aa811b67ed794865cbcaa99984dedea4bd9cf780ad64ecba", size = 246145, upload-time = "2025-08-04T00:33:53.641Z" },
    { url = "https://files.pythonhosted.org/packages/1f/4a/722098d1848db4072cda71b69ede1e55730d9063bf868375264d0d302bc9/coverage-7.10.2-cp313-cp313-manylinux1_x86_64.manylinux_2_28_x86_64.manylinux_2_5_x86_64.whl", hash = "sha256:6eb586fa7d2aee8d65d5ae1dd71414020b2f447435c57ee8de8abea0a77d5074", size = 248492, upload-time = "2025-08-04T00:33:55.366Z" },
    { url = "https://files.pythonhosted.org/packages/3f/b0/8a6d7f326f6e3e6ed398cde27f9055e860a1e858317001835c521673fb60/coverage-7.10.2-cp313-cp313-manylinux2014_aarch64.manylinux_2_17_aarch64.manylinux_2_28_aarch64.whl", hash = "sha256:2d358f259d8019d4ef25d8c5b78aca4c7af25e28bd4231312911c22a0e824a57", size = 249927, upload-time = "2025-08-04T00:33:57.042Z" },
    { url = "https://files.pythonhosted.org/packages/bb/21/1aaadd3197b54d1e61794475379ecd0f68d8fc5c2ebd352964dc6f698a3d/coverage-7.10.2-cp313-cp313-musllinux_1_2_aarch64.whl", hash = "sha256:5250bda76e30382e0a2dcd68d961afcab92c3a7613606e6269855c6979a1b0bb", size = 248138, upload-time = "2025-08-04T00:33:58.329Z" },
    { url = "https://files.pythonhosted.org/packages/48/65/be75bafb2bdd22fd8bf9bf63cd5873b91bb26ec0d68f02d4b8b09c02decb/coverage-7.10.2-cp313-cp313-musllinux_1_2_i686.whl", hash = "sha256:a91e027d66eff214d88d9afbe528e21c9ef1ecdf4956c46e366c50f3094696d0", size = 246111, upload-time = "2025-08-04T00:33:59.899Z" },
    { url = "https://files.pythonhosted.org/packages/5e/30/a4f0c5e249c3cc60e6c6f30d8368e372f2d380eda40e0434c192ac27ccf5/coverage-7.10.2-cp313-cp313-musllinux_1_2_x86_64.whl", hash = "sha256:228946da741558904e2c03ce870ba5efd9cd6e48cbc004d9a27abee08100a15a", size = 247493, upload-time = "2025-08-04T00:34:01.619Z" },
    { url = "https://files.pythonhosted.org/packages/85/99/f09b9493e44a75cf99ca834394c12f8cb70da6c1711ee296534f97b52729/coverage-7.10.2-cp313-cp313-win32.whl", hash = "sha256:95e23987b52d02e7c413bf2d6dc6288bd5721beb518052109a13bfdc62c8033b", size = 217756, upload-time = "2025-08-04T00:34:03.277Z" },
    { url = "https://files.pythonhosted.org/packages/2d/bb/cbcb09103be330c7d26ff0ab05c4a8861dd2e254656fdbd3eb7600af4336/coverage-7.10.2-cp313-cp313-win_amd64.whl", hash = "sha256:f35481d42c6d146d48ec92d4e239c23f97b53a3f1fbd2302e7c64336f28641fe", size = 218526, upload-time = "2025-08-04T00:34:04.635Z" },
    { url = "https://files.pythonhosted.org/packages/37/8f/8bfb4e0bca52c00ab680767c0dd8cfd928a2a72d69897d9b2d5d8b5f63f5/coverage-7.10.2-cp313-cp313-win_arm64.whl", hash = "sha256:65b451949cb789c346f9f9002441fc934d8ccedcc9ec09daabc2139ad13853f7", size = 217176, upload-time = "2025-08-04T00:34:05.973Z" },
    { url = "https://files.pythonhosted.org/packages/1e/25/d458ba0bf16a8204a88d74dbb7ec5520f29937ffcbbc12371f931c11efd2/coverage-7.10.2-cp313-cp313t-macosx_10_13_x86_64.whl", hash = "sha256:e8415918856a3e7d57a4e0ad94651b761317de459eb74d34cc1bb51aad80f07e", size = 216058, upload-time = "2025-08-04T00:34:07.368Z" },
    { url = "https://files.pythonhosted.org/packages/0b/1c/af4dfd2d7244dc7610fed6d59d57a23ea165681cd764445dc58d71ed01a6/coverage-7.10.2-cp313-cp313t-macosx_11_0_arm64.whl", hash = "sha256:f287a25a8ca53901c613498e4a40885b19361a2fe8fbfdbb7f8ef2cad2a23f03", size = 216273, upload-time = "2025-08-04T00:34:09.073Z" },
    { url = "https://files.pythonhosted.org/packages/8e/67/ec5095d4035c6e16368226fa9cb15f77f891194c7e3725aeefd08e7a3e5a/coverage-7.10.2-cp313-cp313t-manylinux1_i686.manylinux_2_28_i686.manylinux_2_5_i686.whl", hash = "sha256:75cc1a3f8c88c69bf16a871dab1fe5a7303fdb1e9f285f204b60f1ee539b8fc0", size = 257513, upload-time = "2025-08-04T00:34:10.403Z" },
    { url = "https://files.pythonhosted.org/packages/1c/47/be5550b57a3a8ba797de4236b0fd31031f88397b2afc84ab3c2d4cf265f6/coverage-7.10.2-cp313-cp313t-manylinux1_x86_64.manylinux_2_28_x86_64.manylinux_2_5_x86_64.whl", hash = "sha256:ca07fa78cc9d26bc8c4740de1abd3489cf9c47cc06d9a8ab3d552ff5101af4c0", size = 259377, upload-time = "2025-08-04T00:34:12.138Z" },
    { url = "https://files.pythonhosted.org/packages/37/50/b12a4da1382e672305c2d17cd3029dc16b8a0470de2191dbf26b91431378/coverage-7.10.2-cp313-cp313t-manylinux2014_aarch64.manylinux_2_17_aarch64.manylinux_2_28_aarch64.whl", hash = "sha256:c2e117e64c26300032755d4520cd769f2623cde1a1d1c3515b05a3b8add0ade1", size = 261516, upload-time = "2025-08-04T00:34:13.608Z" },
    { url = "https://files.pythonhosted.org/packages/db/41/4d3296dbd33dd8da178171540ca3391af7c0184c0870fd4d4574ac290290/coverage-7.10.2-cp313-cp313t-musllinux_1_2_aarch64.whl", hash = "sha256:daaf98009977f577b71f8800208f4d40d4dcf5c2db53d4d822787cdc198d76e1", size = 259110, upload-time = "2025-08-04T00:34:15.089Z" },
    { url = "https://files.pythonhosted.org/packages/ea/f1/b409959ecbc0cec0e61e65683b22bacaa4a3b11512f834e16dd8ffbc37db/coverage-7.10.2-cp313-cp313t-musllinux_1_2_i686.whl", hash = "sha256:ea8d8fe546c528535c761ba424410bbeb36ba8a0f24be653e94b70c93fd8a8ca", size = 257248, upload-time = "2025-08-04T00:34:16.501Z" },
    { url = "https://files.pythonhosted.org/packages/48/ab/7076dc1c240412e9267d36ec93e9e299d7659f6a5c1e958f87e998b0fb6d/coverage-7.10.2-cp313-cp313t-musllinux_1_2_x86_64.whl", hash = "sha256:fe024d40ac31eb8d5aae70215b41dafa264676caa4404ae155f77d2fa95c37bb", size = 258063, upload-time = "2025-08-04T00:34:18.338Z" },
    { url = "https://files.pythonhosted.org/packages/1e/77/f6b51a0288f8f5f7dcc7c89abdd22cf514f3bc5151284f5cd628917f8e10/coverage-7.10.2-cp313-cp313t-win32.whl", hash = "sha256:8f34b09f68bdadec122ffad312154eda965ade433559cc1eadd96cca3de5c824", size = 218433, upload-time = "2025-08-04T00:34:19.71Z" },
    { url = "https://files.pythonhosted.org/packages/7b/6d/547a86493e25270ce8481543e77f3a0aa3aa872c1374246b7b76273d66eb/coverage-7.10.2-cp313-cp313t-win_amd64.whl", hash = "sha256:71d40b3ac0f26fa9ffa6ee16219a714fed5c6ec197cdcd2018904ab5e75bcfa3", size = 219523, upload-time = "2025-08-04T00:34:21.171Z" },
    { url = "https://files.pythonhosted.org/packages/ff/d5/3c711e38eaf9ab587edc9bed232c0298aed84e751a9f54aaa556ceaf7da6/coverage-7.10.2-cp313-cp313t-win_arm64.whl", hash = "sha256:abb57fdd38bf6f7dcc66b38dafb7af7c5fdc31ac6029ce373a6f7f5331d6f60f", size = 217739, upload-time = "2025-08-04T00:34:22.514Z" },
    { url = "https://files.pythonhosted.org/packages/71/53/83bafa669bb9d06d4c8c6a055d8d05677216f9480c4698fb183ba7ec5e47/coverage-7.10.2-cp314-cp314-macosx_10_13_x86_64.whl", hash = "sha256:a3e853cc04987c85ec410905667eed4bf08b1d84d80dfab2684bb250ac8da4f6", size = 215328, upload-time = "2025-08-04T00:34:23.991Z" },
    { url = "https://files.pythonhosted.org/packages/1d/6c/30827a9c5a48a813e865fbaf91e2db25cce990bd223a022650ef2293fe11/coverage-7.10.2-cp314-cp314-macosx_11_0_arm64.whl", hash = "sha256:0100b19f230df72c90fdb36db59d3f39232391e8d89616a7de30f677da4f532b", size = 215608, upload-time = "2025-08-04T00:34:25.437Z" },
    { url = "https://files.pythonhosted.org/packages/bb/a0/c92d85948056ddc397b72a3d79d36d9579c53cb25393ed3c40db7d33b193/coverage-7.10.2-cp314-cp314-manylinux1_i686.manylinux_2_28_i686.manylinux_2_5_i686.whl", hash = "sha256:9c1cd71483ea78331bdfadb8dcec4f4edfb73c7002c1206d8e0af6797853f5be", size = 246111, upload-time = "2025-08-04T00:34:26.857Z" },
    { url = "https://files.pythonhosted.org/packages/c2/cf/d695cf86b2559aadd072c91720a7844be4fb82cb4a3b642a2c6ce075692d/coverage-7.10.2-cp314-cp314-manylinux1_x86_64.manylinux_2_28_x86_64.manylinux_2_5_x86_64.whl", hash = "sha256:9f75dbf4899e29a37d74f48342f29279391668ef625fdac6d2f67363518056a1", size = 248419, upload-time = "2025-08-04T00:34:28.726Z" },
    { url = "https://files.pythonhosted.org/packages/ce/0a/03206aec4a05986e039418c038470d874045f6e00426b0c3879adc1f9251/coverage-7.10.2-cp314-cp314-manylinux2014_aarch64.manylinux_2_17_aarch64.manylinux_2_28_aarch64.whl", hash = "sha256:a7df481e7508de1c38b9b8043da48d94931aefa3e32b47dd20277e4978ed5b95", size = 250038, upload-time = "2025-08-04T00:34:30.061Z" },
    { url = "https://files.pythonhosted.org/packages/ab/9b/b3bd6bd52118c12bc4cf319f5baba65009c9beea84e665b6b9f03fa3f180/coverage-7.10.2-cp314-cp314-musllinux_1_2_aarch64.whl", hash = "sha256:835f39e618099325e7612b3406f57af30ab0a0af350490eff6421e2e5f608e46", size = 248066, upload-time = "2025-08-04T00:34:31.53Z" },
    { url = "https://files.pythonhosted.org/packages/80/cc/bfa92e261d3e055c851a073e87ba6a3bff12a1f7134233e48a8f7d855875/coverage-7.10.2-cp314-cp314-musllinux_1_2_i686.whl", hash = "sha256:12e52b5aa00aa720097d6947d2eb9e404e7c1101ad775f9661ba165ed0a28303", size = 245909, upload-time = "2025-08-04T00:34:32.943Z" },
    { url = "https://files.pythonhosted.org/packages/12/80/c8df15db4847710c72084164f615ae900af1ec380dce7f74a5678ccdf5e1/coverage-7.10.2-cp314-cp314-musllinux_1_2_x86_64.whl", hash = "sha256:718044729bf1fe3e9eb9f31b52e44ddae07e434ec050c8c628bf5adc56fe4bdd", size = 247329, upload-time = "2025-08-04T00:34:34.388Z" },
    { url = "https://files.pythonhosted.org/packages/04/6f/cb66e1f7124d5dd9ced69f889f02931419cb448125e44a89a13f4e036124/coverage-7.10.2-cp314-cp314-win32.whl", hash = "sha256:f256173b48cc68486299d510a3e729a96e62c889703807482dbf56946befb5c8", size = 218007, upload-time = "2025-08-04T00:34:35.846Z" },
    { url = "https://files.pythonhosted.org/packages/8c/e1/3d4be307278ce32c1b9d95cc02ee60d54ddab784036101d053ec9e4fe7f5/coverage-7.10.2-cp314-cp314-win_amd64.whl", hash = "sha256:2e980e4179f33d9b65ac4acb86c9c0dde904098853f27f289766657ed16e07b3", size = 218802, upload-time = "2025-08-04T00:34:37.35Z" },
    { url = "https://files.pythonhosted.org/packages/ec/66/1e43bbeb66c55a5a5efec70f1c153cf90cfc7f1662ab4ebe2d844de9122c/coverage-7.10.2-cp314-cp314-win_arm64.whl", hash = "sha256:14fb5b6641ab5b3c4161572579f0f2ea8834f9d3af2f7dd8fbaecd58ef9175cc", size = 217397, upload-time = "2025-08-04T00:34:39.15Z" },
    { url = "https://files.pythonhosted.org/packages/81/01/ae29c129217f6110dc694a217475b8aecbb1b075d8073401f868c825fa99/coverage-7.10.2-cp314-cp314t-macosx_10_13_x86_64.whl", hash = "sha256:e96649ac34a3d0e6491e82a2af71098e43be2874b619547c3282fc11d3840a4b", size = 216068, upload-time = "2025-08-04T00:34:40.648Z" },
    { url = "https://files.pythonhosted.org/packages/a2/50/6e9221d4139f357258f36dfa1d8cac4ec56d9d5acf5fdcc909bb016954d7/coverage-7.10.2-cp314-cp314t-macosx_11_0_arm64.whl", hash = "sha256:1a2e934e9da26341d342d30bfe91422bbfdb3f1f069ec87f19b2909d10d8dcc4", size = 216285, upload-time = "2025-08-04T00:34:42.441Z" },
    { url = "https://files.pythonhosted.org/packages/eb/ec/89d1d0c0ece0d296b4588e0ef4df185200456d42a47f1141335f482c2fc5/coverage-7.10.2-cp314-cp314t-manylinux1_i686.manylinux_2_28_i686.manylinux_2_5_i686.whl", hash = "sha256:651015dcd5fd9b5a51ca79ece60d353cacc5beaf304db750407b29c89f72fe2b", size = 257603, upload-time = "2025-08-04T00:34:43.899Z" },
    { url = "https://files.pythonhosted.org/packages/82/06/c830af66734671c778fc49d35b58339e8f0687fbd2ae285c3f96c94da092/coverage-7.10.2-cp314-cp314t-manylinux1_x86_64.manylinux_2_28_x86_64.manylinux_2_5_x86_64.whl", hash = "sha256:81bf6a32212f9f66da03d63ecb9cd9bd48e662050a937db7199dbf47d19831de", size = 259568, upload-time = "2025-08-04T00:34:45.519Z" },
    { url = "https://files.pythonhosted.org/packages/60/57/f280dd6f1c556ecc744fbf39e835c33d3ae987d040d64d61c6f821e87829/coverage-7.10.2-cp314-cp314t-manylinux2014_aarch64.manylinux_2_17_aarch64.manylinux_2_28_aarch64.whl", hash = "sha256:d800705f6951f75a905ea6feb03fff8f3ea3468b81e7563373ddc29aa3e5d1ca", size = 261691, upload-time = "2025-08-04T00:34:47.019Z" },
    { url = "https://files.pythonhosted.org/packages/54/2b/c63a0acbd19d99ec32326164c23df3a4e18984fb86e902afdd66ff7b3d83/coverage-7.10.2-cp314-cp314t-musllinux_1_2_aarch64.whl", hash = "sha256:248b5394718e10d067354448dc406d651709c6765669679311170da18e0e9af8", size = 259166, upload-time = "2025-08-04T00:34:48.792Z" },
    { url = "https://files.pythonhosted.org/packages/fd/c5/cd2997dcfcbf0683634da9df52d3967bc1f1741c1475dd0e4722012ba9ef/coverage-7.10.2-cp314-cp314t-musllinux_1_2_i686.whl", hash = "sha256:5c61675a922b569137cf943770d7ad3edd0202d992ce53ac328c5ff68213ccf4", size = 257241, upload-time = "2025-08-04T00:34:51.038Z" },
    { url = "https://files.pythonhosted.org/packages/16/26/c9e30f82fdad8d47aee90af4978b18c88fa74369ae0f0ba0dbf08cee3a80/coverage-7.10.2-cp314-cp314t-musllinux_1_2_x86_64.whl", hash = "sha256:52d708b5fd65589461381fa442d9905f5903d76c086c6a4108e8e9efdca7a7ed", size = 258139, upload-time = "2025-08-04T00:34:52.533Z" },
    { url = "https://files.pythonhosted.org/packages/c9/99/bdb7bd00bebcd3dedfb895fa9af8e46b91422993e4a37ac634a5f1113790/coverage-7.10.2-cp314-cp314t-win32.whl", hash = "sha256:916369b3b914186b2c5e5ad2f7264b02cff5df96cdd7cdad65dccd39aa5fd9f0", size = 218809, upload-time = "2025-08-04T00:34:54.075Z" },
    { url = "https://files.pythonhosted.org/packages/eb/5e/56a7852e38a04d1520dda4dfbfbf74a3d6dec932c20526968f7444763567/coverage-7.10.2-cp314-cp314t-win_amd64.whl", hash = "sha256:5b9d538e8e04916a5df63052d698b30c74eb0174f2ca9cd942c981f274a18eaf", size = 219926, upload-time = "2025-08-04T00:34:55.643Z" },
    { url = "https://files.pythonhosted.org/packages/e0/12/7fbe6b9c52bb9d627e9556f9f2edfdbe88b315e084cdecc9afead0c3b36a/coverage-7.10.2-cp314-cp314t-win_arm64.whl", hash = "sha256:04c74f9ef1f925456a9fd23a7eef1103126186d0500ef9a0acb0bd2514bdc7cc", size = 217925, upload-time = "2025-08-04T00:34:57.564Z" },
    { url = "https://files.pythonhosted.org/packages/18/d8/9b768ac73a8ac2d10c080af23937212434a958c8d2a1c84e89b450237942/coverage-7.10.2-py3-none-any.whl", hash = "sha256:95db3750dd2e6e93d99fa2498f3a1580581e49c494bddccc6f85c5c21604921f", size = 206973, upload-time = "2025-08-04T00:35:15.918Z" },
]

[[package]]
name = "dapr"
version = "1.16.0"
source = { registry = "https://pypi.org/simple" }
dependencies = [
    { name = "aiohttp" },
    { name = "grpcio" },
    { name = "grpcio-status" },
    { name = "protobuf" },
    { name = "python-dateutil" },
    { name = "typing-extensions" },
]
sdist = { url = "https://files.pythonhosted.org/packages/a4/b1/d39ba15d453b67b93d53ec56de7eb9324cb8bbf0599afcb2c0ade990b7ae/dapr-1.16.0.tar.gz", hash = "sha256:c7e3d005552a598d07608d0d502b2bc432e86678f94b2beccc13a096b9198684", size = 122467, upload-time = "2025-09-17T10:59:57.138Z" }
wheels = [
    { url = "https://files.pythonhosted.org/packages/c7/3e/de39e18e14d07882fcff028227c2dbe7fa202f09413127d4de32b03e0884/dapr-1.16.0-py3-none-any.whl", hash = "sha256:076dd559a0b450eae24b1c2ae779c9299ed3e06a05c1f72719a6613af8d19ced", size = 166710, upload-time = "2025-09-17T10:59:55.473Z" },
]

[[package]]
name = "distlib"
version = "0.4.0"
source = { registry = "https://pypi.org/simple" }
sdist = { url = "https://files.pythonhosted.org/packages/96/8e/709914eb2b5749865801041647dc7f4e6d00b549cfe88b65ca192995f07c/distlib-0.4.0.tar.gz", hash = "sha256:feec40075be03a04501a973d81f633735b4b69f98b05450592310c0f401a4e0d", size = 614605, upload-time = "2025-07-17T16:52:00.465Z" }
wheels = [
    { url = "https://files.pythonhosted.org/packages/33/6b/e0547afaf41bf2c42e52430072fa5658766e3d65bd4b03a563d1b6336f57/distlib-0.4.0-py2.py3-none-any.whl", hash = "sha256:9659f7d87e46584a30b5780e43ac7a2143098441670ff0a49d5f9034c54a6c16", size = 469047, upload-time = "2025-07-17T16:51:58.613Z" },
]

[[package]]
name = "dnspython"
version = "2.7.0"
source = { registry = "https://pypi.org/simple" }
sdist = { url = "https://files.pythonhosted.org/packages/b5/4a/263763cb2ba3816dd94b08ad3a33d5fdae34ecb856678773cc40a3605829/dnspython-2.7.0.tar.gz", hash = "sha256:ce9c432eda0dc91cf618a5cedf1a4e142651196bbcd2c80e89ed5a907e5cfaf1", size = 345197, upload-time = "2024-10-05T20:14:59.362Z" }
wheels = [
    { url = "https://files.pythonhosted.org/packages/68/1b/e0a87d256e40e8c888847551b20a017a6b98139178505dc7ffb96f04e954/dnspython-2.7.0-py3-none-any.whl", hash = "sha256:b4c34b7d10b51bcc3a5071e7b8dee77939f1e878477eeecc965e9835f63c6c86", size = 313632, upload-time = "2024-10-05T20:14:57.687Z" },
]

[[package]]
name = "duckdb"
version = "1.3.2"
source = { registry = "https://pypi.org/simple" }
sdist = { url = "https://files.pythonhosted.org/packages/47/24/a2e7fb78fba577641c286fe33185789ab1e1569ccdf4d142e005995991d2/duckdb-1.3.2.tar.gz", hash = "sha256:c658df8a1bc78704f702ad0d954d82a1edd4518d7a04f00027ec53e40f591ff5", size = 11627775, upload-time = "2025-07-08T10:41:14.444Z" }
wheels = [
    { url = "https://files.pythonhosted.org/packages/38/16/4cde40c37dd1f48d2f9ffa63027e8b668391c5cc32cbb59f7ca8b1cec6e2/duckdb-1.3.2-cp311-cp311-macosx_12_0_arm64.whl", hash = "sha256:e1872cf63aae28c3f1dc2e19b5e23940339fc39fb3425a06196c5d00a8d01040", size = 15520798, upload-time = "2025-07-08T10:40:13.867Z" },
    { url = "https://files.pythonhosted.org/packages/22/ca/9ca65db51868604007114a27cc7d44864d89328ad6a934668626618147ff/duckdb-1.3.2-cp311-cp311-macosx_12_0_universal2.whl", hash = "sha256:db256c206056468ae6a9e931776bdf7debaffc58e19a0ff4fa9e7e1e82d38b3b", size = 32502242, upload-time = "2025-07-08T10:40:15.949Z" },
    { url = "https://files.pythonhosted.org/packages/9e/ca/7f7cf01dd7731d358632fb516521f2962070a627558fb6fc3137e594bbaa/duckdb-1.3.2-cp311-cp311-macosx_12_0_x86_64.whl", hash = "sha256:1d57df2149d6e4e0bd5198689316c5e2ceec7f6ac0a9ec11bc2b216502a57b34", size = 17091841, upload-time = "2025-07-08T10:40:18.539Z" },
    { url = "https://files.pythonhosted.org/packages/4c/7f/38e518b8f51299410dcad9f1e99f1c99f3592516581467a2da344d3b5951/duckdb-1.3.2-cp311-cp311-manylinux_2_27_aarch64.manylinux_2_28_aarch64.whl", hash = "sha256:54f76c8b1e2a19dfe194027894209ce9ddb073fd9db69af729a524d2860e4680", size = 19158775, upload-time = "2025-07-08T10:40:20.804Z" },
    { url = "https://files.pythonhosted.org/packages/90/a3/41f3d42fddd9629846aac328eb295170e76782d8dfc5e58b3584b96fa296/duckdb-1.3.2-cp311-cp311-manylinux_2_27_x86_64.manylinux_2_28_x86_64.whl", hash = "sha256:45bea70b3e93c6bf766ce2f80fc3876efa94c4ee4de72036417a7bd1e32142fe", size = 21093951, upload-time = "2025-07-08T10:40:22.686Z" },
    { url = "https://files.pythonhosted.org/packages/11/8e/c5444b6890ae7f00836fd0cd17799abbcc3066bbab32e90b04aa8a8a5087/duckdb-1.3.2-cp311-cp311-musllinux_1_2_x86_64.whl", hash = "sha256:003f7d36f0d8a430cb0e00521f18b7d5ee49ec98aaa541914c6d0e008c306f1a", size = 22743891, upload-time = "2025-07-08T10:40:24.987Z" },
    { url = "https://files.pythonhosted.org/packages/87/a1/e240bd07671542ddf2084962e68a7d5c9b068d8da3f938e935af69441355/duckdb-1.3.2-cp311-cp311-win_amd64.whl", hash = "sha256:0eb210cedf08b067fa90c666339688f1c874844a54708562282bc54b0189aac6", size = 11387047, upload-time = "2025-07-08T10:40:27.443Z" },
    { url = "https://files.pythonhosted.org/packages/6c/5d/77f15528857c2b186ebec07778dc199ccc04aafb69fb7b15227af4f19ac9/duckdb-1.3.2-cp312-cp312-macosx_12_0_arm64.whl", hash = "sha256:2455b1ffef4e3d3c7ef8b806977c0e3973c10ec85aa28f08c993ab7f2598e8dd", size = 15538413, upload-time = "2025-07-08T10:40:29.551Z" },
    { url = "https://files.pythonhosted.org/packages/78/67/7e4964f688b846676c813a4acc527cd3454be8a9cafa10f3a9aa78d0d165/duckdb-1.3.2-cp312-cp312-macosx_12_0_universal2.whl", hash = "sha256:9d0ae509713da3461c000af27496d5413f839d26111d2a609242d9d17b37d464", size = 32535307, upload-time = "2025-07-08T10:40:31.632Z" },
    { url = "https://files.pythonhosted.org/packages/95/3d/2d7f8078194130dbf30b5ae154ce454bfc208c91aa5f3e802531a3e09bca/duckdb-1.3.2-cp312-cp312-macosx_12_0_x86_64.whl", hash = "sha256:72ca6143d23c0bf6426396400f01fcbe4785ad9ceec771bd9a4acc5b5ef9a075", size = 17110219, upload-time = "2025-07-08T10:40:34.072Z" },
    { url = "https://files.pythonhosted.org/packages/cd/05/36ff9000b9c6d2a68c1b248f133ee316fcac10c0ff817112cbf5214dbe91/duckdb-1.3.2-cp312-cp312-manylinux_2_27_aarch64.manylinux_2_28_aarch64.whl", hash = "sha256:b49a11afba36b98436db83770df10faa03ebded06514cb9b180b513d8be7f392", size = 19178569, upload-time = "2025-07-08T10:40:35.995Z" },
    { url = "https://files.pythonhosted.org/packages/ac/73/f85acbb3ac319a86abbf6b46103d58594d73529123377219980f11b388e9/duckdb-1.3.2-cp312-cp312-manylinux_2_27_x86_64.manylinux_2_28_x86_64.whl", hash = "sha256:36abdfe0d1704fe09b08d233165f312dad7d7d0ecaaca5fb3bb869f4838a2d0b", size = 21129975, upload-time = "2025-07-08T10:40:38.3Z" },
    { url = "https://files.pythonhosted.org/packages/32/40/9aa3267f3631ae06b30fb1045a48628f4dba7beb2efb485c0282b4a73367/duckdb-1.3.2-cp312-cp312-musllinux_1_2_x86_64.whl", hash = "sha256:3380aae1c4f2af3f37b0bf223fabd62077dd0493c84ef441e69b45167188e7b6", size = 22781859, upload-time = "2025-07-08T10:40:41.691Z" },
    { url = "https://files.pythonhosted.org/packages/8c/8d/47bf95f6999b327cf4da677e150cfce802abf9057b61a93a1f91e89d748c/duckdb-1.3.2-cp312-cp312-win_amd64.whl", hash = "sha256:11af73963ae174aafd90ea45fb0317f1b2e28a7f1d9902819d47c67cc957d49c", size = 11395337, upload-time = "2025-07-08T10:40:43.651Z" },
    { url = "https://files.pythonhosted.org/packages/f5/f0/8cac9713735864899e8abc4065bbdb3d1617f2130006d508a80e1b1a6c53/duckdb-1.3.2-cp313-cp313-macosx_12_0_arm64.whl", hash = "sha256:a3418c973b06ac4e97f178f803e032c30c9a9f56a3e3b43a866f33223dfbf60b", size = 15535350, upload-time = "2025-07-08T10:40:45.562Z" },
    { url = "https://files.pythonhosted.org/packages/c5/26/6698bbb30b7bce8b8b17697599f1517611c61e4bd68b37eaeaf4f5ddd915/duckdb-1.3.2-cp313-cp313-macosx_12_0_universal2.whl", hash = "sha256:2a741eae2cf110fd2223eeebe4151e22c0c02803e1cfac6880dbe8a39fecab6a", size = 32534715, upload-time = "2025-07-08T10:40:47.615Z" },
    { url = "https://files.pythonhosted.org/packages/10/75/8ab4da3099a2fac7335ecebce4246706d19bdd5dad167aa436b5b27c43c4/duckdb-1.3.2-cp313-cp313-macosx_12_0_x86_64.whl", hash = "sha256:51e62541341ea1a9e31f0f1ade2496a39b742caf513bebd52396f42ddd6525a0", size = 17110300, upload-time = "2025-07-08T10:40:49.674Z" },
    { url = "https://files.pythonhosted.org/packages/d1/46/af81b10d4a66a0f27c248df296d1b41ff2a305a235ed8488f93240f6f8b5/duckdb-1.3.2-cp313-cp313-manylinux_2_27_aarch64.manylinux_2_28_aarch64.whl", hash = "sha256:b3e519de5640e5671f1731b3ae6b496e0ed7e4de4a1c25c7a2f34c991ab64d71", size = 19180082, upload-time = "2025-07-08T10:40:51.679Z" },
    { url = "https://files.pythonhosted.org/packages/68/fc/259a54fc22111a847981927aa58528d766e8b228c6d41deb0ad8a1959f9f/duckdb-1.3.2-cp313-cp313-manylinux_2_27_x86_64.manylinux_2_28_x86_64.whl", hash = "sha256:4732fb8cc60566b60e7e53b8c19972cb5ed12d285147a3063b16cc64a79f6d9f", size = 21128404, upload-time = "2025-07-08T10:40:53.772Z" },
    { url = "https://files.pythonhosted.org/packages/ab/dc/5d5140383e40661173dacdceaddee2a97c3f6721a5e8d76e08258110595e/duckdb-1.3.2-cp313-cp313-musllinux_1_2_x86_64.whl", hash = "sha256:97f7a22dcaa1cca889d12c3dc43a999468375cdb6f6fe56edf840e062d4a8293", size = 22779786, upload-time = "2025-07-08T10:40:55.826Z" },
    { url = "https://files.pythonhosted.org/packages/51/c9/2fcd86ab7530a5b6caff42dbe516ce7a86277e12c499d1c1f5acd266ffb2/duckdb-1.3.2-cp313-cp313-win_amd64.whl", hash = "sha256:cd3d717bf9c49ef4b1016c2216517572258fa645c2923e91c5234053defa3fb5", size = 11395370, upload-time = "2025-07-08T10:40:57.655Z" },
]

[[package]]
name = "duckdb-engine"
version = "0.17.0"
source = { registry = "https://pypi.org/simple" }
dependencies = [
    { name = "duckdb" },
    { name = "packaging" },
    { name = "sqlalchemy" },
]
sdist = { url = "https://files.pythonhosted.org/packages/89/d5/c0d8d0a4ca3ffea92266f33d92a375e2794820ad89f9be97cf0c9a9697d0/duckdb_engine-0.17.0.tar.gz", hash = "sha256:396b23869754e536aa80881a92622b8b488015cf711c5a40032d05d2cf08f3cf", size = 48054, upload-time = "2025-03-29T09:49:17.663Z" }
wheels = [
    { url = "https://files.pythonhosted.org/packages/2a/a2/e90242f53f7ae41554419b1695b4820b364df87c8350aa420b60b20cab92/duckdb_engine-0.17.0-py3-none-any.whl", hash = "sha256:3aa72085e536b43faab635f487baf77ddc5750069c16a2f8d9c6c3cb6083e979", size = 49676, upload-time = "2025-03-29T09:49:15.564Z" },
]

[[package]]
name = "email-validator"
version = "2.2.0"
source = { registry = "https://pypi.org/simple" }
dependencies = [
    { name = "dnspython" },
    { name = "idna" },
]
sdist = { url = "https://files.pythonhosted.org/packages/48/ce/13508a1ec3f8bb981ae4ca79ea40384becc868bfae97fd1c942bb3a001b1/email_validator-2.2.0.tar.gz", hash = "sha256:cb690f344c617a714f22e66ae771445a1ceb46821152df8e165c5f9a364582b7", size = 48967, upload-time = "2024-06-20T11:30:30.034Z" }
wheels = [
    { url = "https://files.pythonhosted.org/packages/d7/ee/bf0adb559ad3c786f12bcbc9296b3f5675f529199bef03e2df281fa1fadb/email_validator-2.2.0-py3-none-any.whl", hash = "sha256:561977c2d73ce3611850a06fa56b414621e0c8faa9d66f2611407d87465da631", size = 33521, upload-time = "2024-06-20T11:30:28.248Z" },
]

[[package]]
name = "fastapi"
version = "0.116.1"
source = { registry = "https://pypi.org/simple" }
dependencies = [
    { name = "pydantic" },
    { name = "starlette" },
    { name = "typing-extensions" },
]
sdist = { url = "https://files.pythonhosted.org/packages/78/d7/6c8b3bfe33eeffa208183ec037fee0cce9f7f024089ab1c5d12ef04bd27c/fastapi-0.116.1.tar.gz", hash = "sha256:ed52cbf946abfd70c5a0dccb24673f0670deeb517a88b3544d03c2a6bf283143", size = 296485, upload-time = "2025-07-11T16:22:32.057Z" }
wheels = [
    { url = "https://files.pythonhosted.org/packages/e5/47/d63c60f59a59467fda0f93f46335c9d18526d7071f025cb5b89d5353ea42/fastapi-0.116.1-py3-none-any.whl", hash = "sha256:c46ac7c312df840f0c9e220f7964bada936781bc4e2e6eb71f1c4d7553786565", size = 95631, upload-time = "2025-07-11T16:22:30.485Z" },
]

[package.optional-dependencies]
standard = [
    { name = "email-validator" },
    { name = "fastapi-cli", extra = ["standard"] },
    { name = "httpx" },
    { name = "jinja2" },
    { name = "python-multipart" },
    { name = "uvicorn", extra = ["standard"] },
]

[[package]]
name = "fastapi-cli"
version = "0.0.8"
source = { registry = "https://pypi.org/simple" }
dependencies = [
    { name = "rich-toolkit" },
    { name = "typer" },
    { name = "uvicorn", extra = ["standard"] },
]
sdist = { url = "https://files.pythonhosted.org/packages/c6/94/3ef75d9c7c32936ecb539b9750ccbdc3d2568efd73b1cb913278375f4533/fastapi_cli-0.0.8.tar.gz", hash = "sha256:2360f2989b1ab4a3d7fc8b3a0b20e8288680d8af2e31de7c38309934d7f8a0ee", size = 16884, upload-time = "2025-07-07T14:44:09.326Z" }
wheels = [
    { url = "https://files.pythonhosted.org/packages/e0/3f/6ad3103c5f59208baf4c798526daea6a74085bb35d1c161c501863470476/fastapi_cli-0.0.8-py3-none-any.whl", hash = "sha256:0ea95d882c85b9219a75a65ab27e8da17dac02873e456850fa0a726e96e985eb", size = 10770, upload-time = "2025-07-07T14:44:08.255Z" },
]

[package.optional-dependencies]
standard = [
    { name = "fastapi-cloud-cli" },
    { name = "uvicorn", extra = ["standard"] },
]

[[package]]
name = "fastapi-cloud-cli"
version = "0.1.5"
source = { registry = "https://pypi.org/simple" }
dependencies = [
    { name = "httpx" },
    { name = "pydantic", extra = ["email"] },
    { name = "rich-toolkit" },
    { name = "rignore" },
    { name = "sentry-sdk" },
    { name = "typer" },
    { name = "uvicorn", extra = ["standard"] },
]
sdist = { url = "https://files.pythonhosted.org/packages/a9/2e/3b6e5016affc310e5109bc580f760586eabecea0c8a7ab067611cd849ac0/fastapi_cloud_cli-0.1.5.tar.gz", hash = "sha256:341ee585eb731a6d3c3656cb91ad38e5f39809bf1a16d41de1333e38635a7937", size = 22710, upload-time = "2025-07-28T13:30:48.216Z" }
wheels = [
    { url = "https://files.pythonhosted.org/packages/e5/a6/5aa862489a2918a096166fd98d9fe86b7fd53c607678b3fa9d8c432d88d5/fastapi_cloud_cli-0.1.5-py3-none-any.whl", hash = "sha256:d80525fb9c0e8af122370891f9fa83cf5d496e4ad47a8dd26c0496a6c85a012a", size = 18992, upload-time = "2025-07-28T13:30:47.427Z" },
]

[[package]]
name = "filelock"
version = "3.19.1"
source = { registry = "https://pypi.org/simple" }
sdist = { url = "https://files.pythonhosted.org/packages/40/bb/0ab3e58d22305b6f5440629d20683af28959bf793d98d11950e305c1c326/filelock-3.19.1.tar.gz", hash = "sha256:66eda1888b0171c998b35be2bcc0f6d75c388a7ce20c3f3f37aa8e96c2dddf58", size = 17687, upload-time = "2025-08-14T16:56:03.016Z" }
wheels = [
    { url = "https://files.pythonhosted.org/packages/42/14/42b2651a2f46b022ccd948bca9f2d5af0fd8929c4eec235b8d6d844fbe67/filelock-3.19.1-py3-none-any.whl", hash = "sha256:d38e30481def20772f5baf097c122c3babc4fcdb7e14e57049eb9d88c6dc017d", size = 15988, upload-time = "2025-08-14T16:56:01.633Z" },
]

[[package]]
name = "frictionless"
version = "4.40.8"
source = { registry = "https://pypi.org/simple" }
dependencies = [
    { name = "chardet" },
    { name = "isodate" },
    { name = "jinja2" },
    { name = "jsonschema" },
    { name = "marko" },
    { name = "petl" },
    { name = "python-dateutil" },
    { name = "python-slugify" },
    { name = "pyyaml" },
    { name = "requests" },
    { name = "rfc3986" },
    { name = "simpleeval" },
    { name = "stringcase" },
    { name = "tabulate" },
    { name = "typer" },
    { name = "validators" },
]
sdist = { url = "https://files.pythonhosted.org/packages/a5/41/ef3ea62748b31bfb11726ad67b14ce082c109eaeae013cd08e58a5ad5233/frictionless-4.40.8.tar.gz", hash = "sha256:324061d754525adfe8f6be56af12660a40966c0c4e01eccfc993dc82b9e9e623", size = 257630, upload-time = "2022-08-25T09:20:30.227Z" }
wheels = [
    { url = "https://files.pythonhosted.org/packages/9b/9f/e0665962954bd22b1c3648fcba81547f6408914bfd580d864593ffdda83e/frictionless-4.40.8-py2.py3-none-any.whl", hash = "sha256:87b71da5ba5f694b2091aabc6f705cf1c00bb44395964735d57aec00a89c555f", size = 419482, upload-time = "2022-08-25T09:20:28.302Z" },
]

[[package]]
name = "frozenlist"
version = "1.7.0"
source = { registry = "https://pypi.org/simple" }
sdist = { url = "https://files.pythonhosted.org/packages/79/b1/b64018016eeb087db503b038296fd782586432b9c077fc5c7839e9cb6ef6/frozenlist-1.7.0.tar.gz", hash = "sha256:2e310d81923c2437ea8670467121cc3e9b0f76d3043cc1d2331d56c7fb7a3a8f", size = 45078, upload-time = "2025-06-09T23:02:35.538Z" }
wheels = [
    { url = "https://files.pythonhosted.org/packages/34/7e/803dde33760128acd393a27eb002f2020ddb8d99d30a44bfbaab31c5f08a/frozenlist-1.7.0-cp311-cp311-macosx_10_9_universal2.whl", hash = "sha256:aa51e147a66b2d74de1e6e2cf5921890de6b0f4820b257465101d7f37b49fb5a", size = 82251, upload-time = "2025-06-09T23:00:16.279Z" },
    { url = "https://files.pythonhosted.org/packages/75/a9/9c2c5760b6ba45eae11334db454c189d43d34a4c0b489feb2175e5e64277/frozenlist-1.7.0-cp311-cp311-macosx_10_9_x86_64.whl", hash = "sha256:9b35db7ce1cd71d36ba24f80f0c9e7cff73a28d7a74e91fe83e23d27c7828750", size = 48183, upload-time = "2025-06-09T23:00:17.698Z" },
    { url = "https://files.pythonhosted.org/packages/47/be/4038e2d869f8a2da165f35a6befb9158c259819be22eeaf9c9a8f6a87771/frozenlist-1.7.0-cp311-cp311-macosx_11_0_arm64.whl", hash = "sha256:34a69a85e34ff37791e94542065c8416c1afbf820b68f720452f636d5fb990cd", size = 47107, upload-time = "2025-06-09T23:00:18.952Z" },
    { url = "https://files.pythonhosted.org/packages/79/26/85314b8a83187c76a37183ceed886381a5f992975786f883472fcb6dc5f2/frozenlist-1.7.0-cp311-cp311-manylinux_2_17_aarch64.manylinux2014_aarch64.whl", hash = "sha256:4a646531fa8d82c87fe4bb2e596f23173caec9185bfbca5d583b4ccfb95183e2", size = 237333, upload-time = "2025-06-09T23:00:20.275Z" },
    { url = "https://files.pythonhosted.org/packages/1f/fd/e5b64f7d2c92a41639ffb2ad44a6a82f347787abc0c7df5f49057cf11770/frozenlist-1.7.0-cp311-cp311-manylinux_2_17_armv7l.manylinux2014_armv7l.manylinux_2_31_armv7l.whl", hash = "sha256:79b2ffbba483f4ed36a0f236ccb85fbb16e670c9238313709638167670ba235f", size = 231724, upload-time = "2025-06-09T23:00:21.705Z" },
    { url = "https://files.pythonhosted.org/packages/20/fb/03395c0a43a5976af4bf7534759d214405fbbb4c114683f434dfdd3128ef/frozenlist-1.7.0-cp311-cp311-manylinux_2_17_ppc64le.manylinux2014_ppc64le.whl", hash = "sha256:a26f205c9ca5829cbf82bb2a84b5c36f7184c4316617d7ef1b271a56720d6b30", size = 245842, upload-time = "2025-06-09T23:00:23.148Z" },
    { url = "https://files.pythonhosted.org/packages/d0/15/c01c8e1dffdac5d9803507d824f27aed2ba76b6ed0026fab4d9866e82f1f/frozenlist-1.7.0-cp311-cp311-manylinux_2_17_s390x.manylinux2014_s390x.whl", hash = "sha256:bcacfad3185a623fa11ea0e0634aac7b691aa925d50a440f39b458e41c561d98", size = 239767, upload-time = "2025-06-09T23:00:25.103Z" },
    { url = "https://files.pythonhosted.org/packages/14/99/3f4c6fe882c1f5514b6848aa0a69b20cb5e5d8e8f51a339d48c0e9305ed0/frozenlist-1.7.0-cp311-cp311-manylinux_2_5_i686.manylinux1_i686.manylinux_2_17_i686.manylinux2014_i686.whl", hash = "sha256:72c1b0fe8fe451b34f12dce46445ddf14bd2a5bcad7e324987194dc8e3a74c86", size = 224130, upload-time = "2025-06-09T23:00:27.061Z" },
    { url = "https://files.pythonhosted.org/packages/4d/83/220a374bd7b2aeba9d0725130665afe11de347d95c3620b9b82cc2fcab97/frozenlist-1.7.0-cp311-cp311-manylinux_2_5_x86_64.manylinux1_x86_64.manylinux_2_17_x86_64.manylinux2014_x86_64.whl", hash = "sha256:61d1a5baeaac6c0798ff6edfaeaa00e0e412d49946c53fae8d4b8e8b3566c4ae", size = 235301, upload-time = "2025-06-09T23:00:29.02Z" },
    { url = "https://files.pythonhosted.org/packages/03/3c/3e3390d75334a063181625343e8daab61b77e1b8214802cc4e8a1bb678fc/frozenlist-1.7.0-cp311-cp311-musllinux_1_2_aarch64.whl", hash = "sha256:7edf5c043c062462f09b6820de9854bf28cc6cc5b6714b383149745e287181a8", size = 234606, upload-time = "2025-06-09T23:00:30.514Z" },
    { url = "https://files.pythonhosted.org/packages/23/1e/58232c19608b7a549d72d9903005e2d82488f12554a32de2d5fb59b9b1ba/frozenlist-1.7.0-cp311-cp311-musllinux_1_2_armv7l.whl", hash = "sha256:d50ac7627b3a1bd2dcef6f9da89a772694ec04d9a61b66cf87f7d9446b4a0c31", size = 248372, upload-time = "2025-06-09T23:00:31.966Z" },
    { url = "https://files.pythonhosted.org/packages/c0/a4/e4a567e01702a88a74ce8a324691e62a629bf47d4f8607f24bf1c7216e7f/frozenlist-1.7.0-cp311-cp311-musllinux_1_2_i686.whl", hash = "sha256:ce48b2fece5aeb45265bb7a58259f45027db0abff478e3077e12b05b17fb9da7", size = 229860, upload-time = "2025-06-09T23:00:33.375Z" },
    { url = "https://files.pythonhosted.org/packages/73/a6/63b3374f7d22268b41a9db73d68a8233afa30ed164c46107b33c4d18ecdd/frozenlist-1.7.0-cp311-cp311-musllinux_1_2_ppc64le.whl", hash = "sha256:fe2365ae915a1fafd982c146754e1de6ab3478def8a59c86e1f7242d794f97d5", size = 245893, upload-time = "2025-06-09T23:00:35.002Z" },
    { url = "https://files.pythonhosted.org/packages/6d/eb/d18b3f6e64799a79673c4ba0b45e4cfbe49c240edfd03a68be20002eaeaa/frozenlist-1.7.0-cp311-cp311-musllinux_1_2_s390x.whl", hash = "sha256:45a6f2fdbd10e074e8814eb98b05292f27bad7d1883afbe009d96abdcf3bc898", size = 246323, upload-time = "2025-06-09T23:00:36.468Z" },
    { url = "https://files.pythonhosted.org/packages/5a/f5/720f3812e3d06cd89a1d5db9ff6450088b8f5c449dae8ffb2971a44da506/frozenlist-1.7.0-cp311-cp311-musllinux_1_2_x86_64.whl", hash = "sha256:21884e23cffabb157a9dd7e353779077bf5b8f9a58e9b262c6caad2ef5f80a56", size = 233149, upload-time = "2025-06-09T23:00:37.963Z" },
    { url = "https://files.pythonhosted.org/packages/69/68/03efbf545e217d5db8446acfd4c447c15b7c8cf4dbd4a58403111df9322d/frozenlist-1.7.0-cp311-cp311-win32.whl", hash = "sha256:284d233a8953d7b24f9159b8a3496fc1ddc00f4db99c324bd5fb5f22d8698ea7", size = 39565, upload-time = "2025-06-09T23:00:39.753Z" },
    { url = "https://files.pythonhosted.org/packages/58/17/fe61124c5c333ae87f09bb67186d65038834a47d974fc10a5fadb4cc5ae1/frozenlist-1.7.0-cp311-cp311-win_amd64.whl", hash = "sha256:387cbfdcde2f2353f19c2f66bbb52406d06ed77519ac7ee21be0232147c2592d", size = 44019, upload-time = "2025-06-09T23:00:40.988Z" },
    { url = "https://files.pythonhosted.org/packages/ef/a2/c8131383f1e66adad5f6ecfcce383d584ca94055a34d683bbb24ac5f2f1c/frozenlist-1.7.0-cp312-cp312-macosx_10_13_universal2.whl", hash = "sha256:3dbf9952c4bb0e90e98aec1bd992b3318685005702656bc6f67c1a32b76787f2", size = 81424, upload-time = "2025-06-09T23:00:42.24Z" },
    { url = "https://files.pythonhosted.org/packages/4c/9d/02754159955088cb52567337d1113f945b9e444c4960771ea90eb73de8db/frozenlist-1.7.0-cp312-cp312-macosx_10_13_x86_64.whl", hash = "sha256:1f5906d3359300b8a9bb194239491122e6cf1444c2efb88865426f170c262cdb", size = 47952, upload-time = "2025-06-09T23:00:43.481Z" },
    { url = "https://files.pythonhosted.org/packages/01/7a/0046ef1bd6699b40acd2067ed6d6670b4db2f425c56980fa21c982c2a9db/frozenlist-1.7.0-cp312-cp312-macosx_11_0_arm64.whl", hash = "sha256:3dabd5a8f84573c8d10d8859a50ea2dec01eea372031929871368c09fa103478", size = 46688, upload-time = "2025-06-09T23:00:44.793Z" },
    { url = "https://files.pythonhosted.org/packages/d6/a2/a910bafe29c86997363fb4c02069df4ff0b5bc39d33c5198b4e9dd42d8f8/frozenlist-1.7.0-cp312-cp312-manylinux_2_17_aarch64.manylinux2014_aarch64.whl", hash = "sha256:aa57daa5917f1738064f302bf2626281a1cb01920c32f711fbc7bc36111058a8", size = 243084, upload-time = "2025-06-09T23:00:46.125Z" },
    { url = "https://files.pythonhosted.org/packages/64/3e/5036af9d5031374c64c387469bfcc3af537fc0f5b1187d83a1cf6fab1639/frozenlist-1.7.0-cp312-cp312-manylinux_2_17_armv7l.manylinux2014_armv7l.manylinux_2_31_armv7l.whl", hash = "sha256:c193dda2b6d49f4c4398962810fa7d7c78f032bf45572b3e04dd5249dff27e08", size = 233524, upload-time = "2025-06-09T23:00:47.73Z" },
    { url = "https://files.pythonhosted.org/packages/06/39/6a17b7c107a2887e781a48ecf20ad20f1c39d94b2a548c83615b5b879f28/frozenlist-1.7.0-cp312-cp312-manylinux_2_17_ppc64le.manylinux2014_ppc64le.whl", hash = "sha256:bfe2b675cf0aaa6d61bf8fbffd3c274b3c9b7b1623beb3809df8a81399a4a9c4", size = 248493, upload-time = "2025-06-09T23:00:49.742Z" },
    { url = "https://files.pythonhosted.org/packages/be/00/711d1337c7327d88c44d91dd0f556a1c47fb99afc060ae0ef66b4d24793d/frozenlist-1.7.0-cp312-cp312-manylinux_2_17_s390x.manylinux2014_s390x.whl", hash = "sha256:8fc5d5cda37f62b262405cf9652cf0856839c4be8ee41be0afe8858f17f4c94b", size = 244116, upload-time = "2025-06-09T23:00:51.352Z" },
    { url = "https://files.pythonhosted.org/packages/24/fe/74e6ec0639c115df13d5850e75722750adabdc7de24e37e05a40527ca539/frozenlist-1.7.0-cp312-cp312-manylinux_2_5_i686.manylinux1_i686.manylinux_2_17_i686.manylinux2014_i686.whl", hash = "sha256:b0d5ce521d1dd7d620198829b87ea002956e4319002ef0bc8d3e6d045cb4646e", size = 224557, upload-time = "2025-06-09T23:00:52.855Z" },
    { url = "https://files.pythonhosted.org/packages/8d/db/48421f62a6f77c553575201e89048e97198046b793f4a089c79a6e3268bd/frozenlist-1.7.0-cp312-cp312-manylinux_2_5_x86_64.manylinux1_x86_64.manylinux_2_17_x86_64.manylinux2014_x86_64.whl", hash = "sha256:488d0a7d6a0008ca0db273c542098a0fa9e7dfaa7e57f70acef43f32b3f69dca", size = 241820, upload-time = "2025-06-09T23:00:54.43Z" },
    { url = "https://files.pythonhosted.org/packages/1d/fa/cb4a76bea23047c8462976ea7b7a2bf53997a0ca171302deae9d6dd12096/frozenlist-1.7.0-cp312-cp312-musllinux_1_2_aarch64.whl", hash = "sha256:15a7eaba63983d22c54d255b854e8108e7e5f3e89f647fc854bd77a237e767df", size = 236542, upload-time = "2025-06-09T23:00:56.409Z" },
    { url = "https://files.pythonhosted.org/packages/5d/32/476a4b5cfaa0ec94d3f808f193301debff2ea42288a099afe60757ef6282/frozenlist-1.7.0-cp312-cp312-musllinux_1_2_armv7l.whl", hash = "sha256:1eaa7e9c6d15df825bf255649e05bd8a74b04a4d2baa1ae46d9c2d00b2ca2cb5", size = 249350, upload-time = "2025-06-09T23:00:58.468Z" },
    { url = "https://files.pythonhosted.org/packages/8d/ba/9a28042f84a6bf8ea5dbc81cfff8eaef18d78b2a1ad9d51c7bc5b029ad16/frozenlist-1.7.0-cp312-cp312-musllinux_1_2_i686.whl", hash = "sha256:e4389e06714cfa9d47ab87f784a7c5be91d3934cd6e9a7b85beef808297cc025", size = 225093, upload-time = "2025-06-09T23:01:00.015Z" },
    { url = "https://files.pythonhosted.org/packages/bc/29/3a32959e68f9cf000b04e79ba574527c17e8842e38c91d68214a37455786/frozenlist-1.7.0-cp312-cp312-musllinux_1_2_ppc64le.whl", hash = "sha256:73bd45e1488c40b63fe5a7df892baf9e2a4d4bb6409a2b3b78ac1c6236178e01", size = 245482, upload-time = "2025-06-09T23:01:01.474Z" },
    { url = "https://files.pythonhosted.org/packages/80/e8/edf2f9e00da553f07f5fa165325cfc302dead715cab6ac8336a5f3d0adc2/frozenlist-1.7.0-cp312-cp312-musllinux_1_2_s390x.whl", hash = "sha256:99886d98e1643269760e5fe0df31e5ae7050788dd288947f7f007209b8c33f08", size = 249590, upload-time = "2025-06-09T23:01:02.961Z" },
    { url = "https://files.pythonhosted.org/packages/1c/80/9a0eb48b944050f94cc51ee1c413eb14a39543cc4f760ed12657a5a3c45a/frozenlist-1.7.0-cp312-cp312-musllinux_1_2_x86_64.whl", hash = "sha256:290a172aae5a4c278c6da8a96222e6337744cd9c77313efe33d5670b9f65fc43", size = 237785, upload-time = "2025-06-09T23:01:05.095Z" },
    { url = "https://files.pythonhosted.org/packages/f3/74/87601e0fb0369b7a2baf404ea921769c53b7ae00dee7dcfe5162c8c6dbf0/frozenlist-1.7.0-cp312-cp312-win32.whl", hash = "sha256:426c7bc70e07cfebc178bc4c2bf2d861d720c4fff172181eeb4a4c41d4ca2ad3", size = 39487, upload-time = "2025-06-09T23:01:06.54Z" },
    { url = "https://files.pythonhosted.org/packages/0b/15/c026e9a9fc17585a9d461f65d8593d281fedf55fbf7eb53f16c6df2392f9/frozenlist-1.7.0-cp312-cp312-win_amd64.whl", hash = "sha256:563b72efe5da92e02eb68c59cb37205457c977aa7a449ed1b37e6939e5c47c6a", size = 43874, upload-time = "2025-06-09T23:01:07.752Z" },
    { url = "https://files.pythonhosted.org/packages/24/90/6b2cebdabdbd50367273c20ff6b57a3dfa89bd0762de02c3a1eb42cb6462/frozenlist-1.7.0-cp313-cp313-macosx_10_13_universal2.whl", hash = "sha256:ee80eeda5e2a4e660651370ebffd1286542b67e268aa1ac8d6dbe973120ef7ee", size = 79791, upload-time = "2025-06-09T23:01:09.368Z" },
    { url = "https://files.pythonhosted.org/packages/83/2e/5b70b6a3325363293fe5fc3ae74cdcbc3e996c2a11dde2fd9f1fb0776d19/frozenlist-1.7.0-cp313-cp313-macosx_10_13_x86_64.whl", hash = "sha256:d1a81c85417b914139e3a9b995d4a1c84559afc839a93cf2cb7f15e6e5f6ed2d", size = 47165, upload-time = "2025-06-09T23:01:10.653Z" },
    { url = "https://files.pythonhosted.org/packages/f4/25/a0895c99270ca6966110f4ad98e87e5662eab416a17e7fd53c364bf8b954/frozenlist-1.7.0-cp313-cp313-macosx_11_0_arm64.whl", hash = "sha256:cbb65198a9132ebc334f237d7b0df163e4de83fb4f2bdfe46c1e654bdb0c5d43", size = 45881, upload-time = "2025-06-09T23:01:12.296Z" },
    { url = "https://files.pythonhosted.org/packages/19/7c/71bb0bbe0832793c601fff68cd0cf6143753d0c667f9aec93d3c323f4b55/frozenlist-1.7.0-cp313-cp313-manylinux_2_17_aarch64.manylinux2014_aarch64.whl", hash = "sha256:dab46c723eeb2c255a64f9dc05b8dd601fde66d6b19cdb82b2e09cc6ff8d8b5d", size = 232409, upload-time = "2025-06-09T23:01:13.641Z" },
    { url = "https://files.pythonhosted.org/packages/c0/45/ed2798718910fe6eb3ba574082aaceff4528e6323f9a8570be0f7028d8e9/frozenlist-1.7.0-cp313-cp313-manylinux_2_17_armv7l.manylinux2014_armv7l.manylinux_2_31_armv7l.whl", hash = "sha256:6aeac207a759d0dedd2e40745575ae32ab30926ff4fa49b1635def65806fddee", size = 225132, upload-time = "2025-06-09T23:01:15.264Z" },
    { url = "https://files.pythonhosted.org/packages/ba/e2/8417ae0f8eacb1d071d4950f32f229aa6bf68ab69aab797b72a07ea68d4f/frozenlist-1.7.0-cp313-cp313-manylinux_2_17_ppc64le.manylinux2014_ppc64le.whl", hash = "sha256:bd8c4e58ad14b4fa7802b8be49d47993182fdd4023393899632c88fd8cd994eb", size = 237638, upload-time = "2025-06-09T23:01:16.752Z" },
    { url = "https://files.pythonhosted.org/packages/f8/b7/2ace5450ce85f2af05a871b8c8719b341294775a0a6c5585d5e6170f2ce7/frozenlist-1.7.0-cp313-cp313-manylinux_2_17_s390x.manylinux2014_s390x.whl", hash = "sha256:04fb24d104f425da3540ed83cbfc31388a586a7696142004c577fa61c6298c3f", size = 233539, upload-time = "2025-06-09T23:01:18.202Z" },
    { url = "https://files.pythonhosted.org/packages/46/b9/6989292c5539553dba63f3c83dc4598186ab2888f67c0dc1d917e6887db6/frozenlist-1.7.0-cp313-cp313-manylinux_2_5_i686.manylinux1_i686.manylinux_2_17_i686.manylinux2014_i686.whl", hash = "sha256:6a5c505156368e4ea6b53b5ac23c92d7edc864537ff911d2fb24c140bb175e60", size = 215646, upload-time = "2025-06-09T23:01:19.649Z" },
    { url = "https://files.pythonhosted.org/packages/72/31/bc8c5c99c7818293458fe745dab4fd5730ff49697ccc82b554eb69f16a24/frozenlist-1.7.0-cp313-cp313-manylinux_2_5_x86_64.manylinux1_x86_64.manylinux_2_17_x86_64.manylinux2014_x86_64.whl", hash = "sha256:8bd7eb96a675f18aa5c553eb7ddc24a43c8c18f22e1f9925528128c052cdbe00", size = 232233, upload-time = "2025-06-09T23:01:21.175Z" },
    { url = "https://files.pythonhosted.org/packages/59/52/460db4d7ba0811b9ccb85af996019f5d70831f2f5f255f7cc61f86199795/frozenlist-1.7.0-cp313-cp313-musllinux_1_2_aarch64.whl", hash = "sha256:05579bf020096fe05a764f1f84cd104a12f78eaab68842d036772dc6d4870b4b", size = 227996, upload-time = "2025-06-09T23:01:23.098Z" },
    { url = "https://files.pythonhosted.org/packages/ba/c9/f4b39e904c03927b7ecf891804fd3b4df3db29b9e487c6418e37988d6e9d/frozenlist-1.7.0-cp313-cp313-musllinux_1_2_armv7l.whl", hash = "sha256:376b6222d114e97eeec13d46c486facd41d4f43bab626b7c3f6a8b4e81a5192c", size = 242280, upload-time = "2025-06-09T23:01:24.808Z" },
    { url = "https://files.pythonhosted.org/packages/b8/33/3f8d6ced42f162d743e3517781566b8481322be321b486d9d262adf70bfb/frozenlist-1.7.0-cp313-cp313-musllinux_1_2_i686.whl", hash = "sha256:0aa7e176ebe115379b5b1c95b4096fb1c17cce0847402e227e712c27bdb5a949", size = 217717, upload-time = "2025-06-09T23:01:26.28Z" },
    { url = "https://files.pythonhosted.org/packages/3e/e8/ad683e75da6ccef50d0ab0c2b2324b32f84fc88ceee778ed79b8e2d2fe2e/frozenlist-1.7.0-cp313-cp313-musllinux_1_2_ppc64le.whl", hash = "sha256:3fbba20e662b9c2130dc771e332a99eff5da078b2b2648153a40669a6d0e36ca", size = 236644, upload-time = "2025-06-09T23:01:27.887Z" },
    { url = "https://files.pythonhosted.org/packages/b2/14/8d19ccdd3799310722195a72ac94ddc677541fb4bef4091d8e7775752360/frozenlist-1.7.0-cp313-cp313-musllinux_1_2_s390x.whl", hash = "sha256:f3f4410a0a601d349dd406b5713fec59b4cee7e71678d5b17edda7f4655a940b", size = 238879, upload-time = "2025-06-09T23:01:29.524Z" },
    { url = "https://files.pythonhosted.org/packages/ce/13/c12bf657494c2fd1079a48b2db49fa4196325909249a52d8f09bc9123fd7/frozenlist-1.7.0-cp313-cp313-musllinux_1_2_x86_64.whl", hash = "sha256:e2cdfaaec6a2f9327bf43c933c0319a7c429058e8537c508964a133dffee412e", size = 232502, upload-time = "2025-06-09T23:01:31.287Z" },
    { url = "https://files.pythonhosted.org/packages/d7/8b/e7f9dfde869825489382bc0d512c15e96d3964180c9499efcec72e85db7e/frozenlist-1.7.0-cp313-cp313-win32.whl", hash = "sha256:5fc4df05a6591c7768459caba1b342d9ec23fa16195e744939ba5914596ae3e1", size = 39169, upload-time = "2025-06-09T23:01:35.503Z" },
    { url = "https://files.pythonhosted.org/packages/35/89/a487a98d94205d85745080a37860ff5744b9820a2c9acbcdd9440bfddf98/frozenlist-1.7.0-cp313-cp313-win_amd64.whl", hash = "sha256:52109052b9791a3e6b5d1b65f4b909703984b770694d3eb64fad124c835d7cba", size = 43219, upload-time = "2025-06-09T23:01:36.784Z" },
    { url = "https://files.pythonhosted.org/packages/56/d5/5c4cf2319a49eddd9dd7145e66c4866bdc6f3dbc67ca3d59685149c11e0d/frozenlist-1.7.0-cp313-cp313t-macosx_10_13_universal2.whl", hash = "sha256:a6f86e4193bb0e235ef6ce3dde5cbabed887e0b11f516ce8a0f4d3b33078ec2d", size = 84345, upload-time = "2025-06-09T23:01:38.295Z" },
    { url = "https://files.pythonhosted.org/packages/a4/7d/ec2c1e1dc16b85bc9d526009961953df9cec8481b6886debb36ec9107799/frozenlist-1.7.0-cp313-cp313t-macosx_10_13_x86_64.whl", hash = "sha256:82d664628865abeb32d90ae497fb93df398a69bb3434463d172b80fc25b0dd7d", size = 48880, upload-time = "2025-06-09T23:01:39.887Z" },
    { url = "https://files.pythonhosted.org/packages/69/86/f9596807b03de126e11e7d42ac91e3d0b19a6599c714a1989a4e85eeefc4/frozenlist-1.7.0-cp313-cp313t-macosx_11_0_arm64.whl", hash = "sha256:912a7e8375a1c9a68325a902f3953191b7b292aa3c3fb0d71a216221deca460b", size = 48498, upload-time = "2025-06-09T23:01:41.318Z" },
    { url = "https://files.pythonhosted.org/packages/5e/cb/df6de220f5036001005f2d726b789b2c0b65f2363b104bbc16f5be8084f8/frozenlist-1.7.0-cp313-cp313t-manylinux_2_17_aarch64.manylinux2014_aarch64.whl", hash = "sha256:9537c2777167488d539bc5de2ad262efc44388230e5118868e172dd4a552b146", size = 292296, upload-time = "2025-06-09T23:01:42.685Z" },
    { url = "https://files.pythonhosted.org/packages/83/1f/de84c642f17c8f851a2905cee2dae401e5e0daca9b5ef121e120e19aa825/frozenlist-1.7.0-cp313-cp313t-manylinux_2_17_armv7l.manylinux2014_armv7l.manylinux_2_31_armv7l.whl", hash = "sha256:f34560fb1b4c3e30ba35fa9a13894ba39e5acfc5f60f57d8accde65f46cc5e74", size = 273103, upload-time = "2025-06-09T23:01:44.166Z" },
    { url = "https://files.pythonhosted.org/packages/88/3c/c840bfa474ba3fa13c772b93070893c6e9d5c0350885760376cbe3b6c1b3/frozenlist-1.7.0-cp313-cp313t-manylinux_2_17_ppc64le.manylinux2014_ppc64le.whl", hash = "sha256:acd03d224b0175f5a850edc104ac19040d35419eddad04e7cf2d5986d98427f1", size = 292869, upload-time = "2025-06-09T23:01:45.681Z" },
    { url = "https://files.pythonhosted.org/packages/a6/1c/3efa6e7d5a39a1d5ef0abeb51c48fb657765794a46cf124e5aca2c7a592c/frozenlist-1.7.0-cp313-cp313t-manylinux_2_17_s390x.manylinux2014_s390x.whl", hash = "sha256:f2038310bc582f3d6a09b3816ab01737d60bf7b1ec70f5356b09e84fb7408ab1", size = 291467, upload-time = "2025-06-09T23:01:47.234Z" },
    { url = "https://files.pythonhosted.org/packages/4f/00/d5c5e09d4922c395e2f2f6b79b9a20dab4b67daaf78ab92e7729341f61f6/frozenlist-1.7.0-cp313-cp313t-manylinux_2_5_i686.manylinux1_i686.manylinux_2_17_i686.manylinux2014_i686.whl", hash = "sha256:b8c05e4c8e5f36e5e088caa1bf78a687528f83c043706640a92cb76cd6999384", size = 266028, upload-time = "2025-06-09T23:01:48.819Z" },
    { url = "https://files.pythonhosted.org/packages/4e/27/72765be905619dfde25a7f33813ac0341eb6b076abede17a2e3fbfade0cb/frozenlist-1.7.0-cp313-cp313t-manylinux_2_5_x86_64.manylinux1_x86_64.manylinux_2_17_x86_64.manylinux2014_x86_64.whl", hash = "sha256:765bb588c86e47d0b68f23c1bee323d4b703218037765dcf3f25c838c6fecceb", size = 284294, upload-time = "2025-06-09T23:01:50.394Z" },
    { url = "https://files.pythonhosted.org/packages/88/67/c94103a23001b17808eb7dd1200c156bb69fb68e63fcf0693dde4cd6228c/frozenlist-1.7.0-cp313-cp313t-musllinux_1_2_aarch64.whl", hash = "sha256:32dc2e08c67d86d0969714dd484fd60ff08ff81d1a1e40a77dd34a387e6ebc0c", size = 281898, upload-time = "2025-06-09T23:01:52.234Z" },
    { url = "https://files.pythonhosted.org/packages/42/34/a3e2c00c00f9e2a9db5653bca3fec306349e71aff14ae45ecc6d0951dd24/frozenlist-1.7.0-cp313-cp313t-musllinux_1_2_armv7l.whl", hash = "sha256:c0303e597eb5a5321b4de9c68e9845ac8f290d2ab3f3e2c864437d3c5a30cd65", size = 290465, upload-time = "2025-06-09T23:01:53.788Z" },
    { url = "https://files.pythonhosted.org/packages/bb/73/f89b7fbce8b0b0c095d82b008afd0590f71ccb3dee6eee41791cf8cd25fd/frozenlist-1.7.0-cp313-cp313t-musllinux_1_2_i686.whl", hash = "sha256:a47f2abb4e29b3a8d0b530f7c3598badc6b134562b1a5caee867f7c62fee51e3", size = 266385, upload-time = "2025-06-09T23:01:55.769Z" },
    { url = "https://files.pythonhosted.org/packages/cd/45/e365fdb554159462ca12df54bc59bfa7a9a273ecc21e99e72e597564d1ae/frozenlist-1.7.0-cp313-cp313t-musllinux_1_2_ppc64le.whl", hash = "sha256:3d688126c242a6fabbd92e02633414d40f50bb6002fa4cf995a1d18051525657", size = 288771, upload-time = "2025-06-09T23:01:57.4Z" },
    { url = "https://files.pythonhosted.org/packages/00/11/47b6117002a0e904f004d70ec5194fe9144f117c33c851e3d51c765962d0/frozenlist-1.7.0-cp313-cp313t-musllinux_1_2_s390x.whl", hash = "sha256:4e7e9652b3d367c7bd449a727dc79d5043f48b88d0cbfd4f9f1060cf2b414104", size = 288206, upload-time = "2025-06-09T23:01:58.936Z" },
    { url = "https://files.pythonhosted.org/packages/40/37/5f9f3c3fd7f7746082ec67bcdc204db72dad081f4f83a503d33220a92973/frozenlist-1.7.0-cp313-cp313t-musllinux_1_2_x86_64.whl", hash = "sha256:1a85e345b4c43db8b842cab1feb41be5cc0b10a1830e6295b69d7310f99becaf", size = 282620, upload-time = "2025-06-09T23:02:00.493Z" },
    { url = "https://files.pythonhosted.org/packages/0b/31/8fbc5af2d183bff20f21aa743b4088eac4445d2bb1cdece449ae80e4e2d1/frozenlist-1.7.0-cp313-cp313t-win32.whl", hash = "sha256:3a14027124ddb70dfcee5148979998066897e79f89f64b13328595c4bdf77c81", size = 43059, upload-time = "2025-06-09T23:02:02.072Z" },
    { url = "https://files.pythonhosted.org/packages/bb/ed/41956f52105b8dbc26e457c5705340c67c8cc2b79f394b79bffc09d0e938/frozenlist-1.7.0-cp313-cp313t-win_amd64.whl", hash = "sha256:3bf8010d71d4507775f658e9823210b7427be36625b387221642725b515dcf3e", size = 47516, upload-time = "2025-06-09T23:02:03.779Z" },
    { url = "https://files.pythonhosted.org/packages/ee/45/b82e3c16be2182bff01179db177fe144d58b5dc787a7d4492c6ed8b9317f/frozenlist-1.7.0-py3-none-any.whl", hash = "sha256:9a5af342e34f7e97caf8c995864c7a396418ae2859cc6fdf1b1073020d516a7e", size = 13106, upload-time = "2025-06-09T23:02:34.204Z" },
]

[[package]]
name = "googleapis-common-protos"
version = "1.70.0"
source = { registry = "https://pypi.org/simple" }
dependencies = [
    { name = "protobuf" },
]
sdist = { url = "https://files.pythonhosted.org/packages/39/24/33db22342cf4a2ea27c9955e6713140fedd51e8b141b5ce5260897020f1a/googleapis_common_protos-1.70.0.tar.gz", hash = "sha256:0e1b44e0ea153e6594f9f394fef15193a68aaaea2d843f83e2742717ca753257", size = 145903, upload-time = "2025-04-14T10:17:02.924Z" }
wheels = [
    { url = "https://files.pythonhosted.org/packages/86/f1/62a193f0227cf15a920390abe675f386dec35f7ae3ffe6da582d3ade42c7/googleapis_common_protos-1.70.0-py3-none-any.whl", hash = "sha256:b8bfcca8c25a2bb253e0e0b0adaf8c00773e5e6af6fd92397576680b807e0fd8", size = 294530, upload-time = "2025-04-14T10:17:01.271Z" },
]

[[package]]
name = "greenlet"
version = "3.2.3"
source = { registry = "https://pypi.org/simple" }
sdist = { url = "https://files.pythonhosted.org/packages/c9/92/bb85bd6e80148a4d2e0c59f7c0c2891029f8fd510183afc7d8d2feeed9b6/greenlet-3.2.3.tar.gz", hash = "sha256:8b0dd8ae4c0d6f5e54ee55ba935eeb3d735a9b58a8a1e5b5cbab64e01a39f365", size = 185752, upload-time = "2025-06-05T16:16:09.955Z" }
wheels = [
    { url = "https://files.pythonhosted.org/packages/fc/2e/d4fcb2978f826358b673f779f78fa8a32ee37df11920dc2bb5589cbeecef/greenlet-3.2.3-cp311-cp311-macosx_11_0_universal2.whl", hash = "sha256:784ae58bba89fa1fa5733d170d42486580cab9decda3484779f4759345b29822", size = 270219, upload-time = "2025-06-05T16:10:10.414Z" },
    { url = "https://files.pythonhosted.org/packages/16/24/929f853e0202130e4fe163bc1d05a671ce8dcd604f790e14896adac43a52/greenlet-3.2.3-cp311-cp311-manylinux2014_aarch64.manylinux_2_17_aarch64.whl", hash = "sha256:0921ac4ea42a5315d3446120ad48f90c3a6b9bb93dd9b3cf4e4d84a66e42de83", size = 630383, upload-time = "2025-06-05T16:38:51.785Z" },
    { url = "https://files.pythonhosted.org/packages/d1/b2/0320715eb61ae70c25ceca2f1d5ae620477d246692d9cc284c13242ec31c/greenlet-3.2.3-cp311-cp311-manylinux2014_ppc64le.manylinux_2_17_ppc64le.whl", hash = "sha256:d2971d93bb99e05f8c2c0c2f4aa9484a18d98c4c3bd3c62b65b7e6ae33dfcfaf", size = 642422, upload-time = "2025-06-05T16:41:35.259Z" },
    { url = "https://files.pythonhosted.org/packages/bd/49/445fd1a210f4747fedf77615d941444349c6a3a4a1135bba9701337cd966/greenlet-3.2.3-cp311-cp311-manylinux2014_s390x.manylinux_2_17_s390x.whl", hash = "sha256:c667c0bf9d406b77a15c924ef3285e1e05250948001220368e039b6aa5b5034b", size = 638375, upload-time = "2025-06-05T16:48:18.235Z" },
    { url = "https://files.pythonhosted.org/packages/7e/c8/ca19760cf6eae75fa8dc32b487e963d863b3ee04a7637da77b616703bc37/greenlet-3.2.3-cp311-cp311-manylinux2014_x86_64.manylinux_2_17_x86_64.whl", hash = "sha256:592c12fb1165be74592f5de0d70f82bc5ba552ac44800d632214b76089945147", size = 637627, upload-time = "2025-06-05T16:13:02.858Z" },
    { url = "https://files.pythonhosted.org/packages/65/89/77acf9e3da38e9bcfca881e43b02ed467c1dedc387021fc4d9bd9928afb8/greenlet-3.2.3-cp311-cp311-manylinux_2_24_x86_64.manylinux_2_28_x86_64.whl", hash = "sha256:29e184536ba333003540790ba29829ac14bb645514fbd7e32af331e8202a62a5", size = 585502, upload-time = "2025-06-05T16:12:49.642Z" },
    { url = "https://files.pythonhosted.org/packages/97/c6/ae244d7c95b23b7130136e07a9cc5aadd60d59b5951180dc7dc7e8edaba7/greenlet-3.2.3-cp311-cp311-musllinux_1_1_aarch64.whl", hash = "sha256:93c0bb79844a367782ec4f429d07589417052e621aa39a5ac1fb99c5aa308edc", size = 1114498, upload-time = "2025-06-05T16:36:46.598Z" },
    { url = "https://files.pythonhosted.org/packages/89/5f/b16dec0cbfd3070658e0d744487919740c6d45eb90946f6787689a7efbce/greenlet-3.2.3-cp311-cp311-musllinux_1_1_x86_64.whl", hash = "sha256:751261fc5ad7b6705f5f76726567375bb2104a059454e0226e1eef6c756748ba", size = 1139977, upload-time = "2025-06-05T16:12:38.262Z" },
    { url = "https://files.pythonhosted.org/packages/66/77/d48fb441b5a71125bcac042fc5b1494c806ccb9a1432ecaa421e72157f77/greenlet-3.2.3-cp311-cp311-win_amd64.whl", hash = "sha256:83a8761c75312361aa2b5b903b79da97f13f556164a7dd2d5448655425bd4c34", size = 297017, upload-time = "2025-06-05T16:25:05.225Z" },
    { url = "https://files.pythonhosted.org/packages/f3/94/ad0d435f7c48debe960c53b8f60fb41c2026b1d0fa4a99a1cb17c3461e09/greenlet-3.2.3-cp312-cp312-macosx_11_0_universal2.whl", hash = "sha256:25ad29caed5783d4bd7a85c9251c651696164622494c00802a139c00d639242d", size = 271992, upload-time = "2025-06-05T16:11:23.467Z" },
    { url = "https://files.pythonhosted.org/packages/93/5d/7c27cf4d003d6e77749d299c7c8f5fd50b4f251647b5c2e97e1f20da0ab5/greenlet-3.2.3-cp312-cp312-manylinux2014_aarch64.manylinux_2_17_aarch64.whl", hash = "sha256:88cd97bf37fe24a6710ec6a3a7799f3f81d9cd33317dcf565ff9950c83f55e0b", size = 638820, upload-time = "2025-06-05T16:38:52.882Z" },
    { url = "https://files.pythonhosted.org/packages/c6/7e/807e1e9be07a125bb4c169144937910bf59b9d2f6d931578e57f0bce0ae2/greenlet-3.2.3-cp312-cp312-manylinux2014_ppc64le.manylinux_2_17_ppc64le.whl", hash = "sha256:baeedccca94880d2f5666b4fa16fc20ef50ba1ee353ee2d7092b383a243b0b0d", size = 653046, upload-time = "2025-06-05T16:41:36.343Z" },
    { url = "https://files.pythonhosted.org/packages/9d/ab/158c1a4ea1068bdbc78dba5a3de57e4c7aeb4e7fa034320ea94c688bfb61/greenlet-3.2.3-cp312-cp312-manylinux2014_s390x.manylinux_2_17_s390x.whl", hash = "sha256:be52af4b6292baecfa0f397f3edb3c6092ce071b499dd6fe292c9ac9f2c8f264", size = 647701, upload-time = "2025-06-05T16:48:19.604Z" },
    { url = "https://files.pythonhosted.org/packages/cc/0d/93729068259b550d6a0288da4ff72b86ed05626eaf1eb7c0d3466a2571de/greenlet-3.2.3-cp312-cp312-manylinux2014_x86_64.manylinux_2_17_x86_64.whl", hash = "sha256:0cc73378150b8b78b0c9fe2ce56e166695e67478550769536a6742dca3651688", size = 649747, upload-time = "2025-06-05T16:13:04.628Z" },
    { url = "https://files.pythonhosted.org/packages/f6/f6/c82ac1851c60851302d8581680573245c8fc300253fc1ff741ae74a6c24d/greenlet-3.2.3-cp312-cp312-manylinux_2_24_x86_64.manylinux_2_28_x86_64.whl", hash = "sha256:706d016a03e78df129f68c4c9b4c4f963f7d73534e48a24f5f5a7101ed13dbbb", size = 605461, upload-time = "2025-06-05T16:12:50.792Z" },
    { url = "https://files.pythonhosted.org/packages/98/82/d022cf25ca39cf1200650fc58c52af32c90f80479c25d1cbf57980ec3065/greenlet-3.2.3-cp312-cp312-musllinux_1_1_aarch64.whl", hash = "sha256:419e60f80709510c343c57b4bb5a339d8767bf9aef9b8ce43f4f143240f88b7c", size = 1121190, upload-time = "2025-06-05T16:36:48.59Z" },
    { url = "https://files.pythonhosted.org/packages/f5/e1/25297f70717abe8104c20ecf7af0a5b82d2f5a980eb1ac79f65654799f9f/greenlet-3.2.3-cp312-cp312-musllinux_1_1_x86_64.whl", hash = "sha256:93d48533fade144203816783373f27a97e4193177ebaaf0fc396db19e5d61163", size = 1149055, upload-time = "2025-06-05T16:12:40.457Z" },
    { url = "https://files.pythonhosted.org/packages/1f/8f/8f9e56c5e82eb2c26e8cde787962e66494312dc8cb261c460e1f3a9c88bc/greenlet-3.2.3-cp312-cp312-win_amd64.whl", hash = "sha256:7454d37c740bb27bdeddfc3f358f26956a07d5220818ceb467a483197d84f849", size = 297817, upload-time = "2025-06-05T16:29:49.244Z" },
    { url = "https://files.pythonhosted.org/packages/b1/cf/f5c0b23309070ae93de75c90d29300751a5aacefc0a3ed1b1d8edb28f08b/greenlet-3.2.3-cp313-cp313-macosx_11_0_universal2.whl", hash = "sha256:500b8689aa9dd1ab26872a34084503aeddefcb438e2e7317b89b11eaea1901ad", size = 270732, upload-time = "2025-06-05T16:10:08.26Z" },
    { url = "https://files.pythonhosted.org/packages/48/ae/91a957ba60482d3fecf9be49bc3948f341d706b52ddb9d83a70d42abd498/greenlet-3.2.3-cp313-cp313-manylinux2014_aarch64.manylinux_2_17_aarch64.whl", hash = "sha256:a07d3472c2a93117af3b0136f246b2833fdc0b542d4a9799ae5f41c28323faef", size = 639033, upload-time = "2025-06-05T16:38:53.983Z" },
    { url = "https://files.pythonhosted.org/packages/6f/df/20ffa66dd5a7a7beffa6451bdb7400d66251374ab40b99981478c69a67a8/greenlet-3.2.3-cp313-cp313-manylinux2014_ppc64le.manylinux_2_17_ppc64le.whl", hash = "sha256:8704b3768d2f51150626962f4b9a9e4a17d2e37c8a8d9867bbd9fa4eb938d3b3", size = 652999, upload-time = "2025-06-05T16:41:37.89Z" },
    { url = "https://files.pythonhosted.org/packages/51/b4/ebb2c8cb41e521f1d72bf0465f2f9a2fd803f674a88db228887e6847077e/greenlet-3.2.3-cp313-cp313-manylinux2014_s390x.manylinux_2_17_s390x.whl", hash = "sha256:5035d77a27b7c62db6cf41cf786cfe2242644a7a337a0e155c80960598baab95", size = 647368, upload-time = "2025-06-05T16:48:21.467Z" },
    { url = "https://files.pythonhosted.org/packages/8e/6a/1e1b5aa10dced4ae876a322155705257748108b7fd2e4fae3f2a091fe81a/greenlet-3.2.3-cp313-cp313-manylinux2014_x86_64.manylinux_2_17_x86_64.whl", hash = "sha256:2d8aa5423cd4a396792f6d4580f88bdc6efcb9205891c9d40d20f6e670992efb", size = 650037, upload-time = "2025-06-05T16:13:06.402Z" },
    { url = "https://files.pythonhosted.org/packages/26/f2/ad51331a157c7015c675702e2d5230c243695c788f8f75feba1af32b3617/greenlet-3.2.3-cp313-cp313-manylinux_2_24_x86_64.manylinux_2_28_x86_64.whl", hash = "sha256:2c724620a101f8170065d7dded3f962a2aea7a7dae133a009cada42847e04a7b", size = 608402, upload-time = "2025-06-05T16:12:51.91Z" },
    { url = "https://files.pythonhosted.org/packages/26/bc/862bd2083e6b3aff23300900a956f4ea9a4059de337f5c8734346b9b34fc/greenlet-3.2.3-cp313-cp313-musllinux_1_1_aarch64.whl", hash = "sha256:873abe55f134c48e1f2a6f53f7d1419192a3d1a4e873bace00499a4e45ea6af0", size = 1119577, upload-time = "2025-06-05T16:36:49.787Z" },
    { url = "https://files.pythonhosted.org/packages/86/94/1fc0cc068cfde885170e01de40a619b00eaa8f2916bf3541744730ffb4c3/greenlet-3.2.3-cp313-cp313-musllinux_1_1_x86_64.whl", hash = "sha256:024571bbce5f2c1cfff08bf3fbaa43bbc7444f580ae13b0099e95d0e6e67ed36", size = 1147121, upload-time = "2025-06-05T16:12:42.527Z" },
    { url = "https://files.pythonhosted.org/packages/27/1a/199f9587e8cb08a0658f9c30f3799244307614148ffe8b1e3aa22f324dea/greenlet-3.2.3-cp313-cp313-win_amd64.whl", hash = "sha256:5195fb1e75e592dd04ce79881c8a22becdfa3e6f500e7feb059b1e6fdd54d3e3", size = 297603, upload-time = "2025-06-05T16:20:12.651Z" },
    { url = "https://files.pythonhosted.org/packages/d8/ca/accd7aa5280eb92b70ed9e8f7fd79dc50a2c21d8c73b9a0856f5b564e222/greenlet-3.2.3-cp314-cp314-macosx_11_0_universal2.whl", hash = "sha256:3d04332dddb10b4a211b68111dabaee2e1a073663d117dc10247b5b1642bac86", size = 271479, upload-time = "2025-06-05T16:10:47.525Z" },
    { url = "https://files.pythonhosted.org/packages/55/71/01ed9895d9eb49223280ecc98a557585edfa56b3d0e965b9fa9f7f06b6d9/greenlet-3.2.3-cp314-cp314-manylinux2014_aarch64.manylinux_2_17_aarch64.whl", hash = "sha256:8186162dffde068a465deab08fc72c767196895c39db26ab1c17c0b77a6d8b97", size = 683952, upload-time = "2025-06-05T16:38:55.125Z" },
    { url = "https://files.pythonhosted.org/packages/ea/61/638c4bdf460c3c678a0a1ef4c200f347dff80719597e53b5edb2fb27ab54/greenlet-3.2.3-cp314-cp314-manylinux2014_ppc64le.manylinux_2_17_ppc64le.whl", hash = "sha256:f4bfbaa6096b1b7a200024784217defedf46a07c2eee1a498e94a1b5f8ec5728", size = 696917, upload-time = "2025-06-05T16:41:38.959Z" },
    { url = "https://files.pythonhosted.org/packages/22/cc/0bd1a7eb759d1f3e3cc2d1bc0f0b487ad3cc9f34d74da4b80f226fde4ec3/greenlet-3.2.3-cp314-cp314-manylinux2014_s390x.manylinux_2_17_s390x.whl", hash = "sha256:ed6cfa9200484d234d8394c70f5492f144b20d4533f69262d530a1a082f6ee9a", size = 692443, upload-time = "2025-06-05T16:48:23.113Z" },
    { url = "https://files.pythonhosted.org/packages/67/10/b2a4b63d3f08362662e89c103f7fe28894a51ae0bc890fabf37d1d780e52/greenlet-3.2.3-cp314-cp314-manylinux2014_x86_64.manylinux_2_17_x86_64.whl", hash = "sha256:02b0df6f63cd15012bed5401b47829cfd2e97052dc89da3cfaf2c779124eb892", size = 692995, upload-time = "2025-06-05T16:13:07.972Z" },
    { url = "https://files.pythonhosted.org/packages/5a/c6/ad82f148a4e3ce9564056453a71529732baf5448ad53fc323e37efe34f66/greenlet-3.2.3-cp314-cp314-manylinux_2_24_x86_64.manylinux_2_28_x86_64.whl", hash = "sha256:86c2d68e87107c1792e2e8d5399acec2487a4e993ab76c792408e59394d52141", size = 655320, upload-time = "2025-06-05T16:12:53.453Z" },
    { url = "https://files.pythonhosted.org/packages/5c/4f/aab73ecaa6b3086a4c89863d94cf26fa84cbff63f52ce9bc4342b3087a06/greenlet-3.2.3-cp314-cp314-win_amd64.whl", hash = "sha256:8c47aae8fbbfcf82cc13327ae802ba13c9c36753b67e760023fd116bc124a62a", size = 301236, upload-time = "2025-06-05T16:15:20.111Z" },
]

[[package]]
name = "grpcio"
version = "1.74.0"
source = { registry = "https://pypi.org/simple" }
sdist = { url = "https://files.pythonhosted.org/packages/38/b4/35feb8f7cab7239c5b94bd2db71abb3d6adb5f335ad8f131abb6060840b6/grpcio-1.74.0.tar.gz", hash = "sha256:80d1f4fbb35b0742d3e3d3bb654b7381cd5f015f8497279a1e9c21ba623e01b1", size = 12756048, upload-time = "2025-07-24T18:54:23.039Z" }
wheels = [
    { url = "https://files.pythonhosted.org/packages/e7/77/b2f06db9f240a5abeddd23a0e49eae2b6ac54d85f0e5267784ce02269c3b/grpcio-1.74.0-cp311-cp311-linux_armv7l.whl", hash = "sha256:69e1a8180868a2576f02356565f16635b99088da7df3d45aaa7e24e73a054e31", size = 5487368, upload-time = "2025-07-24T18:53:03.548Z" },
    { url = "https://files.pythonhosted.org/packages/48/99/0ac8678a819c28d9a370a663007581744a9f2a844e32f0fa95e1ddda5b9e/grpcio-1.74.0-cp311-cp311-macosx_11_0_universal2.whl", hash = "sha256:8efe72fde5500f47aca1ef59495cb59c885afe04ac89dd11d810f2de87d935d4", size = 10999804, upload-time = "2025-07-24T18:53:05.095Z" },
    { url = "https://files.pythonhosted.org/packages/45/c6/a2d586300d9e14ad72e8dc211c7aecb45fe9846a51e558c5bca0c9102c7f/grpcio-1.74.0-cp311-cp311-manylinux_2_17_aarch64.whl", hash = "sha256:a8f0302f9ac4e9923f98d8e243939a6fb627cd048f5cd38595c97e38020dffce", size = 5987667, upload-time = "2025-07-24T18:53:07.157Z" },
    { url = "https://files.pythonhosted.org/packages/c9/57/5f338bf56a7f22584e68d669632e521f0de460bb3749d54533fc3d0fca4f/grpcio-1.74.0-cp311-cp311-manylinux_2_17_i686.manylinux2014_i686.whl", hash = "sha256:2f609a39f62a6f6f05c7512746798282546358a37ea93c1fcbadf8b2fed162e3", size = 6655612, upload-time = "2025-07-24T18:53:09.244Z" },
    { url = "https://files.pythonhosted.org/packages/82/ea/a4820c4c44c8b35b1903a6c72a5bdccec92d0840cf5c858c498c66786ba5/grpcio-1.74.0-cp311-cp311-manylinux_2_17_x86_64.manylinux2014_x86_64.whl", hash = "sha256:c98e0b7434a7fa4e3e63f250456eaef52499fba5ae661c58cc5b5477d11e7182", size = 6219544, upload-time = "2025-07-24T18:53:11.221Z" },
    { url = "https://files.pythonhosted.org/packages/a4/17/0537630a921365928f5abb6d14c79ba4dcb3e662e0dbeede8af4138d9dcf/grpcio-1.74.0-cp311-cp311-musllinux_1_1_aarch64.whl", hash = "sha256:662456c4513e298db6d7bd9c3b8df6f75f8752f0ba01fb653e252ed4a59b5a5d", size = 6334863, upload-time = "2025-07-24T18:53:12.925Z" },
    { url = "https://files.pythonhosted.org/packages/e2/a6/85ca6cb9af3f13e1320d0a806658dca432ff88149d5972df1f7b51e87127/grpcio-1.74.0-cp311-cp311-musllinux_1_1_i686.whl", hash = "sha256:3d14e3c4d65e19d8430a4e28ceb71ace4728776fd6c3ce34016947474479683f", size = 7019320, upload-time = "2025-07-24T18:53:15.002Z" },
    { url = "https://files.pythonhosted.org/packages/4f/a7/fe2beab970a1e25d2eff108b3cf4f7d9a53c185106377a3d1989216eba45/grpcio-1.74.0-cp311-cp311-musllinux_1_1_x86_64.whl", hash = "sha256:1bf949792cee20d2078323a9b02bacbbae002b9e3b9e2433f2741c15bdeba1c4", size = 6514228, upload-time = "2025-07-24T18:53:16.999Z" },
    { url = "https://files.pythonhosted.org/packages/6a/c2/2f9c945c8a248cebc3ccda1b7a1bf1775b9d7d59e444dbb18c0014e23da6/grpcio-1.74.0-cp311-cp311-win32.whl", hash = "sha256:55b453812fa7c7ce2f5c88be3018fb4a490519b6ce80788d5913f3f9d7da8c7b", size = 3817216, upload-time = "2025-07-24T18:53:20.564Z" },
    { url = "https://files.pythonhosted.org/packages/ff/d1/a9cf9c94b55becda2199299a12b9feef0c79946b0d9d34c989de6d12d05d/grpcio-1.74.0-cp311-cp311-win_amd64.whl", hash = "sha256:86ad489db097141a907c559988c29718719aa3e13370d40e20506f11b4de0d11", size = 4495380, upload-time = "2025-07-24T18:53:22.058Z" },
    { url = "https://files.pythonhosted.org/packages/4c/5d/e504d5d5c4469823504f65687d6c8fb97b7f7bf0b34873b7598f1df24630/grpcio-1.74.0-cp312-cp312-linux_armv7l.whl", hash = "sha256:8533e6e9c5bd630ca98062e3a1326249e6ada07d05acf191a77bc33f8948f3d8", size = 5445551, upload-time = "2025-07-24T18:53:23.641Z" },
    { url = "https://files.pythonhosted.org/packages/43/01/730e37056f96f2f6ce9f17999af1556df62ee8dab7fa48bceeaab5fd3008/grpcio-1.74.0-cp312-cp312-macosx_11_0_universal2.whl", hash = "sha256:2918948864fec2a11721d91568effffbe0a02b23ecd57f281391d986847982f6", size = 10979810, upload-time = "2025-07-24T18:53:25.349Z" },
    { url = "https://files.pythonhosted.org/packages/79/3d/09fd100473ea5c47083889ca47ffd356576173ec134312f6aa0e13111dee/grpcio-1.74.0-cp312-cp312-manylinux_2_17_aarch64.whl", hash = "sha256:60d2d48b0580e70d2e1954d0d19fa3c2e60dd7cbed826aca104fff518310d1c5", size = 5941946, upload-time = "2025-07-24T18:53:27.387Z" },
    { url = "https://files.pythonhosted.org/packages/8a/99/12d2cca0a63c874c6d3d195629dcd85cdf5d6f98a30d8db44271f8a97b93/grpcio-1.74.0-cp312-cp312-manylinux_2_17_i686.manylinux2014_i686.whl", hash = "sha256:3601274bc0523f6dc07666c0e01682c94472402ac2fd1226fd96e079863bfa49", size = 6621763, upload-time = "2025-07-24T18:53:29.193Z" },
    { url = "https://files.pythonhosted.org/packages/9d/2c/930b0e7a2f1029bbc193443c7bc4dc2a46fedb0203c8793dcd97081f1520/grpcio-1.74.0-cp312-cp312-manylinux_2_17_x86_64.manylinux2014_x86_64.whl", hash = "sha256:176d60a5168d7948539def20b2a3adcce67d72454d9ae05969a2e73f3a0feee7", size = 6180664, upload-time = "2025-07-24T18:53:30.823Z" },
    { url = "https://files.pythonhosted.org/packages/db/d5/ff8a2442180ad0867717e670f5ec42bfd8d38b92158ad6bcd864e6d4b1ed/grpcio-1.74.0-cp312-cp312-musllinux_1_1_aarch64.whl", hash = "sha256:e759f9e8bc908aaae0412642afe5416c9f983a80499448fcc7fab8692ae044c3", size = 6301083, upload-time = "2025-07-24T18:53:32.454Z" },
    { url = "https://files.pythonhosted.org/packages/b0/ba/b361d390451a37ca118e4ec7dccec690422e05bc85fba2ec72b06cefec9f/grpcio-1.74.0-cp312-cp312-musllinux_1_1_i686.whl", hash = "sha256:9e7c4389771855a92934b2846bd807fc25a3dfa820fd912fe6bd8136026b2707", size = 6994132, upload-time = "2025-07-24T18:53:34.506Z" },
    { url = "https://files.pythonhosted.org/packages/3b/0c/3a5fa47d2437a44ced74141795ac0251bbddeae74bf81df3447edd767d27/grpcio-1.74.0-cp312-cp312-musllinux_1_1_x86_64.whl", hash = "sha256:cce634b10aeab37010449124814b05a62fb5f18928ca878f1bf4750d1f0c815b", size = 6489616, upload-time = "2025-07-24T18:53:36.217Z" },
    { url = "https://files.pythonhosted.org/packages/ae/95/ab64703b436d99dc5217228babc76047d60e9ad14df129e307b5fec81fd0/grpcio-1.74.0-cp312-cp312-win32.whl", hash = "sha256:885912559974df35d92219e2dc98f51a16a48395f37b92865ad45186f294096c", size = 3807083, upload-time = "2025-07-24T18:53:37.911Z" },
    { url = "https://files.pythonhosted.org/packages/84/59/900aa2445891fc47a33f7d2f76e00ca5d6ae6584b20d19af9c06fa09bf9a/grpcio-1.74.0-cp312-cp312-win_amd64.whl", hash = "sha256:42f8fee287427b94be63d916c90399ed310ed10aadbf9e2e5538b3e497d269bc", size = 4490123, upload-time = "2025-07-24T18:53:39.528Z" },
    { url = "https://files.pythonhosted.org/packages/d4/d8/1004a5f468715221450e66b051c839c2ce9a985aa3ee427422061fcbb6aa/grpcio-1.74.0-cp313-cp313-linux_armv7l.whl", hash = "sha256:2bc2d7d8d184e2362b53905cb1708c84cb16354771c04b490485fa07ce3a1d89", size = 5449488, upload-time = "2025-07-24T18:53:41.174Z" },
    { url = "https://files.pythonhosted.org/packages/94/0e/33731a03f63740d7743dced423846c831d8e6da808fcd02821a4416df7fa/grpcio-1.74.0-cp313-cp313-macosx_11_0_universal2.whl", hash = "sha256:c14e803037e572c177ba54a3e090d6eb12efd795d49327c5ee2b3bddb836bf01", size = 10974059, upload-time = "2025-07-24T18:53:43.066Z" },
    { url = "https://files.pythonhosted.org/packages/0d/c6/3d2c14d87771a421205bdca991467cfe473ee4c6a1231c1ede5248c62ab8/grpcio-1.74.0-cp313-cp313-manylinux_2_17_aarch64.whl", hash = "sha256:f6ec94f0e50eb8fa1744a731088b966427575e40c2944a980049798b127a687e", size = 5945647, upload-time = "2025-07-24T18:53:45.269Z" },
    { url = "https://files.pythonhosted.org/packages/c5/83/5a354c8aaff58594eef7fffebae41a0f8995a6258bbc6809b800c33d4c13/grpcio-1.74.0-cp313-cp313-manylinux_2_17_i686.manylinux2014_i686.whl", hash = "sha256:566b9395b90cc3d0d0c6404bc8572c7c18786ede549cdb540ae27b58afe0fb91", size = 6626101, upload-time = "2025-07-24T18:53:47.015Z" },
    { url = "https://files.pythonhosted.org/packages/3f/ca/4fdc7bf59bf6994aa45cbd4ef1055cd65e2884de6113dbd49f75498ddb08/grpcio-1.74.0-cp313-cp313-manylinux_2_17_x86_64.manylinux2014_x86_64.whl", hash = "sha256:e1ea6176d7dfd5b941ea01c2ec34de9531ba494d541fe2057c904e601879f249", size = 6182562, upload-time = "2025-07-24T18:53:48.967Z" },
    { url = "https://files.pythonhosted.org/packages/fd/48/2869e5b2c1922583686f7ae674937986807c2f676d08be70d0a541316270/grpcio-1.74.0-cp313-cp313-musllinux_1_1_aarch64.whl", hash = "sha256:64229c1e9cea079420527fa8ac45d80fc1e8d3f94deaa35643c381fa8d98f362", size = 6303425, upload-time = "2025-07-24T18:53:50.847Z" },
    { url = "https://files.pythonhosted.org/packages/a6/0e/bac93147b9a164f759497bc6913e74af1cb632c733c7af62c0336782bd38/grpcio-1.74.0-cp313-cp313-musllinux_1_1_i686.whl", hash = "sha256:0f87bddd6e27fc776aacf7ebfec367b6d49cad0455123951e4488ea99d9b9b8f", size = 6996533, upload-time = "2025-07-24T18:53:52.747Z" },
    { url = "https://files.pythonhosted.org/packages/84/35/9f6b2503c1fd86d068b46818bbd7329db26a87cdd8c01e0d1a9abea1104c/grpcio-1.74.0-cp313-cp313-musllinux_1_1_x86_64.whl", hash = "sha256:3b03d8f2a07f0fea8c8f74deb59f8352b770e3900d143b3d1475effcb08eec20", size = 6491489, upload-time = "2025-07-24T18:53:55.06Z" },
    { url = "https://files.pythonhosted.org/packages/75/33/a04e99be2a82c4cbc4039eb3a76f6c3632932b9d5d295221389d10ac9ca7/grpcio-1.74.0-cp313-cp313-win32.whl", hash = "sha256:b6a73b2ba83e663b2480a90b82fdae6a7aa6427f62bf43b29912c0cfd1aa2bfa", size = 3805811, upload-time = "2025-07-24T18:53:56.798Z" },
    { url = "https://files.pythonhosted.org/packages/34/80/de3eb55eb581815342d097214bed4c59e806b05f1b3110df03b2280d6dfd/grpcio-1.74.0-cp313-cp313-win_amd64.whl", hash = "sha256:fd3c71aeee838299c5887230b8a1822795325ddfea635edd82954c1eaa831e24", size = 4489214, upload-time = "2025-07-24T18:53:59.771Z" },
]

[[package]]
name = "grpcio-status"
version = "1.71.2"
source = { registry = "https://pypi.org/simple" }
dependencies = [
    { name = "googleapis-common-protos" },
    { name = "grpcio" },
    { name = "protobuf" },
]
sdist = { url = "https://files.pythonhosted.org/packages/fd/d1/b6e9877fedae3add1afdeae1f89d1927d296da9cf977eca0eb08fb8a460e/grpcio_status-1.71.2.tar.gz", hash = "sha256:c7a97e176df71cdc2c179cd1847d7fc86cca5832ad12e9798d7fed6b7a1aab50", size = 13677, upload-time = "2025-06-28T04:24:05.426Z" }
wheels = [
    { url = "https://files.pythonhosted.org/packages/67/58/317b0134129b556a93a3b0afe00ee675b5657f0155509e22fcb853bafe2d/grpcio_status-1.71.2-py3-none-any.whl", hash = "sha256:803c98cb6a8b7dc6dbb785b1111aed739f241ab5e9da0bba96888aa74704cfd3", size = 14424, upload-time = "2025-06-28T04:23:42.136Z" },
]

[[package]]
name = "h11"
version = "0.16.0"
source = { registry = "https://pypi.org/simple" }
sdist = { url = "https://files.pythonhosted.org/packages/01/ee/02a2c011bdab74c6fb3c75474d40b3052059d95df7e73351460c8588d963/h11-0.16.0.tar.gz", hash = "sha256:4e35b956cf45792e4caa5885e69fba00bdbc6ffafbfa020300e549b208ee5ff1", size = 101250, upload-time = "2025-04-24T03:35:25.427Z" }
wheels = [
    { url = "https://files.pythonhosted.org/packages/04/4b/29cac41a4d98d144bf5f6d33995617b185d14b22401f75ca86f384e87ff1/h11-0.16.0-py3-none-any.whl", hash = "sha256:63cf8bbe7522de3bf65932fda1d9c2772064ffb3dae62d55932da54b31cb6c86", size = 37515, upload-time = "2025-04-24T03:35:24.344Z" },
]

[[package]]
name = "httpcore"
version = "1.0.9"
source = { registry = "https://pypi.org/simple" }
dependencies = [
    { name = "certifi" },
    { name = "h11" },
]
sdist = { url = "https://files.pythonhosted.org/packages/06/94/82699a10bca87a5556c9c59b5963f2d039dbd239f25bc2a63907a05a14cb/httpcore-1.0.9.tar.gz", hash = "sha256:6e34463af53fd2ab5d807f399a9b45ea31c3dfa2276f15a2c3f00afff6e176e8", size = 85484, upload-time = "2025-04-24T22:06:22.219Z" }
wheels = [
    { url = "https://files.pythonhosted.org/packages/7e/f5/f66802a942d491edb555dd61e3a9961140fd64c90bce1eafd741609d334d/httpcore-1.0.9-py3-none-any.whl", hash = "sha256:2d400746a40668fc9dec9810239072b40b4484b640a8c38fd654a024c7a1bf55", size = 78784, upload-time = "2025-04-24T22:06:20.566Z" },
]

[[package]]
name = "httptools"
version = "0.6.4"
source = { registry = "https://pypi.org/simple" }
sdist = { url = "https://files.pythonhosted.org/packages/a7/9a/ce5e1f7e131522e6d3426e8e7a490b3a01f39a6696602e1c4f33f9e94277/httptools-0.6.4.tar.gz", hash = "sha256:4e93eee4add6493b59a5c514da98c939b244fce4a0d8879cd3f466562f4b7d5c", size = 240639, upload-time = "2024-10-16T19:45:08.902Z" }
wheels = [
    { url = "https://files.pythonhosted.org/packages/7b/26/bb526d4d14c2774fe07113ca1db7255737ffbb119315839af2065abfdac3/httptools-0.6.4-cp311-cp311-macosx_10_9_universal2.whl", hash = "sha256:f47f8ed67cc0ff862b84a1189831d1d33c963fb3ce1ee0c65d3b0cbe7b711069", size = 199029, upload-time = "2024-10-16T19:44:18.427Z" },
    { url = "https://files.pythonhosted.org/packages/a6/17/3e0d3e9b901c732987a45f4f94d4e2c62b89a041d93db89eafb262afd8d5/httptools-0.6.4-cp311-cp311-macosx_11_0_arm64.whl", hash = "sha256:0614154d5454c21b6410fdf5262b4a3ddb0f53f1e1721cfd59d55f32138c578a", size = 103492, upload-time = "2024-10-16T19:44:19.515Z" },
    { url = "https://files.pythonhosted.org/packages/b7/24/0fe235d7b69c42423c7698d086d4db96475f9b50b6ad26a718ef27a0bce6/httptools-0.6.4-cp311-cp311-manylinux_2_17_aarch64.manylinux2014_aarch64.whl", hash = "sha256:f8787367fbdfccae38e35abf7641dafc5310310a5987b689f4c32cc8cc3ee975", size = 462891, upload-time = "2024-10-16T19:44:21.067Z" },
    { url = "https://files.pythonhosted.org/packages/b1/2f/205d1f2a190b72da6ffb5f41a3736c26d6fa7871101212b15e9b5cd8f61d/httptools-0.6.4-cp311-cp311-manylinux_2_5_x86_64.manylinux1_x86_64.manylinux_2_17_x86_64.manylinux2014_x86_64.whl", hash = "sha256:40b0f7fe4fd38e6a507bdb751db0379df1e99120c65fbdc8ee6c1d044897a636", size = 459788, upload-time = "2024-10-16T19:44:22.958Z" },
    { url = "https://files.pythonhosted.org/packages/6e/4c/d09ce0eff09057a206a74575ae8f1e1e2f0364d20e2442224f9e6612c8b9/httptools-0.6.4-cp311-cp311-musllinux_1_2_aarch64.whl", hash = "sha256:40a5ec98d3f49904b9fe36827dcf1aadfef3b89e2bd05b0e35e94f97c2b14721", size = 433214, upload-time = "2024-10-16T19:44:24.513Z" },
    { url = "https://files.pythonhosted.org/packages/3e/d2/84c9e23edbccc4a4c6f96a1b8d99dfd2350289e94f00e9ccc7aadde26fb5/httptools-0.6.4-cp311-cp311-musllinux_1_2_x86_64.whl", hash = "sha256:dacdd3d10ea1b4ca9df97a0a303cbacafc04b5cd375fa98732678151643d4988", size = 434120, upload-time = "2024-10-16T19:44:26.295Z" },
    { url = "https://files.pythonhosted.org/packages/d0/46/4d8e7ba9581416de1c425b8264e2cadd201eb709ec1584c381f3e98f51c1/httptools-0.6.4-cp311-cp311-win_amd64.whl", hash = "sha256:288cd628406cc53f9a541cfaf06041b4c71d751856bab45e3702191f931ccd17", size = 88565, upload-time = "2024-10-16T19:44:29.188Z" },
    { url = "https://files.pythonhosted.org/packages/bb/0e/d0b71465c66b9185f90a091ab36389a7352985fe857e352801c39d6127c8/httptools-0.6.4-cp312-cp312-macosx_10_13_universal2.whl", hash = "sha256:df017d6c780287d5c80601dafa31f17bddb170232d85c066604d8558683711a2", size = 200683, upload-time = "2024-10-16T19:44:30.175Z" },
    { url = "https://files.pythonhosted.org/packages/e2/b8/412a9bb28d0a8988de3296e01efa0bd62068b33856cdda47fe1b5e890954/httptools-0.6.4-cp312-cp312-macosx_11_0_arm64.whl", hash = "sha256:85071a1e8c2d051b507161f6c3e26155b5c790e4e28d7f236422dbacc2a9cc44", size = 104337, upload-time = "2024-10-16T19:44:31.786Z" },
    { url = "https://files.pythonhosted.org/packages/9b/01/6fb20be3196ffdc8eeec4e653bc2a275eca7f36634c86302242c4fbb2760/httptools-0.6.4-cp312-cp312-manylinux_2_17_aarch64.manylinux2014_aarch64.whl", hash = "sha256:69422b7f458c5af875922cdb5bd586cc1f1033295aa9ff63ee196a87519ac8e1", size = 508796, upload-time = "2024-10-16T19:44:32.825Z" },
    { url = "https://files.pythonhosted.org/packages/f7/d8/b644c44acc1368938317d76ac991c9bba1166311880bcc0ac297cb9d6bd7/httptools-0.6.4-cp312-cp312-manylinux_2_5_x86_64.manylinux1_x86_64.manylinux_2_17_x86_64.manylinux2014_x86_64.whl", hash = "sha256:16e603a3bff50db08cd578d54f07032ca1631450ceb972c2f834c2b860c28ea2", size = 510837, upload-time = "2024-10-16T19:44:33.974Z" },
    { url = "https://files.pythonhosted.org/packages/52/d8/254d16a31d543073a0e57f1c329ca7378d8924e7e292eda72d0064987486/httptools-0.6.4-cp312-cp312-musllinux_1_2_aarch64.whl", hash = "sha256:ec4f178901fa1834d4a060320d2f3abc5c9e39766953d038f1458cb885f47e81", size = 485289, upload-time = "2024-10-16T19:44:35.111Z" },
    { url = "https://files.pythonhosted.org/packages/5f/3c/4aee161b4b7a971660b8be71a92c24d6c64372c1ab3ae7f366b3680df20f/httptools-0.6.4-cp312-cp312-musllinux_1_2_x86_64.whl", hash = "sha256:f9eb89ecf8b290f2e293325c646a211ff1c2493222798bb80a530c5e7502494f", size = 489779, upload-time = "2024-10-16T19:44:36.253Z" },
    { url = "https://files.pythonhosted.org/packages/12/b7/5cae71a8868e555f3f67a50ee7f673ce36eac970f029c0c5e9d584352961/httptools-0.6.4-cp312-cp312-win_amd64.whl", hash = "sha256:db78cb9ca56b59b016e64b6031eda5653be0589dba2b1b43453f6e8b405a0970", size = 88634, upload-time = "2024-10-16T19:44:37.357Z" },
    { url = "https://files.pythonhosted.org/packages/94/a3/9fe9ad23fd35f7de6b91eeb60848986058bd8b5a5c1e256f5860a160cc3e/httptools-0.6.4-cp313-cp313-macosx_10_13_universal2.whl", hash = "sha256:ade273d7e767d5fae13fa637f4d53b6e961fb7fd93c7797562663f0171c26660", size = 197214, upload-time = "2024-10-16T19:44:38.738Z" },
    { url = "https://files.pythonhosted.org/packages/ea/d9/82d5e68bab783b632023f2fa31db20bebb4e89dfc4d2293945fd68484ee4/httptools-0.6.4-cp313-cp313-macosx_11_0_arm64.whl", hash = "sha256:856f4bc0478ae143bad54a4242fccb1f3f86a6e1be5548fecfd4102061b3a083", size = 102431, upload-time = "2024-10-16T19:44:39.818Z" },
    { url = "https://files.pythonhosted.org/packages/96/c1/cb499655cbdbfb57b577734fde02f6fa0bbc3fe9fb4d87b742b512908dff/httptools-0.6.4-cp313-cp313-manylinux_2_17_aarch64.manylinux2014_aarch64.whl", hash = "sha256:322d20ea9cdd1fa98bd6a74b77e2ec5b818abdc3d36695ab402a0de8ef2865a3", size = 473121, upload-time = "2024-10-16T19:44:41.189Z" },
    { url = "https://files.pythonhosted.org/packages/af/71/ee32fd358f8a3bb199b03261f10921716990808a675d8160b5383487a317/httptools-0.6.4-cp313-cp313-manylinux_2_5_x86_64.manylinux1_x86_64.manylinux_2_17_x86_64.manylinux2014_x86_64.whl", hash = "sha256:4d87b29bd4486c0093fc64dea80231f7c7f7eb4dc70ae394d70a495ab8436071", size = 473805, upload-time = "2024-10-16T19:44:42.384Z" },
    { url = "https://files.pythonhosted.org/packages/8a/0a/0d4df132bfca1507114198b766f1737d57580c9ad1cf93c1ff673e3387be/httptools-0.6.4-cp313-cp313-musllinux_1_2_aarch64.whl", hash = "sha256:342dd6946aa6bda4b8f18c734576106b8a31f2fe31492881a9a160ec84ff4bd5", size = 448858, upload-time = "2024-10-16T19:44:43.959Z" },
    { url = "https://files.pythonhosted.org/packages/1e/6a/787004fdef2cabea27bad1073bf6a33f2437b4dbd3b6fb4a9d71172b1c7c/httptools-0.6.4-cp313-cp313-musllinux_1_2_x86_64.whl", hash = "sha256:4b36913ba52008249223042dca46e69967985fb4051951f94357ea681e1f5dc0", size = 452042, upload-time = "2024-10-16T19:44:45.071Z" },
    { url = "https://files.pythonhosted.org/packages/4d/dc/7decab5c404d1d2cdc1bb330b1bf70e83d6af0396fd4fc76fc60c0d522bf/httptools-0.6.4-cp313-cp313-win_amd64.whl", hash = "sha256:28908df1b9bb8187393d5b5db91435ccc9c8e891657f9cbb42a2541b44c82fc8", size = 87682, upload-time = "2024-10-16T19:44:46.46Z" },
]

[[package]]
name = "httpx"
version = "0.28.1"
source = { registry = "https://pypi.org/simple" }
dependencies = [
    { name = "anyio" },
    { name = "certifi" },
    { name = "httpcore" },
    { name = "idna" },
]
sdist = { url = "https://files.pythonhosted.org/packages/b1/df/48c586a5fe32a0f01324ee087459e112ebb7224f646c0b5023f5e79e9956/httpx-0.28.1.tar.gz", hash = "sha256:75e98c5f16b0f35b567856f597f06ff2270a374470a5c2392242528e3e3e42fc", size = 141406, upload-time = "2024-12-06T15:37:23.222Z" }
wheels = [
    { url = "https://files.pythonhosted.org/packages/2a/39/e50c7c3a983047577ee07d2a9e53faf5a69493943ec3f6a384bdc792deb2/httpx-0.28.1-py3-none-any.whl", hash = "sha256:d909fcccc110f8c7faf814ca82a9a4d816bc5a6dbfea25d6591d6985b8ba59ad", size = 73517, upload-time = "2024-12-06T15:37:21.509Z" },
]

[[package]]
name = "httpx-retries"
version = "0.4.1"
source = { registry = "https://pypi.org/simple" }
dependencies = [
    { name = "httpx" },
]
sdist = { url = "https://files.pythonhosted.org/packages/2a/cd/4aabdb837943ab1e890cd6104f84d35a94ae4ae0efb684d95792a1f16f45/httpx_retries-0.4.1.tar.gz", hash = "sha256:008c10a57ee73665fa82bfa28466c736da5214b31ee6eacec8707c36493ed152", size = 12588, upload-time = "2025-08-23T12:21:12.57Z" }
wheels = [
    { url = "https://files.pythonhosted.org/packages/40/72/a580f4ecfa22f59b7c3ecd551174cf46c78f4633c687d08eafeacb445144/httpx_retries-0.4.1-py3-none-any.whl", hash = "sha256:756020a4d67eccea5785b30a27c0df413bda5f718b5e5847fa163b51e3348144", size = 8240, upload-time = "2025-08-23T12:21:11.665Z" },
]

[[package]]
name = "identify"
version = "2.6.13"
source = { registry = "https://pypi.org/simple" }
sdist = { url = "https://files.pythonhosted.org/packages/82/ca/ffbabe3635bb839aa36b3a893c91a9b0d368cb4d8073e03a12896970af82/identify-2.6.13.tar.gz", hash = "sha256:da8d6c828e773620e13bfa86ea601c5a5310ba4bcd65edf378198b56a1f9fb32", size = 99243, upload-time = "2025-08-09T19:35:00.6Z" }
wheels = [
    { url = "https://files.pythonhosted.org/packages/e7/ce/461b60a3ee109518c055953729bf9ed089a04db895d47e95444071dcdef2/identify-2.6.13-py2.py3-none-any.whl", hash = "sha256:60381139b3ae39447482ecc406944190f690d4a2997f2584062089848361b33b", size = 99153, upload-time = "2025-08-09T19:34:59.1Z" },
]

[[package]]
name = "idna"
version = "3.10"
source = { registry = "https://pypi.org/simple" }
sdist = { url = "https://files.pythonhosted.org/packages/f1/70/7703c29685631f5a7590aa73f1f1d3fa9a380e654b86af429e0934a32f7d/idna-3.10.tar.gz", hash = "sha256:12f65c9b470abda6dc35cf8e63cc574b1c52b11df2c86030af0ac09b01b13ea9", size = 190490, upload-time = "2024-09-15T18:07:39.745Z" }
wheels = [
    { url = "https://files.pythonhosted.org/packages/76/c6/c88e154df9c4e1a2a66ccf0005a88dfb2650c1dffb6f5ce603dfbd452ce3/idna-3.10-py3-none-any.whl", hash = "sha256:946d195a0d259cbba61165e88e65941f16e9b36ea6ddb97f00452bae8b1287d3", size = 70442, upload-time = "2024-09-15T18:07:37.964Z" },
]

[[package]]
name = "importlib-metadata"
version = "8.7.0"
source = { registry = "https://pypi.org/simple" }
dependencies = [
    { name = "zipp" },
]
sdist = { url = "https://files.pythonhosted.org/packages/76/66/650a33bd90f786193e4de4b3ad86ea60b53c89b669a5c7be931fac31cdb0/importlib_metadata-8.7.0.tar.gz", hash = "sha256:d13b81ad223b890aa16c5471f2ac3056cf76c5f10f82d6f9292f0b415f389000", size = 56641, upload-time = "2025-04-27T15:29:01.736Z" }
wheels = [
    { url = "https://files.pythonhosted.org/packages/20/b0/36bd937216ec521246249be3bf9855081de4c5e06a0c9b4219dbeda50373/importlib_metadata-8.7.0-py3-none-any.whl", hash = "sha256:e5dd1551894c77868a30651cef00984d50e1002d06942a7101d34870c5f02afd", size = 27656, upload-time = "2025-04-27T15:29:00.214Z" },
]

[[package]]
name = "iniconfig"
version = "2.1.0"
source = { registry = "https://pypi.org/simple" }
sdist = { url = "https://files.pythonhosted.org/packages/f2/97/ebf4da567aa6827c909642694d71c9fcf53e5b504f2d96afea02718862f3/iniconfig-2.1.0.tar.gz", hash = "sha256:3abbd2e30b36733fee78f9c7f7308f2d0050e88f0087fd25c2645f63c773e1c7", size = 4793, upload-time = "2025-03-19T20:09:59.721Z" }
wheels = [
    { url = "https://files.pythonhosted.org/packages/2c/e1/e6716421ea10d38022b952c159d5161ca1193197fb744506875fbb87ea7b/iniconfig-2.1.0-py3-none-any.whl", hash = "sha256:9deba5723312380e77435581c6bf4935c94cbfab9b1ed33ef8d238ea168eb760", size = 6050, upload-time = "2025-03-19T20:10:01.071Z" },
]

[[package]]
name = "isodate"
version = "0.7.2"
source = { registry = "https://pypi.org/simple" }
sdist = { url = "https://files.pythonhosted.org/packages/54/4d/e940025e2ce31a8ce1202635910747e5a87cc3a6a6bb2d00973375014749/isodate-0.7.2.tar.gz", hash = "sha256:4cd1aa0f43ca76f4a6c6c0292a85f40b35ec2e43e315b59f06e6d32171a953e6", size = 29705, upload-time = "2024-10-08T23:04:11.5Z" }
wheels = [
    { url = "https://files.pythonhosted.org/packages/15/aa/0aca39a37d3c7eb941ba736ede56d689e7be91cab5d9ca846bde3999eba6/isodate-0.7.2-py3-none-any.whl", hash = "sha256:28009937d8031054830160fce6d409ed342816b543597cece116d966c6d99e15", size = 22320, upload-time = "2024-10-08T23:04:09.501Z" },
]

[[package]]
name = "jinja2"
version = "3.1.6"
source = { registry = "https://pypi.org/simple" }
dependencies = [
    { name = "markupsafe" },
]
sdist = { url = "https://files.pythonhosted.org/packages/df/bf/f7da0350254c0ed7c72f3e33cef02e048281fec7ecec5f032d4aac52226b/jinja2-3.1.6.tar.gz", hash = "sha256:0137fb05990d35f1275a587e9aee6d56da821fc83491a0fb838183be43f66d6d", size = 245115, upload-time = "2025-03-05T20:05:02.478Z" }
wheels = [
    { url = "https://files.pythonhosted.org/packages/62/a1/3d680cbfd5f4b8f15abc1d571870c5fc3e594bb582bc3b64ea099db13e56/jinja2-3.1.6-py3-none-any.whl", hash = "sha256:85ece4451f492d0c13c5dd7c13a64681a86afae63a5f347908daf103ce6d2f67", size = 134899, upload-time = "2025-03-05T20:05:00.369Z" },
]

[[package]]
name = "jsonschema"
version = "4.25.0"
source = { registry = "https://pypi.org/simple" }
dependencies = [
    { name = "attrs" },
    { name = "jsonschema-specifications" },
    { name = "referencing" },
    { name = "rpds-py" },
]
sdist = { url = "https://files.pythonhosted.org/packages/d5/00/a297a868e9d0784450faa7365c2172a7d6110c763e30ba861867c32ae6a9/jsonschema-4.25.0.tar.gz", hash = "sha256:e63acf5c11762c0e6672ffb61482bdf57f0876684d8d249c0fe2d730d48bc55f", size = 356830, upload-time = "2025-07-18T15:39:45.11Z" }
wheels = [
    { url = "https://files.pythonhosted.org/packages/fe/54/c86cd8e011fe98803d7e382fd67c0df5ceab8d2b7ad8c5a81524f791551c/jsonschema-4.25.0-py3-none-any.whl", hash = "sha256:24c2e8da302de79c8b9382fee3e76b355e44d2a4364bb207159ce10b517bd716", size = 89184, upload-time = "2025-07-18T15:39:42.956Z" },
]

[[package]]
name = "jsonschema-specifications"
version = "2025.4.1"
source = { registry = "https://pypi.org/simple" }
dependencies = [
    { name = "referencing" },
]
sdist = { url = "https://files.pythonhosted.org/packages/bf/ce/46fbd9c8119cfc3581ee5643ea49464d168028cfb5caff5fc0596d0cf914/jsonschema_specifications-2025.4.1.tar.gz", hash = "sha256:630159c9f4dbea161a6a2205c3011cc4f18ff381b189fff48bb39b9bf26ae608", size = 15513, upload-time = "2025-04-23T12:34:07.418Z" }
wheels = [
    { url = "https://files.pythonhosted.org/packages/01/0e/b27cdbaccf30b890c40ed1da9fd4a3593a5cf94dae54fb34f8a4b74fcd3f/jsonschema_specifications-2025.4.1-py3-none-any.whl", hash = "sha256:4653bffbd6584f7de83a67e0d620ef16900b390ddc7939d56684d6c81e33f1af", size = 18437, upload-time = "2025-04-23T12:34:05.422Z" },
]

[[package]]
name = "lazy-loader"
version = "0.4"
source = { registry = "https://pypi.org/simple" }
dependencies = [
    { name = "packaging" },
]
sdist = { url = "https://files.pythonhosted.org/packages/6f/6b/c875b30a1ba490860c93da4cabf479e03f584eba06fe5963f6f6644653d8/lazy_loader-0.4.tar.gz", hash = "sha256:47c75182589b91a4e1a85a136c074285a5ad4d9f39c63e0d7fb76391c4574cd1", size = 15431, upload-time = "2024-04-05T13:03:12.261Z" }
wheels = [
    { url = "https://files.pythonhosted.org/packages/83/60/d497a310bde3f01cb805196ac61b7ad6dc5dcf8dce66634dc34364b20b4f/lazy_loader-0.4-py3-none-any.whl", hash = "sha256:342aa8e14d543a154047afb4ba8ef17f5563baad3fc610d7b15b213b0f119efc", size = 12097, upload-time = "2024-04-05T13:03:10.514Z" },
]

[[package]]
name = "loguru"
version = "0.7.3"
source = { registry = "https://pypi.org/simple" }
dependencies = [
    { name = "colorama", marker = "sys_platform == 'win32'" },
    { name = "win32-setctime", marker = "sys_platform == 'win32'" },
]
sdist = { url = "https://files.pythonhosted.org/packages/3a/05/a1dae3dffd1116099471c643b8924f5aa6524411dc6c63fdae648c4f1aca/loguru-0.7.3.tar.gz", hash = "sha256:19480589e77d47b8d85b2c827ad95d49bf31b0dcde16593892eb51dd18706eb6", size = 63559, upload-time = "2024-12-06T11:20:56.608Z" }
wheels = [
    { url = "https://files.pythonhosted.org/packages/0c/29/0348de65b8cc732daa3e33e67806420b2ae89bdce2b04af740289c5c6c8c/loguru-0.7.3-py3-none-any.whl", hash = "sha256:31a33c10c8e1e10422bfd431aeb5d351c7cf7fa671e3c4df004162264b28220c", size = 61595, upload-time = "2024-12-06T11:20:54.538Z" },
]

[[package]]
name = "markdown-it-py"
version = "3.0.0"
source = { registry = "https://pypi.org/simple" }
dependencies = [
    { name = "mdurl" },
]
sdist = { url = "https://files.pythonhosted.org/packages/38/71/3b932df36c1a044d397a1f92d1cf91ee0a503d91e470cbd670aa66b07ed0/markdown-it-py-3.0.0.tar.gz", hash = "sha256:e3f60a94fa066dc52ec76661e37c851cb232d92f9886b15cb560aaada2df8feb", size = 74596, upload-time = "2023-06-03T06:41:14.443Z" }
wheels = [
    { url = "https://files.pythonhosted.org/packages/42/d7/1ec15b46af6af88f19b8e5ffea08fa375d433c998b8a7639e76935c14f1f/markdown_it_py-3.0.0-py3-none-any.whl", hash = "sha256:355216845c60bd96232cd8d8c40e8f9765cc86f46880e43a8fd22dc1a1a8cab1", size = 87528, upload-time = "2023-06-03T06:41:11.019Z" },
]

[[package]]
name = "marko"
version = "2.1.4"
source = { registry = "https://pypi.org/simple" }
sdist = { url = "https://files.pythonhosted.org/packages/72/dc/c8cadbd83de1b38d95a48568b445a5553005ebdd32e00a333ca940113db4/marko-2.1.4.tar.gz", hash = "sha256:dd7d66f3706732bf8f994790e674649a4fd0a6c67f16b80246f30de8e16a1eac", size = 142795, upload-time = "2025-06-13T03:25:50.857Z" }
wheels = [
    { url = "https://files.pythonhosted.org/packages/c3/66/49e3691d14898fb6e34ccb337c7677dfb7e18269ed170f12e4b85315eae6/marko-2.1.4-py3-none-any.whl", hash = "sha256:81c2b9f570ca485bc356678d9ba1a1b3eb78b4a315d01f3ded25442fdc796990", size = 42186, upload-time = "2025-06-13T03:25:49.858Z" },
]

[[package]]
name = "markupsafe"
version = "3.0.2"
source = { registry = "https://pypi.org/simple" }
sdist = { url = "https://files.pythonhosted.org/packages/b2/97/5d42485e71dfc078108a86d6de8fa46db44a1a9295e89c5d6d4a06e23a62/markupsafe-3.0.2.tar.gz", hash = "sha256:ee55d3edf80167e48ea11a923c7386f4669df67d7994554387f84e7d8b0a2bf0", size = 20537, upload-time = "2024-10-18T15:21:54.129Z" }
wheels = [
    { url = "https://files.pythonhosted.org/packages/6b/28/bbf83e3f76936960b850435576dd5e67034e200469571be53f69174a2dfd/MarkupSafe-3.0.2-cp311-cp311-macosx_10_9_universal2.whl", hash = "sha256:9025b4018f3a1314059769c7bf15441064b2207cb3f065e6ea1e7359cb46db9d", size = 14353, upload-time = "2024-10-18T15:21:02.187Z" },
    { url = "https://files.pythonhosted.org/packages/6c/30/316d194b093cde57d448a4c3209f22e3046c5bb2fb0820b118292b334be7/MarkupSafe-3.0.2-cp311-cp311-macosx_11_0_arm64.whl", hash = "sha256:93335ca3812df2f366e80509ae119189886b0f3c2b81325d39efdb84a1e2ae93", size = 12392, upload-time = "2024-10-18T15:21:02.941Z" },
    { url = "https://files.pythonhosted.org/packages/f2/96/9cdafba8445d3a53cae530aaf83c38ec64c4d5427d975c974084af5bc5d2/MarkupSafe-3.0.2-cp311-cp311-manylinux_2_17_aarch64.manylinux2014_aarch64.whl", hash = "sha256:2cb8438c3cbb25e220c2ab33bb226559e7afb3baec11c4f218ffa7308603c832", size = 23984, upload-time = "2024-10-18T15:21:03.953Z" },
    { url = "https://files.pythonhosted.org/packages/f1/a4/aefb044a2cd8d7334c8a47d3fb2c9f328ac48cb349468cc31c20b539305f/MarkupSafe-3.0.2-cp311-cp311-manylinux_2_17_x86_64.manylinux2014_x86_64.whl", hash = "sha256:a123e330ef0853c6e822384873bef7507557d8e4a082961e1defa947aa59ba84", size = 23120, upload-time = "2024-10-18T15:21:06.495Z" },
    { url = "https://files.pythonhosted.org/packages/8d/21/5e4851379f88f3fad1de30361db501300d4f07bcad047d3cb0449fc51f8c/MarkupSafe-3.0.2-cp311-cp311-manylinux_2_5_i686.manylinux1_i686.manylinux_2_17_i686.manylinux2014_i686.whl", hash = "sha256:1e084f686b92e5b83186b07e8a17fc09e38fff551f3602b249881fec658d3eca", size = 23032, upload-time = "2024-10-18T15:21:07.295Z" },
    { url = "https://files.pythonhosted.org/packages/00/7b/e92c64e079b2d0d7ddf69899c98842f3f9a60a1ae72657c89ce2655c999d/MarkupSafe-3.0.2-cp311-cp311-musllinux_1_2_aarch64.whl", hash = "sha256:d8213e09c917a951de9d09ecee036d5c7d36cb6cb7dbaece4c71a60d79fb9798", size = 24057, upload-time = "2024-10-18T15:21:08.073Z" },
    { url = "https://files.pythonhosted.org/packages/f9/ac/46f960ca323037caa0a10662ef97d0a4728e890334fc156b9f9e52bcc4ca/MarkupSafe-3.0.2-cp311-cp311-musllinux_1_2_i686.whl", hash = "sha256:5b02fb34468b6aaa40dfc198d813a641e3a63b98c2b05a16b9f80b7ec314185e", size = 23359, upload-time = "2024-10-18T15:21:09.318Z" },
    { url = "https://files.pythonhosted.org/packages/69/84/83439e16197337b8b14b6a5b9c2105fff81d42c2a7c5b58ac7b62ee2c3b1/MarkupSafe-3.0.2-cp311-cp311-musllinux_1_2_x86_64.whl", hash = "sha256:0bff5e0ae4ef2e1ae4fdf2dfd5b76c75e5c2fa4132d05fc1b0dabcd20c7e28c4", size = 23306, upload-time = "2024-10-18T15:21:10.185Z" },
    { url = "https://files.pythonhosted.org/packages/9a/34/a15aa69f01e2181ed8d2b685c0d2f6655d5cca2c4db0ddea775e631918cd/MarkupSafe-3.0.2-cp311-cp311-win32.whl", hash = "sha256:6c89876f41da747c8d3677a2b540fb32ef5715f97b66eeb0c6b66f5e3ef6f59d", size = 15094, upload-time = "2024-10-18T15:21:11.005Z" },
    { url = "https://files.pythonhosted.org/packages/da/b8/3a3bd761922d416f3dc5d00bfbed11f66b1ab89a0c2b6e887240a30b0f6b/MarkupSafe-3.0.2-cp311-cp311-win_amd64.whl", hash = "sha256:70a87b411535ccad5ef2f1df5136506a10775d267e197e4cf531ced10537bd6b", size = 15521, upload-time = "2024-10-18T15:21:12.911Z" },
    { url = "https://files.pythonhosted.org/packages/22/09/d1f21434c97fc42f09d290cbb6350d44eb12f09cc62c9476effdb33a18aa/MarkupSafe-3.0.2-cp312-cp312-macosx_10_13_universal2.whl", hash = "sha256:9778bd8ab0a994ebf6f84c2b949e65736d5575320a17ae8984a77fab08db94cf", size = 14274, upload-time = "2024-10-18T15:21:13.777Z" },
    { url = "https://files.pythonhosted.org/packages/6b/b0/18f76bba336fa5aecf79d45dcd6c806c280ec44538b3c13671d49099fdd0/MarkupSafe-3.0.2-cp312-cp312-macosx_11_0_arm64.whl", hash = "sha256:846ade7b71e3536c4e56b386c2a47adf5741d2d8b94ec9dc3e92e5e1ee1e2225", size = 12348, upload-time = "2024-10-18T15:21:14.822Z" },
    { url = "https://files.pythonhosted.org/packages/e0/25/dd5c0f6ac1311e9b40f4af06c78efde0f3b5cbf02502f8ef9501294c425b/MarkupSafe-3.0.2-cp312-cp312-manylinux_2_17_aarch64.manylinux2014_aarch64.whl", hash = "sha256:1c99d261bd2d5f6b59325c92c73df481e05e57f19837bdca8413b9eac4bd8028", size = 24149, upload-time = "2024-10-18T15:21:15.642Z" },
    { url = "https://files.pythonhosted.org/packages/f3/f0/89e7aadfb3749d0f52234a0c8c7867877876e0a20b60e2188e9850794c17/MarkupSafe-3.0.2-cp312-cp312-manylinux_2_17_x86_64.manylinux2014_x86_64.whl", hash = "sha256:e17c96c14e19278594aa4841ec148115f9c7615a47382ecb6b82bd8fea3ab0c8", size = 23118, upload-time = "2024-10-18T15:21:17.133Z" },
    { url = "https://files.pythonhosted.org/packages/d5/da/f2eeb64c723f5e3777bc081da884b414671982008c47dcc1873d81f625b6/MarkupSafe-3.0.2-cp312-cp312-manylinux_2_5_i686.manylinux1_i686.manylinux_2_17_i686.manylinux2014_i686.whl", hash = "sha256:88416bd1e65dcea10bc7569faacb2c20ce071dd1f87539ca2ab364bf6231393c", size = 22993, upload-time = "2024-10-18T15:21:18.064Z" },
    { url = "https://files.pythonhosted.org/packages/da/0e/1f32af846df486dce7c227fe0f2398dc7e2e51d4a370508281f3c1c5cddc/MarkupSafe-3.0.2-cp312-cp312-musllinux_1_2_aarch64.whl", hash = "sha256:2181e67807fc2fa785d0592dc2d6206c019b9502410671cc905d132a92866557", size = 24178, upload-time = "2024-10-18T15:21:18.859Z" },
    { url = "https://files.pythonhosted.org/packages/c4/f6/bb3ca0532de8086cbff5f06d137064c8410d10779c4c127e0e47d17c0b71/MarkupSafe-3.0.2-cp312-cp312-musllinux_1_2_i686.whl", hash = "sha256:52305740fe773d09cffb16f8ed0427942901f00adedac82ec8b67752f58a1b22", size = 23319, upload-time = "2024-10-18T15:21:19.671Z" },
    { url = "https://files.pythonhosted.org/packages/a2/82/8be4c96ffee03c5b4a034e60a31294daf481e12c7c43ab8e34a1453ee48b/MarkupSafe-3.0.2-cp312-cp312-musllinux_1_2_x86_64.whl", hash = "sha256:ad10d3ded218f1039f11a75f8091880239651b52e9bb592ca27de44eed242a48", size = 23352, upload-time = "2024-10-18T15:21:20.971Z" },
    { url = "https://files.pythonhosted.org/packages/51/ae/97827349d3fcffee7e184bdf7f41cd6b88d9919c80f0263ba7acd1bbcb18/MarkupSafe-3.0.2-cp312-cp312-win32.whl", hash = "sha256:0f4ca02bea9a23221c0182836703cbf8930c5e9454bacce27e767509fa286a30", size = 15097, upload-time = "2024-10-18T15:21:22.646Z" },
    { url = "https://files.pythonhosted.org/packages/c1/80/a61f99dc3a936413c3ee4e1eecac96c0da5ed07ad56fd975f1a9da5bc630/MarkupSafe-3.0.2-cp312-cp312-win_amd64.whl", hash = "sha256:8e06879fc22a25ca47312fbe7c8264eb0b662f6db27cb2d3bbbc74b1df4b9b87", size = 15601, upload-time = "2024-10-18T15:21:23.499Z" },
    { url = "https://files.pythonhosted.org/packages/83/0e/67eb10a7ecc77a0c2bbe2b0235765b98d164d81600746914bebada795e97/MarkupSafe-3.0.2-cp313-cp313-macosx_10_13_universal2.whl", hash = "sha256:ba9527cdd4c926ed0760bc301f6728ef34d841f405abf9d4f959c478421e4efd", size = 14274, upload-time = "2024-10-18T15:21:24.577Z" },
    { url = "https://files.pythonhosted.org/packages/2b/6d/9409f3684d3335375d04e5f05744dfe7e9f120062c9857df4ab490a1031a/MarkupSafe-3.0.2-cp313-cp313-macosx_11_0_arm64.whl", hash = "sha256:f8b3d067f2e40fe93e1ccdd6b2e1d16c43140e76f02fb1319a05cf2b79d99430", size = 12352, upload-time = "2024-10-18T15:21:25.382Z" },
    { url = "https://files.pythonhosted.org/packages/d2/f5/6eadfcd3885ea85fe2a7c128315cc1bb7241e1987443d78c8fe712d03091/MarkupSafe-3.0.2-cp313-cp313-manylinux_2_17_aarch64.manylinux2014_aarch64.whl", hash = "sha256:569511d3b58c8791ab4c2e1285575265991e6d8f8700c7be0e88f86cb0672094", size = 24122, upload-time = "2024-10-18T15:21:26.199Z" },
    { url = "https://files.pythonhosted.org/packages/0c/91/96cf928db8236f1bfab6ce15ad070dfdd02ed88261c2afafd4b43575e9e9/MarkupSafe-3.0.2-cp313-cp313-manylinux_2_17_x86_64.manylinux2014_x86_64.whl", hash = "sha256:15ab75ef81add55874e7ab7055e9c397312385bd9ced94920f2802310c930396", size = 23085, upload-time = "2024-10-18T15:21:27.029Z" },
    { url = "https://files.pythonhosted.org/packages/c2/cf/c9d56af24d56ea04daae7ac0940232d31d5a8354f2b457c6d856b2057d69/MarkupSafe-3.0.2-cp313-cp313-manylinux_2_5_i686.manylinux1_i686.manylinux_2_17_i686.manylinux2014_i686.whl", hash = "sha256:f3818cb119498c0678015754eba762e0d61e5b52d34c8b13d770f0719f7b1d79", size = 22978, upload-time = "2024-10-18T15:21:27.846Z" },
    { url = "https://files.pythonhosted.org/packages/2a/9f/8619835cd6a711d6272d62abb78c033bda638fdc54c4e7f4272cf1c0962b/MarkupSafe-3.0.2-cp313-cp313-musllinux_1_2_aarch64.whl", hash = "sha256:cdb82a876c47801bb54a690c5ae105a46b392ac6099881cdfb9f6e95e4014c6a", size = 24208, upload-time = "2024-10-18T15:21:28.744Z" },
    { url = "https://files.pythonhosted.org/packages/f9/bf/176950a1792b2cd2102b8ffeb5133e1ed984547b75db47c25a67d3359f77/MarkupSafe-3.0.2-cp313-cp313-musllinux_1_2_i686.whl", hash = "sha256:cabc348d87e913db6ab4aa100f01b08f481097838bdddf7c7a84b7575b7309ca", size = 23357, upload-time = "2024-10-18T15:21:29.545Z" },
    { url = "https://files.pythonhosted.org/packages/ce/4f/9a02c1d335caabe5c4efb90e1b6e8ee944aa245c1aaaab8e8a618987d816/MarkupSafe-3.0.2-cp313-cp313-musllinux_1_2_x86_64.whl", hash = "sha256:444dcda765c8a838eaae23112db52f1efaf750daddb2d9ca300bcae1039adc5c", size = 23344, upload-time = "2024-10-18T15:21:30.366Z" },
    { url = "https://files.pythonhosted.org/packages/ee/55/c271b57db36f748f0e04a759ace9f8f759ccf22b4960c270c78a394f58be/MarkupSafe-3.0.2-cp313-cp313-win32.whl", hash = "sha256:bcf3e58998965654fdaff38e58584d8937aa3096ab5354d493c77d1fdd66d7a1", size = 15101, upload-time = "2024-10-18T15:21:31.207Z" },
    { url = "https://files.pythonhosted.org/packages/29/88/07df22d2dd4df40aba9f3e402e6dc1b8ee86297dddbad4872bd5e7b0094f/MarkupSafe-3.0.2-cp313-cp313-win_amd64.whl", hash = "sha256:e6a2a455bd412959b57a172ce6328d2dd1f01cb2135efda2e4576e8a23fa3b0f", size = 15603, upload-time = "2024-10-18T15:21:32.032Z" },
    { url = "https://files.pythonhosted.org/packages/62/6a/8b89d24db2d32d433dffcd6a8779159da109842434f1dd2f6e71f32f738c/MarkupSafe-3.0.2-cp313-cp313t-macosx_10_13_universal2.whl", hash = "sha256:b5a6b3ada725cea8a5e634536b1b01c30bcdcd7f9c6fff4151548d5bf6b3a36c", size = 14510, upload-time = "2024-10-18T15:21:33.625Z" },
    { url = "https://files.pythonhosted.org/packages/7a/06/a10f955f70a2e5a9bf78d11a161029d278eeacbd35ef806c3fd17b13060d/MarkupSafe-3.0.2-cp313-cp313t-macosx_11_0_arm64.whl", hash = "sha256:a904af0a6162c73e3edcb969eeeb53a63ceeb5d8cf642fade7d39e7963a22ddb", size = 12486, upload-time = "2024-10-18T15:21:34.611Z" },
    { url = "https://files.pythonhosted.org/packages/34/cf/65d4a571869a1a9078198ca28f39fba5fbb910f952f9dbc5220afff9f5e6/MarkupSafe-3.0.2-cp313-cp313t-manylinux_2_17_aarch64.manylinux2014_aarch64.whl", hash = "sha256:4aa4e5faecf353ed117801a068ebab7b7e09ffb6e1d5e412dc852e0da018126c", size = 25480, upload-time = "2024-10-18T15:21:35.398Z" },
    { url = "https://files.pythonhosted.org/packages/0c/e3/90e9651924c430b885468b56b3d597cabf6d72be4b24a0acd1fa0e12af67/MarkupSafe-3.0.2-cp313-cp313t-manylinux_2_17_x86_64.manylinux2014_x86_64.whl", hash = "sha256:c0ef13eaeee5b615fb07c9a7dadb38eac06a0608b41570d8ade51c56539e509d", size = 23914, upload-time = "2024-10-18T15:21:36.231Z" },
    { url = "https://files.pythonhosted.org/packages/66/8c/6c7cf61f95d63bb866db39085150df1f2a5bd3335298f14a66b48e92659c/MarkupSafe-3.0.2-cp313-cp313t-manylinux_2_5_i686.manylinux1_i686.manylinux_2_17_i686.manylinux2014_i686.whl", hash = "sha256:d16a81a06776313e817c951135cf7340a3e91e8c1ff2fac444cfd75fffa04afe", size = 23796, upload-time = "2024-10-18T15:21:37.073Z" },
    { url = "https://files.pythonhosted.org/packages/bb/35/cbe9238ec3f47ac9a7c8b3df7a808e7cb50fe149dc7039f5f454b3fba218/MarkupSafe-3.0.2-cp313-cp313t-musllinux_1_2_aarch64.whl", hash = "sha256:6381026f158fdb7c72a168278597a5e3a5222e83ea18f543112b2662a9b699c5", size = 25473, upload-time = "2024-10-18T15:21:37.932Z" },
    { url = "https://files.pythonhosted.org/packages/e6/32/7621a4382488aa283cc05e8984a9c219abad3bca087be9ec77e89939ded9/MarkupSafe-3.0.2-cp313-cp313t-musllinux_1_2_i686.whl", hash = "sha256:3d79d162e7be8f996986c064d1c7c817f6df3a77fe3d6859f6f9e7be4b8c213a", size = 24114, upload-time = "2024-10-18T15:21:39.799Z" },
    { url = "https://files.pythonhosted.org/packages/0d/80/0985960e4b89922cb5a0bac0ed39c5b96cbc1a536a99f30e8c220a996ed9/MarkupSafe-3.0.2-cp313-cp313t-musllinux_1_2_x86_64.whl", hash = "sha256:131a3c7689c85f5ad20f9f6fb1b866f402c445b220c19fe4308c0b147ccd2ad9", size = 24098, upload-time = "2024-10-18T15:21:40.813Z" },
    { url = "https://files.pythonhosted.org/packages/82/78/fedb03c7d5380df2427038ec8d973587e90561b2d90cd472ce9254cf348b/MarkupSafe-3.0.2-cp313-cp313t-win32.whl", hash = "sha256:ba8062ed2cf21c07a9e295d5b8a2a5ce678b913b45fdf68c32d95d6c1291e0b6", size = 15208, upload-time = "2024-10-18T15:21:41.814Z" },
    { url = "https://files.pythonhosted.org/packages/4f/65/6079a46068dfceaeabb5dcad6d674f5f5c61a6fa5673746f42a9f4c233b3/MarkupSafe-3.0.2-cp313-cp313t-win_amd64.whl", hash = "sha256:e444a31f8db13eb18ada366ab3cf45fd4b31e4db1236a4448f68778c1d1a5a2f", size = 15739, upload-time = "2024-10-18T15:21:42.784Z" },
]

[[package]]
name = "mdurl"
version = "0.1.2"
source = { registry = "https://pypi.org/simple" }
sdist = { url = "https://files.pythonhosted.org/packages/d6/54/cfe61301667036ec958cb99bd3efefba235e65cdeb9c84d24a8293ba1d90/mdurl-0.1.2.tar.gz", hash = "sha256:bb413d29f5eea38f31dd4754dd7377d4465116fb207585f97bf925588687c1ba", size = 8729, upload-time = "2022-08-14T12:40:10.846Z" }
wheels = [
    { url = "https://files.pythonhosted.org/packages/b3/38/89ba8ad64ae25be8de66a6d463314cf1eb366222074cfda9ee839c56a4b4/mdurl-0.1.2-py3-none-any.whl", hash = "sha256:84008a41e51615a49fc9966191ff91509e3c40b939176e643fd50a5c2196b8f8", size = 9979, upload-time = "2022-08-14T12:40:09.779Z" },
]

[[package]]
name = "multidict"
version = "6.6.3"
source = { registry = "https://pypi.org/simple" }
sdist = { url = "https://files.pythonhosted.org/packages/3d/2c/5dad12e82fbdf7470f29bff2171484bf07cb3b16ada60a6589af8f376440/multidict-6.6.3.tar.gz", hash = "sha256:798a9eb12dab0a6c2e29c1de6f3468af5cb2da6053a20dfa3344907eed0937cc", size = 101006, upload-time = "2025-06-30T15:53:46.929Z" }
wheels = [
    { url = "https://files.pythonhosted.org/packages/08/f0/1a39863ced51f639c81a5463fbfa9eb4df59c20d1a8769ab9ef4ca57ae04/multidict-6.6.3-cp311-cp311-macosx_10_9_universal2.whl", hash = "sha256:18f4eba0cbac3546b8ae31e0bbc55b02c801ae3cbaf80c247fcdd89b456ff58c", size = 76445, upload-time = "2025-06-30T15:51:24.01Z" },
    { url = "https://files.pythonhosted.org/packages/c9/0e/a7cfa451c7b0365cd844e90b41e21fab32edaa1e42fc0c9f68461ce44ed7/multidict-6.6.3-cp311-cp311-macosx_10_9_x86_64.whl", hash = "sha256:ef43b5dd842382329e4797c46f10748d8c2b6e0614f46b4afe4aee9ac33159df", size = 44610, upload-time = "2025-06-30T15:51:25.158Z" },
    { url = "https://files.pythonhosted.org/packages/c6/bb/a14a4efc5ee748cc1904b0748be278c31b9295ce5f4d2ef66526f410b94d/multidict-6.6.3-cp311-cp311-macosx_11_0_arm64.whl", hash = "sha256:bf9bd1fd5eec01494e0f2e8e446a74a85d5e49afb63d75a9934e4a5423dba21d", size = 44267, upload-time = "2025-06-30T15:51:26.326Z" },
    { url = "https://files.pythonhosted.org/packages/c2/f8/410677d563c2d55e063ef74fe578f9d53fe6b0a51649597a5861f83ffa15/multidict-6.6.3-cp311-cp311-manylinux1_i686.manylinux2014_i686.manylinux_2_17_i686.manylinux_2_5_i686.whl", hash = "sha256:5bd8d6f793a787153956cd35e24f60485bf0651c238e207b9a54f7458b16d539", size = 230004, upload-time = "2025-06-30T15:51:27.491Z" },
    { url = "https://files.pythonhosted.org/packages/fd/df/2b787f80059314a98e1ec6a4cc7576244986df3e56b3c755e6fc7c99e038/multidict-6.6.3-cp311-cp311-manylinux2014_aarch64.manylinux_2_17_aarch64.manylinux_2_28_aarch64.whl", hash = "sha256:1bf99b4daf908c73856bd87ee0a2499c3c9a3d19bb04b9c6025e66af3fd07462", size = 247196, upload-time = "2025-06-30T15:51:28.762Z" },
    { url = "https://files.pythonhosted.org/packages/05/f2/f9117089151b9a8ab39f9019620d10d9718eec2ac89e7ca9d30f3ec78e96/multidict-6.6.3-cp311-cp311-manylinux2014_armv7l.manylinux_2_17_armv7l.manylinux_2_31_armv7l.whl", hash = "sha256:0b9e59946b49dafaf990fd9c17ceafa62976e8471a14952163d10a7a630413a9", size = 225337, upload-time = "2025-06-30T15:51:30.025Z" },
    { url = "https://files.pythonhosted.org/packages/93/2d/7115300ec5b699faa152c56799b089a53ed69e399c3c2d528251f0aeda1a/multidict-6.6.3-cp311-cp311-manylinux2014_ppc64le.manylinux_2_17_ppc64le.manylinux_2_28_ppc64le.whl", hash = "sha256:e2db616467070d0533832d204c54eea6836a5e628f2cb1e6dfd8cd6ba7277cb7", size = 257079, upload-time = "2025-06-30T15:51:31.716Z" },
    { url = "https://files.pythonhosted.org/packages/15/ea/ff4bab367623e39c20d3b07637225c7688d79e4f3cc1f3b9f89867677f9a/multidict-6.6.3-cp311-cp311-manylinux2014_s390x.manylinux_2_17_s390x.manylinux_2_28_s390x.whl", hash = "sha256:7394888236621f61dcdd25189b2768ae5cc280f041029a5bcf1122ac63df79f9", size = 255461, upload-time = "2025-06-30T15:51:33.029Z" },
    { url = "https://files.pythonhosted.org/packages/74/07/2c9246cda322dfe08be85f1b8739646f2c4c5113a1422d7a407763422ec4/multidict-6.6.3-cp311-cp311-manylinux2014_x86_64.manylinux_2_17_x86_64.manylinux_2_28_x86_64.whl", hash = "sha256:f114d8478733ca7388e7c7e0ab34b72547476b97009d643644ac33d4d3fe1821", size = 246611, upload-time = "2025-06-30T15:51:34.47Z" },
    { url = "https://files.pythonhosted.org/packages/a8/62/279c13d584207d5697a752a66ffc9bb19355a95f7659140cb1b3cf82180e/multidict-6.6.3-cp311-cp311-musllinux_1_2_aarch64.whl", hash = "sha256:cdf22e4db76d323bcdc733514bf732e9fb349707c98d341d40ebcc6e9318ef3d", size = 243102, upload-time = "2025-06-30T15:51:36.525Z" },
    { url = "https://files.pythonhosted.org/packages/69/cc/e06636f48c6d51e724a8bc8d9e1db5f136fe1df066d7cafe37ef4000f86a/multidict-6.6.3-cp311-cp311-musllinux_1_2_armv7l.whl", hash = "sha256:e995a34c3d44ab511bfc11aa26869b9d66c2d8c799fa0e74b28a473a692532d6", size = 238693, upload-time = "2025-06-30T15:51:38.278Z" },
    { url = "https://files.pythonhosted.org/packages/89/a4/66c9d8fb9acf3b226cdd468ed009537ac65b520aebdc1703dd6908b19d33/multidict-6.6.3-cp311-cp311-musllinux_1_2_i686.whl", hash = "sha256:766a4a5996f54361d8d5a9050140aa5362fe48ce51c755a50c0bc3706460c430", size = 246582, upload-time = "2025-06-30T15:51:39.709Z" },
    { url = "https://files.pythonhosted.org/packages/cf/01/c69e0317be556e46257826d5449feb4e6aa0d18573e567a48a2c14156f1f/multidict-6.6.3-cp311-cp311-musllinux_1_2_ppc64le.whl", hash = "sha256:3893a0d7d28a7fe6ca7a1f760593bc13038d1d35daf52199d431b61d2660602b", size = 253355, upload-time = "2025-06-30T15:51:41.013Z" },
    { url = "https://files.pythonhosted.org/packages/c0/da/9cc1da0299762d20e626fe0042e71b5694f9f72d7d3f9678397cbaa71b2b/multidict-6.6.3-cp311-cp311-musllinux_1_2_s390x.whl", hash = "sha256:934796c81ea996e61914ba58064920d6cad5d99140ac3167901eb932150e2e56", size = 247774, upload-time = "2025-06-30T15:51:42.291Z" },
    { url = "https://files.pythonhosted.org/packages/e6/91/b22756afec99cc31105ddd4a52f95ab32b1a4a58f4d417979c570c4a922e/multidict-6.6.3-cp311-cp311-musllinux_1_2_x86_64.whl", hash = "sha256:9ed948328aec2072bc00f05d961ceadfd3e9bfc2966c1319aeaf7b7c21219183", size = 242275, upload-time = "2025-06-30T15:51:43.642Z" },
    { url = "https://files.pythonhosted.org/packages/be/f1/adcc185b878036a20399d5be5228f3cbe7f823d78985d101d425af35c800/multidict-6.6.3-cp311-cp311-win32.whl", hash = "sha256:9f5b28c074c76afc3e4c610c488e3493976fe0e596dd3db6c8ddfbb0134dcac5", size = 41290, upload-time = "2025-06-30T15:51:45.264Z" },
    { url = "https://files.pythonhosted.org/packages/e0/d4/27652c1c6526ea6b4f5ddd397e93f4232ff5de42bea71d339bc6a6cc497f/multidict-6.6.3-cp311-cp311-win_amd64.whl", hash = "sha256:bc7f6fbc61b1c16050a389c630da0b32fc6d4a3d191394ab78972bf5edc568c2", size = 45942, upload-time = "2025-06-30T15:51:46.377Z" },
    { url = "https://files.pythonhosted.org/packages/16/18/23f4932019804e56d3c2413e237f866444b774b0263bcb81df2fdecaf593/multidict-6.6.3-cp311-cp311-win_arm64.whl", hash = "sha256:d4e47d8faffaae822fb5cba20937c048d4f734f43572e7079298a6c39fb172cb", size = 42880, upload-time = "2025-06-30T15:51:47.561Z" },
    { url = "https://files.pythonhosted.org/packages/0e/a0/6b57988ea102da0623ea814160ed78d45a2645e4bbb499c2896d12833a70/multidict-6.6.3-cp312-cp312-macosx_10_13_universal2.whl", hash = "sha256:056bebbeda16b2e38642d75e9e5310c484b7c24e3841dc0fb943206a72ec89d6", size = 76514, upload-time = "2025-06-30T15:51:48.728Z" },
    { url = "https://files.pythonhosted.org/packages/07/7a/d1e92665b0850c6c0508f101f9cf0410c1afa24973e1115fe9c6a185ebf7/multidict-6.6.3-cp312-cp312-macosx_10_13_x86_64.whl", hash = "sha256:e5f481cccb3c5c5e5de5d00b5141dc589c1047e60d07e85bbd7dea3d4580d63f", size = 45394, upload-time = "2025-06-30T15:51:49.986Z" },
    { url = "https://files.pythonhosted.org/packages/52/6f/dd104490e01be6ef8bf9573705d8572f8c2d2c561f06e3826b081d9e6591/multidict-6.6.3-cp312-cp312-macosx_11_0_arm64.whl", hash = "sha256:10bea2ee839a759ee368b5a6e47787f399b41e70cf0c20d90dfaf4158dfb4e55", size = 43590, upload-time = "2025-06-30T15:51:51.331Z" },
    { url = "https://files.pythonhosted.org/packages/44/fe/06e0e01b1b0611e6581b7fd5a85b43dacc08b6cea3034f902f383b0873e5/multidict-6.6.3-cp312-cp312-manylinux1_i686.manylinux2014_i686.manylinux_2_17_i686.manylinux_2_5_i686.whl", hash = "sha256:2334cfb0fa9549d6ce2c21af2bfbcd3ac4ec3646b1b1581c88e3e2b1779ec92b", size = 237292, upload-time = "2025-06-30T15:51:52.584Z" },
    { url = "https://files.pythonhosted.org/packages/ce/71/4f0e558fb77696b89c233c1ee2d92f3e1d5459070a0e89153c9e9e804186/multidict-6.6.3-cp312-cp312-manylinux2014_aarch64.manylinux_2_17_aarch64.manylinux_2_28_aarch64.whl", hash = "sha256:b8fee016722550a2276ca2cb5bb624480e0ed2bd49125b2b73b7010b9090e888", size = 258385, upload-time = "2025-06-30T15:51:53.913Z" },
    { url = "https://files.pythonhosted.org/packages/e3/25/cca0e68228addad24903801ed1ab42e21307a1b4b6dd2cf63da5d3ae082a/multidict-6.6.3-cp312-cp312-manylinux2014_armv7l.manylinux_2_17_armv7l.manylinux_2_31_armv7l.whl", hash = "sha256:e5511cb35f5c50a2db21047c875eb42f308c5583edf96bd8ebf7d770a9d68f6d", size = 242328, upload-time = "2025-06-30T15:51:55.672Z" },
    { url = "https://files.pythonhosted.org/packages/6e/a3/46f2d420d86bbcb8fe660b26a10a219871a0fbf4d43cb846a4031533f3e0/multidict-6.6.3-cp312-cp312-manylinux2014_ppc64le.manylinux_2_17_ppc64le.manylinux_2_28_ppc64le.whl", hash = "sha256:712b348f7f449948e0a6c4564a21c7db965af900973a67db432d724619b3c680", size = 268057, upload-time = "2025-06-30T15:51:57.037Z" },
    { url = "https://files.pythonhosted.org/packages/9e/73/1c743542fe00794a2ec7466abd3f312ccb8fad8dff9f36d42e18fb1ec33e/multidict-6.6.3-cp312-cp312-manylinux2014_s390x.manylinux_2_17_s390x.manylinux_2_28_s390x.whl", hash = "sha256:e4e15d2138ee2694e038e33b7c3da70e6b0ad8868b9f8094a72e1414aeda9c1a", size = 269341, upload-time = "2025-06-30T15:51:59.111Z" },
    { url = "https://files.pythonhosted.org/packages/a4/11/6ec9dcbe2264b92778eeb85407d1df18812248bf3506a5a1754bc035db0c/multidict-6.6.3-cp312-cp312-manylinux2014_x86_64.manylinux_2_17_x86_64.manylinux_2_28_x86_64.whl", hash = "sha256:8df25594989aebff8a130f7899fa03cbfcc5d2b5f4a461cf2518236fe6f15961", size = 256081, upload-time = "2025-06-30T15:52:00.533Z" },
    { url = "https://files.pythonhosted.org/packages/9b/2b/631b1e2afeb5f1696846d747d36cda075bfdc0bc7245d6ba5c319278d6c4/multidict-6.6.3-cp312-cp312-musllinux_1_2_aarch64.whl", hash = "sha256:159ca68bfd284a8860f8d8112cf0521113bffd9c17568579e4d13d1f1dc76b65", size = 253581, upload-time = "2025-06-30T15:52:02.43Z" },
    { url = "https://files.pythonhosted.org/packages/bf/0e/7e3b93f79efeb6111d3bf9a1a69e555ba1d07ad1c11bceb56b7310d0d7ee/multidict-6.6.3-cp312-cp312-musllinux_1_2_armv7l.whl", hash = "sha256:e098c17856a8c9ade81b4810888c5ad1914099657226283cab3062c0540b0643", size = 250750, upload-time = "2025-06-30T15:52:04.26Z" },
    { url = "https://files.pythonhosted.org/packages/ad/9e/086846c1d6601948e7de556ee464a2d4c85e33883e749f46b9547d7b0704/multidict-6.6.3-cp312-cp312-musllinux_1_2_i686.whl", hash = "sha256:67c92ed673049dec52d7ed39f8cf9ebbadf5032c774058b4406d18c8f8fe7063", size = 251548, upload-time = "2025-06-30T15:52:06.002Z" },
    { url = "https://files.pythonhosted.org/packages/8c/7b/86ec260118e522f1a31550e87b23542294880c97cfbf6fb18cc67b044c66/multidict-6.6.3-cp312-cp312-musllinux_1_2_ppc64le.whl", hash = "sha256:bd0578596e3a835ef451784053cfd327d607fc39ea1a14812139339a18a0dbc3", size = 262718, upload-time = "2025-06-30T15:52:07.707Z" },
    { url = "https://files.pythonhosted.org/packages/8c/bd/22ce8f47abb0be04692c9fc4638508b8340987b18691aa7775d927b73f72/multidict-6.6.3-cp312-cp312-musllinux_1_2_s390x.whl", hash = "sha256:346055630a2df2115cd23ae271910b4cae40f4e336773550dca4889b12916e75", size = 259603, upload-time = "2025-06-30T15:52:09.58Z" },
    { url = "https://files.pythonhosted.org/packages/07/9c/91b7ac1691be95cd1f4a26e36a74b97cda6aa9820632d31aab4410f46ebd/multidict-6.6.3-cp312-cp312-musllinux_1_2_x86_64.whl", hash = "sha256:555ff55a359302b79de97e0468e9ee80637b0de1fce77721639f7cd9440b3a10", size = 251351, upload-time = "2025-06-30T15:52:10.947Z" },
    { url = "https://files.pythonhosted.org/packages/6f/5c/4d7adc739884f7a9fbe00d1eac8c034023ef8bad71f2ebe12823ca2e3649/multidict-6.6.3-cp312-cp312-win32.whl", hash = "sha256:73ab034fb8d58ff85c2bcbadc470efc3fafeea8affcf8722855fb94557f14cc5", size = 41860, upload-time = "2025-06-30T15:52:12.334Z" },
    { url = "https://files.pythonhosted.org/packages/6a/a3/0fbc7afdf7cb1aa12a086b02959307848eb6bcc8f66fcb66c0cb57e2a2c1/multidict-6.6.3-cp312-cp312-win_amd64.whl", hash = "sha256:04cbcce84f63b9af41bad04a54d4cc4e60e90c35b9e6ccb130be2d75b71f8c17", size = 45982, upload-time = "2025-06-30T15:52:13.6Z" },
    { url = "https://files.pythonhosted.org/packages/b8/95/8c825bd70ff9b02462dc18d1295dd08d3e9e4eb66856d292ffa62cfe1920/multidict-6.6.3-cp312-cp312-win_arm64.whl", hash = "sha256:0f1130b896ecb52d2a1e615260f3ea2af55fa7dc3d7c3003ba0c3121a759b18b", size = 43210, upload-time = "2025-06-30T15:52:14.893Z" },
    { url = "https://files.pythonhosted.org/packages/52/1d/0bebcbbb4f000751fbd09957257903d6e002943fc668d841a4cf2fb7f872/multidict-6.6.3-cp313-cp313-macosx_10_13_universal2.whl", hash = "sha256:540d3c06d48507357a7d57721e5094b4f7093399a0106c211f33540fdc374d55", size = 75843, upload-time = "2025-06-30T15:52:16.155Z" },
    { url = "https://files.pythonhosted.org/packages/07/8f/cbe241b0434cfe257f65c2b1bcf9e8d5fb52bc708c5061fb29b0fed22bdf/multidict-6.6.3-cp313-cp313-macosx_10_13_x86_64.whl", hash = "sha256:9c19cea2a690f04247d43f366d03e4eb110a0dc4cd1bbeee4d445435428ed35b", size = 45053, upload-time = "2025-06-30T15:52:17.429Z" },
    { url = "https://files.pythonhosted.org/packages/32/d2/0b3b23f9dbad5b270b22a3ac3ea73ed0a50ef2d9a390447061178ed6bdb8/multidict-6.6.3-cp313-cp313-macosx_11_0_arm64.whl", hash = "sha256:7af039820cfd00effec86bda5d8debef711a3e86a1d3772e85bea0f243a4bd65", size = 43273, upload-time = "2025-06-30T15:52:19.346Z" },
    { url = "https://files.pythonhosted.org/packages/fd/fe/6eb68927e823999e3683bc49678eb20374ba9615097d085298fd5b386564/multidict-6.6.3-cp313-cp313-manylinux1_i686.manylinux2014_i686.manylinux_2_17_i686.manylinux_2_5_i686.whl", hash = "sha256:500b84f51654fdc3944e936f2922114349bf8fdcac77c3092b03449f0e5bc2b3", size = 237124, upload-time = "2025-06-30T15:52:20.773Z" },
    { url = "https://files.pythonhosted.org/packages/e7/ab/320d8507e7726c460cb77117848b3834ea0d59e769f36fdae495f7669929/multidict-6.6.3-cp313-cp313-manylinux2014_aarch64.manylinux_2_17_aarch64.manylinux_2_28_aarch64.whl", hash = "sha256:f3fc723ab8a5c5ed6c50418e9bfcd8e6dceba6c271cee6728a10a4ed8561520c", size = 256892, upload-time = "2025-06-30T15:52:22.242Z" },
    { url = "https://files.pythonhosted.org/packages/76/60/38ee422db515ac69834e60142a1a69111ac96026e76e8e9aa347fd2e4591/multidict-6.6.3-cp313-cp313-manylinux2014_armv7l.manylinux_2_17_armv7l.manylinux_2_31_armv7l.whl", hash = "sha256:94c47ea3ade005b5976789baaed66d4de4480d0a0bf31cef6edaa41c1e7b56a6", size = 240547, upload-time = "2025-06-30T15:52:23.736Z" },
    { url = "https://files.pythonhosted.org/packages/27/fb/905224fde2dff042b030c27ad95a7ae744325cf54b890b443d30a789b80e/multidict-6.6.3-cp313-cp313-manylinux2014_ppc64le.manylinux_2_17_ppc64le.manylinux_2_28_ppc64le.whl", hash = "sha256:dbc7cf464cc6d67e83e136c9f55726da3a30176f020a36ead246eceed87f1cd8", size = 266223, upload-time = "2025-06-30T15:52:25.185Z" },
    { url = "https://files.pythonhosted.org/packages/76/35/dc38ab361051beae08d1a53965e3e1a418752fc5be4d3fb983c5582d8784/multidict-6.6.3-cp313-cp313-manylinux2014_s390x.manylinux_2_17_s390x.manylinux_2_28_s390x.whl", hash = "sha256:900eb9f9da25ada070f8ee4a23f884e0ee66fe4e1a38c3af644256a508ad81ca", size = 267262, upload-time = "2025-06-30T15:52:26.969Z" },
    { url = "https://files.pythonhosted.org/packages/1f/a3/0a485b7f36e422421b17e2bbb5a81c1af10eac1d4476f2ff92927c730479/multidict-6.6.3-cp313-cp313-manylinux2014_x86_64.manylinux_2_17_x86_64.manylinux_2_28_x86_64.whl", hash = "sha256:7c6df517cf177da5d47ab15407143a89cd1a23f8b335f3a28d57e8b0a3dbb884", size = 254345, upload-time = "2025-06-30T15:52:28.467Z" },
    { url = "https://files.pythonhosted.org/packages/b4/59/bcdd52c1dab7c0e0d75ff19cac751fbd5f850d1fc39172ce809a74aa9ea4/multidict-6.6.3-cp313-cp313-musllinux_1_2_aarch64.whl", hash = "sha256:4ef421045f13879e21c994b36e728d8e7d126c91a64b9185810ab51d474f27e7", size = 252248, upload-time = "2025-06-30T15:52:29.938Z" },
    { url = "https://files.pythonhosted.org/packages/bb/a4/2d96aaa6eae8067ce108d4acee6f45ced5728beda55c0f02ae1072c730d1/multidict-6.6.3-cp313-cp313-musllinux_1_2_armv7l.whl", hash = "sha256:6c1e61bb4f80895c081790b6b09fa49e13566df8fbff817da3f85b3a8192e36b", size = 250115, upload-time = "2025-06-30T15:52:31.416Z" },
    { url = "https://files.pythonhosted.org/packages/25/d2/ed9f847fa5c7d0677d4f02ea2c163d5e48573de3f57bacf5670e43a5ffaa/multidict-6.6.3-cp313-cp313-musllinux_1_2_i686.whl", hash = "sha256:e5e8523bb12d7623cd8300dbd91b9e439a46a028cd078ca695eb66ba31adee3c", size = 249649, upload-time = "2025-06-30T15:52:32.996Z" },
    { url = "https://files.pythonhosted.org/packages/1f/af/9155850372563fc550803d3f25373308aa70f59b52cff25854086ecb4a79/multidict-6.6.3-cp313-cp313-musllinux_1_2_ppc64le.whl", hash = "sha256:ef58340cc896219e4e653dade08fea5c55c6df41bcc68122e3be3e9d873d9a7b", size = 261203, upload-time = "2025-06-30T15:52:34.521Z" },
    { url = "https://files.pythonhosted.org/packages/36/2f/c6a728f699896252cf309769089568a33c6439626648843f78743660709d/multidict-6.6.3-cp313-cp313-musllinux_1_2_s390x.whl", hash = "sha256:fc9dc435ec8699e7b602b94fe0cd4703e69273a01cbc34409af29e7820f777f1", size = 258051, upload-time = "2025-06-30T15:52:35.999Z" },
    { url = "https://files.pythonhosted.org/packages/d0/60/689880776d6b18fa2b70f6cc74ff87dd6c6b9b47bd9cf74c16fecfaa6ad9/multidict-6.6.3-cp313-cp313-musllinux_1_2_x86_64.whl", hash = "sha256:9e864486ef4ab07db5e9cb997bad2b681514158d6954dd1958dfb163b83d53e6", size = 249601, upload-time = "2025-06-30T15:52:37.473Z" },
    { url = "https://files.pythonhosted.org/packages/75/5e/325b11f2222a549019cf2ef879c1f81f94a0d40ace3ef55cf529915ba6cc/multidict-6.6.3-cp313-cp313-win32.whl", hash = "sha256:5633a82fba8e841bc5c5c06b16e21529573cd654f67fd833650a215520a6210e", size = 41683, upload-time = "2025-06-30T15:52:38.927Z" },
    { url = "https://files.pythonhosted.org/packages/b1/ad/cf46e73f5d6e3c775cabd2a05976547f3f18b39bee06260369a42501f053/multidict-6.6.3-cp313-cp313-win_amd64.whl", hash = "sha256:e93089c1570a4ad54c3714a12c2cef549dc9d58e97bcded193d928649cab78e9", size = 45811, upload-time = "2025-06-30T15:52:40.207Z" },
    { url = "https://files.pythonhosted.org/packages/c5/c9/2e3fe950db28fb7c62e1a5f46e1e38759b072e2089209bc033c2798bb5ec/multidict-6.6.3-cp313-cp313-win_arm64.whl", hash = "sha256:c60b401f192e79caec61f166da9c924e9f8bc65548d4246842df91651e83d600", size = 43056, upload-time = "2025-06-30T15:52:41.575Z" },
    { url = "https://files.pythonhosted.org/packages/3a/58/aaf8114cf34966e084a8cc9517771288adb53465188843d5a19862cb6dc3/multidict-6.6.3-cp313-cp313t-macosx_10_13_universal2.whl", hash = "sha256:02fd8f32d403a6ff13864b0851f1f523d4c988051eea0471d4f1fd8010f11134", size = 82811, upload-time = "2025-06-30T15:52:43.281Z" },
    { url = "https://files.pythonhosted.org/packages/71/af/5402e7b58a1f5b987a07ad98f2501fdba2a4f4b4c30cf114e3ce8db64c87/multidict-6.6.3-cp313-cp313t-macosx_10_13_x86_64.whl", hash = "sha256:f3aa090106b1543f3f87b2041eef3c156c8da2aed90c63a2fbed62d875c49c37", size = 48304, upload-time = "2025-06-30T15:52:45.026Z" },
    { url = "https://files.pythonhosted.org/packages/39/65/ab3c8cafe21adb45b24a50266fd747147dec7847425bc2a0f6934b3ae9ce/multidict-6.6.3-cp313-cp313t-macosx_11_0_arm64.whl", hash = "sha256:e924fb978615a5e33ff644cc42e6aa241effcf4f3322c09d4f8cebde95aff5f8", size = 46775, upload-time = "2025-06-30T15:52:46.459Z" },
    { url = "https://files.pythonhosted.org/packages/49/ba/9fcc1b332f67cc0c0c8079e263bfab6660f87fe4e28a35921771ff3eea0d/multidict-6.6.3-cp313-cp313t-manylinux1_i686.manylinux2014_i686.manylinux_2_17_i686.manylinux_2_5_i686.whl", hash = "sha256:b9fe5a0e57c6dbd0e2ce81ca66272282c32cd11d31658ee9553849d91289e1c1", size = 229773, upload-time = "2025-06-30T15:52:47.88Z" },
    { url = "https://files.pythonhosted.org/packages/a4/14/0145a251f555f7c754ce2dcbcd012939bbd1f34f066fa5d28a50e722a054/multidict-6.6.3-cp313-cp313t-manylinux2014_aarch64.manylinux_2_17_aarch64.manylinux_2_28_aarch64.whl", hash = "sha256:b24576f208793ebae00280c59927c3b7c2a3b1655e443a25f753c4611bc1c373", size = 250083, upload-time = "2025-06-30T15:52:49.366Z" },
    { url = "https://files.pythonhosted.org/packages/9e/d4/d5c0bd2bbb173b586c249a151a26d2fb3ec7d53c96e42091c9fef4e1f10c/multidict-6.6.3-cp313-cp313t-manylinux2014_armv7l.manylinux_2_17_armv7l.manylinux_2_31_armv7l.whl", hash = "sha256:135631cb6c58eac37d7ac0df380294fecdc026b28837fa07c02e459c7fb9c54e", size = 228980, upload-time = "2025-06-30T15:52:50.903Z" },
    { url = "https://files.pythonhosted.org/packages/21/32/c9a2d8444a50ec48c4733ccc67254100c10e1c8ae8e40c7a2d2183b59b97/multidict-6.6.3-cp313-cp313t-manylinux2014_ppc64le.manylinux_2_17_ppc64le.manylinux_2_28_ppc64le.whl", hash = "sha256:274d416b0df887aef98f19f21578653982cfb8a05b4e187d4a17103322eeaf8f", size = 257776, upload-time = "2025-06-30T15:52:52.764Z" },
    { url = "https://files.pythonhosted.org/packages/68/d0/14fa1699f4ef629eae08ad6201c6b476098f5efb051b296f4c26be7a9fdf/multidict-6.6.3-cp313-cp313t-manylinux2014_s390x.manylinux_2_17_s390x.manylinux_2_28_s390x.whl", hash = "sha256:e252017a817fad7ce05cafbe5711ed40faeb580e63b16755a3a24e66fa1d87c0", size = 256882, upload-time = "2025-06-30T15:52:54.596Z" },
    { url = "https://files.pythonhosted.org/packages/da/88/84a27570fbe303c65607d517a5f147cd2fc046c2d1da02b84b17b9bdc2aa/multidict-6.6.3-cp313-cp313t-manylinux2014_x86_64.manylinux_2_17_x86_64.manylinux_2_28_x86_64.whl", hash = "sha256:2e4cc8d848cd4fe1cdee28c13ea79ab0ed37fc2e89dd77bac86a2e7959a8c3bc", size = 247816, upload-time = "2025-06-30T15:52:56.175Z" },
    { url = "https://files.pythonhosted.org/packages/1c/60/dca352a0c999ce96a5d8b8ee0b2b9f729dcad2e0b0c195f8286269a2074c/multidict-6.6.3-cp313-cp313t-musllinux_1_2_aarch64.whl", hash = "sha256:9e236a7094b9c4c1b7585f6b9cca34b9d833cf079f7e4c49e6a4a6ec9bfdc68f", size = 245341, upload-time = "2025-06-30T15:52:57.752Z" },
    { url = "https://files.pythonhosted.org/packages/50/ef/433fa3ed06028f03946f3993223dada70fb700f763f70c00079533c34578/multidict-6.6.3-cp313-cp313t-musllinux_1_2_armv7l.whl", hash = "sha256:e0cb0ab69915c55627c933f0b555a943d98ba71b4d1c57bc0d0a66e2567c7471", size = 235854, upload-time = "2025-06-30T15:52:59.74Z" },
    { url = "https://files.pythonhosted.org/packages/1b/1f/487612ab56fbe35715320905215a57fede20de7db40a261759690dc80471/multidict-6.6.3-cp313-cp313t-musllinux_1_2_i686.whl", hash = "sha256:81ef2f64593aba09c5212a3d0f8c906a0d38d710a011f2f42759704d4557d3f2", size = 243432, upload-time = "2025-06-30T15:53:01.602Z" },
    { url = "https://files.pythonhosted.org/packages/da/6f/ce8b79de16cd885c6f9052c96a3671373d00c59b3ee635ea93e6e81b8ccf/multidict-6.6.3-cp313-cp313t-musllinux_1_2_ppc64le.whl", hash = "sha256:b9cbc60010de3562545fa198bfc6d3825df430ea96d2cc509c39bd71e2e7d648", size = 252731, upload-time = "2025-06-30T15:53:03.517Z" },
    { url = "https://files.pythonhosted.org/packages/bb/fe/a2514a6aba78e5abefa1624ca85ae18f542d95ac5cde2e3815a9fbf369aa/multidict-6.6.3-cp313-cp313t-musllinux_1_2_s390x.whl", hash = "sha256:70d974eaaa37211390cd02ef93b7e938de564bbffa866f0b08d07e5e65da783d", size = 247086, upload-time = "2025-06-30T15:53:05.48Z" },
    { url = "https://files.pythonhosted.org/packages/8c/22/b788718d63bb3cce752d107a57c85fcd1a212c6c778628567c9713f9345a/multidict-6.6.3-cp313-cp313t-musllinux_1_2_x86_64.whl", hash = "sha256:3713303e4a6663c6d01d648a68f2848701001f3390a030edaaf3fc949c90bf7c", size = 243338, upload-time = "2025-06-30T15:53:07.522Z" },
    { url = "https://files.pythonhosted.org/packages/22/d6/fdb3d0670819f2228f3f7d9af613d5e652c15d170c83e5f1c94fbc55a25b/multidict-6.6.3-cp313-cp313t-win32.whl", hash = "sha256:639ecc9fe7cd73f2495f62c213e964843826f44505a3e5d82805aa85cac6f89e", size = 47812, upload-time = "2025-06-30T15:53:09.263Z" },
    { url = "https://files.pythonhosted.org/packages/b6/d6/a9d2c808f2c489ad199723197419207ecbfbc1776f6e155e1ecea9c883aa/multidict-6.6.3-cp313-cp313t-win_amd64.whl", hash = "sha256:9f97e181f344a0ef3881b573d31de8542cc0dbc559ec68c8f8b5ce2c2e91646d", size = 53011, upload-time = "2025-06-30T15:53:11.038Z" },
    { url = "https://files.pythonhosted.org/packages/f2/40/b68001cba8188dd267590a111f9661b6256debc327137667e832bf5d66e8/multidict-6.6.3-cp313-cp313t-win_arm64.whl", hash = "sha256:ce8b7693da41a3c4fde5871c738a81490cea5496c671d74374c8ab889e1834fb", size = 45254, upload-time = "2025-06-30T15:53:12.421Z" },
    { url = "https://files.pythonhosted.org/packages/d8/30/9aec301e9772b098c1f5c0ca0279237c9766d94b97802e9888010c64b0ed/multidict-6.6.3-py3-none-any.whl", hash = "sha256:8db10f29c7541fc5da4defd8cd697e1ca429db743fa716325f236079b96f775a", size = 12313, upload-time = "2025-06-30T15:53:45.437Z" },
]

[[package]]
name = "mypy-extensions"
version = "1.1.0"
source = { registry = "https://pypi.org/simple" }
sdist = { url = "https://files.pythonhosted.org/packages/a2/6e/371856a3fb9d31ca8dac321cda606860fa4548858c0cc45d9d1d4ca2628b/mypy_extensions-1.1.0.tar.gz", hash = "sha256:52e68efc3284861e772bbcd66823fde5ae21fd2fdb51c62a211403730b916558", size = 6343, upload-time = "2025-04-22T14:54:24.164Z" }
wheels = [
    { url = "https://files.pythonhosted.org/packages/79/7b/2c79738432f5c924bef5071f933bcc9efd0473bac3b4aa584a6f7c1c8df8/mypy_extensions-1.1.0-py3-none-any.whl", hash = "sha256:1be4cccdb0f2482337c4743e60421de3a356cd97508abadd57d47403e94f5505", size = 4963, upload-time = "2025-04-22T14:54:22.983Z" },
]

[[package]]
name = "nanoid"
version = "2.0.0"
source = { registry = "https://pypi.org/simple" }
sdist = { url = "https://files.pythonhosted.org/packages/b7/9d/0250bf5935d88e214df469d35eccc0f6ff7e9db046fc8a9aeb4b2a192775/nanoid-2.0.0.tar.gz", hash = "sha256:5a80cad5e9c6e9ae3a41fa2fb34ae189f7cb420b2a5d8f82bd9d23466e4efa68", size = 3290, upload-time = "2018-11-20T14:45:51.578Z" }
wheels = [
    { url = "https://files.pythonhosted.org/packages/2e/0d/8630f13998638dc01e187fadd2e5c6d42d127d08aeb4943d231664d6e539/nanoid-2.0.0-py3-none-any.whl", hash = "sha256:90aefa650e328cffb0893bbd4c236cfd44c48bc1f2d0b525ecc53c3187b653bb", size = 5844, upload-time = "2018-11-20T14:45:50.165Z" },
]

[[package]]
name = "nexus-rpc"
version = "1.1.0"
source = { registry = "https://pypi.org/simple" }
dependencies = [
    { name = "typing-extensions" },
]
sdist = { url = "https://files.pythonhosted.org/packages/ef/66/540687556bd28cf1ec370cc6881456203dfddb9dab047b8979c6865b5984/nexus_rpc-1.1.0.tar.gz", hash = "sha256:d65ad6a2f54f14e53ebe39ee30555eaeb894102437125733fb13034a04a44553", size = 77383, upload-time = "2025-07-07T19:03:58.368Z" }
wheels = [
    { url = "https://files.pythonhosted.org/packages/bf/2f/9e9d0dcaa4c6ffa22b7aa31069a8a264c753ff8027b36af602cce038c92f/nexus_rpc-1.1.0-py3-none-any.whl", hash = "sha256:d1b007af2aba186a27e736f8eaae39c03aed05b488084ff6c3d1785c9ba2ad38", size = 27743, upload-time = "2025-07-07T19:03:57.556Z" },
]

[[package]]
name = "nodeenv"
version = "1.9.1"
source = { registry = "https://pypi.org/simple" }
sdist = { url = "https://files.pythonhosted.org/packages/43/16/fc88b08840de0e0a72a2f9d8c6bae36be573e475a6326ae854bcc549fc45/nodeenv-1.9.1.tar.gz", hash = "sha256:6ec12890a2dab7946721edbfbcd91f3319c6ccc9aec47be7c7e6b7011ee6645f", size = 47437, upload-time = "2024-06-04T18:44:11.171Z" }
wheels = [
    { url = "https://files.pythonhosted.org/packages/d2/1d/1b658dbd2b9fa9c4c9f32accbfc0205d532c8c6194dc0f2a4c0428e7128a/nodeenv-1.9.1-py2.py3-none-any.whl", hash = "sha256:ba11c9782d29c27c70ffbdda2d7415098754709be8a7056d79a737cd901155c9", size = 22314, upload-time = "2024-06-04T18:44:08.352Z" },
]

[[package]]
name = "numpy"
version = "2.3.2"
source = { registry = "https://pypi.org/simple" }
sdist = { url = "https://files.pythonhosted.org/packages/37/7d/3fec4199c5ffb892bed55cff901e4f39a58c81df9c44c280499e92cad264/numpy-2.3.2.tar.gz", hash = "sha256:e0486a11ec30cdecb53f184d496d1c6a20786c81e55e41640270130056f8ee48", size = 20489306, upload-time = "2025-07-24T21:32:07.553Z" }
wheels = [
    { url = "https://files.pythonhosted.org/packages/96/26/1320083986108998bd487e2931eed2aeedf914b6e8905431487543ec911d/numpy-2.3.2-cp311-cp311-macosx_10_9_x86_64.whl", hash = "sha256:852ae5bed3478b92f093e30f785c98e0cb62fa0a939ed057c31716e18a7a22b9", size = 21259016, upload-time = "2025-07-24T20:24:35.214Z" },
    { url = "https://files.pythonhosted.org/packages/c4/2b/792b341463fa93fc7e55abbdbe87dac316c5b8cb5e94fb7a59fb6fa0cda5/numpy-2.3.2-cp311-cp311-macosx_11_0_arm64.whl", hash = "sha256:7a0e27186e781a69959d0230dd9909b5e26024f8da10683bd6344baea1885168", size = 14451158, upload-time = "2025-07-24T20:24:58.397Z" },
    { url = "https://files.pythonhosted.org/packages/b7/13/e792d7209261afb0c9f4759ffef6135b35c77c6349a151f488f531d13595/numpy-2.3.2-cp311-cp311-macosx_14_0_arm64.whl", hash = "sha256:f0a1a8476ad77a228e41619af2fa9505cf69df928e9aaa165746584ea17fed2b", size = 5379817, upload-time = "2025-07-24T20:25:07.746Z" },
    { url = "https://files.pythonhosted.org/packages/49/ce/055274fcba4107c022b2113a213c7287346563f48d62e8d2a5176ad93217/numpy-2.3.2-cp311-cp311-macosx_14_0_x86_64.whl", hash = "sha256:cbc95b3813920145032412f7e33d12080f11dc776262df1712e1638207dde9e8", size = 6913606, upload-time = "2025-07-24T20:25:18.84Z" },
    { url = "https://files.pythonhosted.org/packages/17/f2/e4d72e6bc5ff01e2ab613dc198d560714971900c03674b41947e38606502/numpy-2.3.2-cp311-cp311-manylinux_2_27_aarch64.manylinux_2_28_aarch64.whl", hash = "sha256:f75018be4980a7324edc5930fe39aa391d5734531b1926968605416ff58c332d", size = 14589652, upload-time = "2025-07-24T20:25:40.356Z" },
    { url = "https://files.pythonhosted.org/packages/c8/b0/fbeee3000a51ebf7222016e2939b5c5ecf8000a19555d04a18f1e02521b8/numpy-2.3.2-cp311-cp311-manylinux_2_27_x86_64.manylinux_2_28_x86_64.whl", hash = "sha256:20b8200721840f5621b7bd03f8dcd78de33ec522fc40dc2641aa09537df010c3", size = 16938816, upload-time = "2025-07-24T20:26:05.721Z" },
    { url = "https://files.pythonhosted.org/packages/a9/ec/2f6c45c3484cc159621ea8fc000ac5a86f1575f090cac78ac27193ce82cd/numpy-2.3.2-cp311-cp311-musllinux_1_2_aarch64.whl", hash = "sha256:1f91e5c028504660d606340a084db4b216567ded1056ea2b4be4f9d10b67197f", size = 16370512, upload-time = "2025-07-24T20:26:30.545Z" },
    { url = "https://files.pythonhosted.org/packages/b5/01/dd67cf511850bd7aefd6347aaae0956ed415abea741ae107834aae7d6d4e/numpy-2.3.2-cp311-cp311-musllinux_1_2_x86_64.whl", hash = "sha256:fb1752a3bb9a3ad2d6b090b88a9a0ae1cd6f004ef95f75825e2f382c183b2097", size = 18884947, upload-time = "2025-07-24T20:26:58.24Z" },
    { url = "https://files.pythonhosted.org/packages/a7/17/2cf60fd3e6a61d006778735edf67a222787a8c1a7842aed43ef96d777446/numpy-2.3.2-cp311-cp311-win32.whl", hash = "sha256:4ae6863868aaee2f57503c7a5052b3a2807cf7a3914475e637a0ecd366ced220", size = 6599494, upload-time = "2025-07-24T20:27:09.786Z" },
    { url = "https://files.pythonhosted.org/packages/d5/03/0eade211c504bda872a594f045f98ddcc6caef2b7c63610946845e304d3f/numpy-2.3.2-cp311-cp311-win_amd64.whl", hash = "sha256:240259d6564f1c65424bcd10f435145a7644a65a6811cfc3201c4a429ba79170", size = 13087889, upload-time = "2025-07-24T20:27:29.558Z" },
    { url = "https://files.pythonhosted.org/packages/13/32/2c7979d39dafb2a25087e12310fc7f3b9d3c7d960df4f4bc97955ae0ce1d/numpy-2.3.2-cp311-cp311-win_arm64.whl", hash = "sha256:4209f874d45f921bde2cff1ffcd8a3695f545ad2ffbef6d3d3c6768162efab89", size = 10459560, upload-time = "2025-07-24T20:27:46.803Z" },
    { url = "https://files.pythonhosted.org/packages/00/6d/745dd1c1c5c284d17725e5c802ca4d45cfc6803519d777f087b71c9f4069/numpy-2.3.2-cp312-cp312-macosx_10_13_x86_64.whl", hash = "sha256:bc3186bea41fae9d8e90c2b4fb5f0a1f5a690682da79b92574d63f56b529080b", size = 20956420, upload-time = "2025-07-24T20:28:18.002Z" },
    { url = "https://files.pythonhosted.org/packages/bc/96/e7b533ea5740641dd62b07a790af5d9d8fec36000b8e2d0472bd7574105f/numpy-2.3.2-cp312-cp312-macosx_11_0_arm64.whl", hash = "sha256:2f4f0215edb189048a3c03bd5b19345bdfa7b45a7a6f72ae5945d2a28272727f", size = 14184660, upload-time = "2025-07-24T20:28:39.522Z" },
    { url = "https://files.pythonhosted.org/packages/2b/53/102c6122db45a62aa20d1b18c9986f67e6b97e0d6fbc1ae13e3e4c84430c/numpy-2.3.2-cp312-cp312-macosx_14_0_arm64.whl", hash = "sha256:8b1224a734cd509f70816455c3cffe13a4f599b1bf7130f913ba0e2c0b2006c0", size = 5113382, upload-time = "2025-07-24T20:28:48.544Z" },
    { url = "https://files.pythonhosted.org/packages/2b/21/376257efcbf63e624250717e82b4fae93d60178f09eb03ed766dbb48ec9c/numpy-2.3.2-cp312-cp312-macosx_14_0_x86_64.whl", hash = "sha256:3dcf02866b977a38ba3ec10215220609ab9667378a9e2150615673f3ffd6c73b", size = 6647258, upload-time = "2025-07-24T20:28:59.104Z" },
    { url = "https://files.pythonhosted.org/packages/91/ba/f4ebf257f08affa464fe6036e13f2bf9d4642a40228781dc1235da81be9f/numpy-2.3.2-cp312-cp312-manylinux_2_27_aarch64.manylinux_2_28_aarch64.whl", hash = "sha256:572d5512df5470f50ada8d1972c5f1082d9a0b7aa5944db8084077570cf98370", size = 14281409, upload-time = "2025-07-24T20:40:30.298Z" },
    { url = "https://files.pythonhosted.org/packages/59/ef/f96536f1df42c668cbacb727a8c6da7afc9c05ece6d558927fb1722693e1/numpy-2.3.2-cp312-cp312-manylinux_2_27_x86_64.manylinux_2_28_x86_64.whl", hash = "sha256:8145dd6d10df13c559d1e4314df29695613575183fa2e2d11fac4c208c8a1f73", size = 16641317, upload-time = "2025-07-24T20:40:56.625Z" },
    { url = "https://files.pythonhosted.org/packages/f6/a7/af813a7b4f9a42f498dde8a4c6fcbff8100eed00182cc91dbaf095645f38/numpy-2.3.2-cp312-cp312-musllinux_1_2_aarch64.whl", hash = "sha256:103ea7063fa624af04a791c39f97070bf93b96d7af7eb23530cd087dc8dbe9dc", size = 16056262, upload-time = "2025-07-24T20:41:20.797Z" },
    { url = "https://files.pythonhosted.org/packages/8b/5d/41c4ef8404caaa7f05ed1cfb06afe16a25895260eacbd29b4d84dff2920b/numpy-2.3.2-cp312-cp312-musllinux_1_2_x86_64.whl", hash = "sha256:fc927d7f289d14f5e037be917539620603294454130b6de200091e23d27dc9be", size = 18579342, upload-time = "2025-07-24T20:41:50.753Z" },
    { url = "https://files.pythonhosted.org/packages/a1/4f/9950e44c5a11636f4a3af6e825ec23003475cc9a466edb7a759ed3ea63bd/numpy-2.3.2-cp312-cp312-win32.whl", hash = "sha256:d95f59afe7f808c103be692175008bab926b59309ade3e6d25009e9a171f7036", size = 6320610, upload-time = "2025-07-24T20:42:01.551Z" },
    { url = "https://files.pythonhosted.org/packages/7c/2f/244643a5ce54a94f0a9a2ab578189c061e4a87c002e037b0829dd77293b6/numpy-2.3.2-cp312-cp312-win_amd64.whl", hash = "sha256:9e196ade2400c0c737d93465327d1ae7c06c7cb8a1756121ebf54b06ca183c7f", size = 12786292, upload-time = "2025-07-24T20:42:20.738Z" },
    { url = "https://files.pythonhosted.org/packages/54/cd/7b5f49d5d78db7badab22d8323c1b6ae458fbf86c4fdfa194ab3cd4eb39b/numpy-2.3.2-cp312-cp312-win_arm64.whl", hash = "sha256:ee807923782faaf60d0d7331f5e86da7d5e3079e28b291973c545476c2b00d07", size = 10194071, upload-time = "2025-07-24T20:42:36.657Z" },
    { url = "https://files.pythonhosted.org/packages/1c/c0/c6bb172c916b00700ed3bf71cb56175fd1f7dbecebf8353545d0b5519f6c/numpy-2.3.2-cp313-cp313-macosx_10_13_x86_64.whl", hash = "sha256:c8d9727f5316a256425892b043736d63e89ed15bbfe6556c5ff4d9d4448ff3b3", size = 20949074, upload-time = "2025-07-24T20:43:07.813Z" },
    { url = "https://files.pythonhosted.org/packages/20/4e/c116466d22acaf4573e58421c956c6076dc526e24a6be0903219775d862e/numpy-2.3.2-cp313-cp313-macosx_11_0_arm64.whl", hash = "sha256:efc81393f25f14d11c9d161e46e6ee348637c0a1e8a54bf9dedc472a3fae993b", size = 14177311, upload-time = "2025-07-24T20:43:29.335Z" },
    { url = "https://files.pythonhosted.org/packages/78/45/d4698c182895af189c463fc91d70805d455a227261d950e4e0f1310c2550/numpy-2.3.2-cp313-cp313-macosx_14_0_arm64.whl", hash = "sha256:dd937f088a2df683cbb79dda9a772b62a3e5a8a7e76690612c2737f38c6ef1b6", size = 5106022, upload-time = "2025-07-24T20:43:37.999Z" },
    { url = "https://files.pythonhosted.org/packages/9f/76/3e6880fef4420179309dba72a8c11f6166c431cf6dee54c577af8906f914/numpy-2.3.2-cp313-cp313-macosx_14_0_x86_64.whl", hash = "sha256:11e58218c0c46c80509186e460d79fbdc9ca1eb8d8aee39d8f2dc768eb781089", size = 6640135, upload-time = "2025-07-24T20:43:49.28Z" },
    { url = "https://files.pythonhosted.org/packages/34/fa/87ff7f25b3c4ce9085a62554460b7db686fef1e0207e8977795c7b7d7ba1/numpy-2.3.2-cp313-cp313-manylinux_2_27_aarch64.manylinux_2_28_aarch64.whl", hash = "sha256:5ad4ebcb683a1f99f4f392cc522ee20a18b2bb12a2c1c42c3d48d5a1adc9d3d2", size = 14278147, upload-time = "2025-07-24T20:44:10.328Z" },
    { url = "https://files.pythonhosted.org/packages/1d/0f/571b2c7a3833ae419fe69ff7b479a78d313581785203cc70a8db90121b9a/numpy-2.3.2-cp313-cp313-manylinux_2_27_x86_64.manylinux_2_28_x86_64.whl", hash = "sha256:938065908d1d869c7d75d8ec45f735a034771c6ea07088867f713d1cd3bbbe4f", size = 16635989, upload-time = "2025-07-24T20:44:34.88Z" },
    { url = "https://files.pythonhosted.org/packages/24/5a/84ae8dca9c9a4c592fe11340b36a86ffa9fd3e40513198daf8a97839345c/numpy-2.3.2-cp313-cp313-musllinux_1_2_aarch64.whl", hash = "sha256:66459dccc65d8ec98cc7df61307b64bf9e08101f9598755d42d8ae65d9a7a6ee", size = 16053052, upload-time = "2025-07-24T20:44:58.872Z" },
    { url = "https://files.pythonhosted.org/packages/57/7c/e5725d99a9133b9813fcf148d3f858df98511686e853169dbaf63aec6097/numpy-2.3.2-cp313-cp313-musllinux_1_2_x86_64.whl", hash = "sha256:a7af9ed2aa9ec5950daf05bb11abc4076a108bd3c7db9aa7251d5f107079b6a6", size = 18577955, upload-time = "2025-07-24T20:45:26.714Z" },
    { url = "https://files.pythonhosted.org/packages/ae/11/7c546fcf42145f29b71e4d6f429e96d8d68e5a7ba1830b2e68d7418f0bbd/numpy-2.3.2-cp313-cp313-win32.whl", hash = "sha256:906a30249315f9c8e17b085cc5f87d3f369b35fedd0051d4a84686967bdbbd0b", size = 6311843, upload-time = "2025-07-24T20:49:24.444Z" },
    { url = "https://files.pythonhosted.org/packages/aa/6f/a428fd1cb7ed39b4280d057720fed5121b0d7754fd2a9768640160f5517b/numpy-2.3.2-cp313-cp313-win_amd64.whl", hash = "sha256:c63d95dc9d67b676e9108fe0d2182987ccb0f11933c1e8959f42fa0da8d4fa56", size = 12782876, upload-time = "2025-07-24T20:49:43.227Z" },
    { url = "https://files.pythonhosted.org/packages/65/85/4ea455c9040a12595fb6c43f2c217257c7b52dd0ba332c6a6c1d28b289fe/numpy-2.3.2-cp313-cp313-win_arm64.whl", hash = "sha256:b05a89f2fb84d21235f93de47129dd4f11c16f64c87c33f5e284e6a3a54e43f2", size = 10192786, upload-time = "2025-07-24T20:49:59.443Z" },
    { url = "https://files.pythonhosted.org/packages/80/23/8278f40282d10c3f258ec3ff1b103d4994bcad78b0cba9208317f6bb73da/numpy-2.3.2-cp313-cp313t-macosx_10_13_x86_64.whl", hash = "sha256:4e6ecfeddfa83b02318f4d84acf15fbdbf9ded18e46989a15a8b6995dfbf85ab", size = 21047395, upload-time = "2025-07-24T20:45:58.821Z" },
    { url = "https://files.pythonhosted.org/packages/1f/2d/624f2ce4a5df52628b4ccd16a4f9437b37c35f4f8a50d00e962aae6efd7a/numpy-2.3.2-cp313-cp313t-macosx_11_0_arm64.whl", hash = "sha256:508b0eada3eded10a3b55725b40806a4b855961040180028f52580c4729916a2", size = 14300374, upload-time = "2025-07-24T20:46:20.207Z" },
    { url = "https://files.pythonhosted.org/packages/f6/62/ff1e512cdbb829b80a6bd08318a58698867bca0ca2499d101b4af063ee97/numpy-2.3.2-cp313-cp313t-macosx_14_0_arm64.whl", hash = "sha256:754d6755d9a7588bdc6ac47dc4ee97867271b17cee39cb87aef079574366db0a", size = 5228864, upload-time = "2025-07-24T20:46:30.58Z" },
    { url = "https://files.pythonhosted.org/packages/7d/8e/74bc18078fff03192d4032cfa99d5a5ca937807136d6f5790ce07ca53515/numpy-2.3.2-cp313-cp313t-macosx_14_0_x86_64.whl", hash = "sha256:a9f66e7d2b2d7712410d3bc5684149040ef5f19856f20277cd17ea83e5006286", size = 6737533, upload-time = "2025-07-24T20:46:46.111Z" },
    { url = "https://files.pythonhosted.org/packages/19/ea/0731efe2c9073ccca5698ef6a8c3667c4cf4eea53fcdcd0b50140aba03bc/numpy-2.3.2-cp313-cp313t-manylinux_2_27_aarch64.manylinux_2_28_aarch64.whl", hash = "sha256:de6ea4e5a65d5a90c7d286ddff2b87f3f4ad61faa3db8dabe936b34c2275b6f8", size = 14352007, upload-time = "2025-07-24T20:47:07.1Z" },
    { url = "https://files.pythonhosted.org/packages/cf/90/36be0865f16dfed20f4bc7f75235b963d5939707d4b591f086777412ff7b/numpy-2.3.2-cp313-cp313t-manylinux_2_27_x86_64.manylinux_2_28_x86_64.whl", hash = "sha256:a3ef07ec8cbc8fc9e369c8dcd52019510c12da4de81367d8b20bc692aa07573a", size = 16701914, upload-time = "2025-07-24T20:47:32.459Z" },
    { url = "https://files.pythonhosted.org/packages/94/30/06cd055e24cb6c38e5989a9e747042b4e723535758e6153f11afea88c01b/numpy-2.3.2-cp313-cp313t-musllinux_1_2_aarch64.whl", hash = "sha256:27c9f90e7481275c7800dc9c24b7cc40ace3fdb970ae4d21eaff983a32f70c91", size = 16132708, upload-time = "2025-07-24T20:47:58.129Z" },
    { url = "https://files.pythonhosted.org/packages/9a/14/ecede608ea73e58267fd7cb78f42341b3b37ba576e778a1a06baffbe585c/numpy-2.3.2-cp313-cp313t-musllinux_1_2_x86_64.whl", hash = "sha256:07b62978075b67eee4065b166d000d457c82a1efe726cce608b9db9dd66a73a5", size = 18651678, upload-time = "2025-07-24T20:48:25.402Z" },
    { url = "https://files.pythonhosted.org/packages/40/f3/2fe6066b8d07c3685509bc24d56386534c008b462a488b7f503ba82b8923/numpy-2.3.2-cp313-cp313t-win32.whl", hash = "sha256:c771cfac34a4f2c0de8e8c97312d07d64fd8f8ed45bc9f5726a7e947270152b5", size = 6441832, upload-time = "2025-07-24T20:48:37.181Z" },
    { url = "https://files.pythonhosted.org/packages/0b/ba/0937d66d05204d8f28630c9c60bc3eda68824abde4cf756c4d6aad03b0c6/numpy-2.3.2-cp313-cp313t-win_amd64.whl", hash = "sha256:72dbebb2dcc8305c431b2836bcc66af967df91be793d63a24e3d9b741374c450", size = 12927049, upload-time = "2025-07-24T20:48:56.24Z" },
    { url = "https://files.pythonhosted.org/packages/e9/ed/13542dd59c104d5e654dfa2ac282c199ba64846a74c2c4bcdbc3a0f75df1/numpy-2.3.2-cp313-cp313t-win_arm64.whl", hash = "sha256:72c6df2267e926a6d5286b0a6d556ebe49eae261062059317837fda12ddf0c1a", size = 10262935, upload-time = "2025-07-24T20:49:13.136Z" },
    { url = "https://files.pythonhosted.org/packages/c9/7c/7659048aaf498f7611b783e000c7268fcc4dcf0ce21cd10aad7b2e8f9591/numpy-2.3.2-cp314-cp314-macosx_10_13_x86_64.whl", hash = "sha256:448a66d052d0cf14ce9865d159bfc403282c9bc7bb2a31b03cc18b651eca8b1a", size = 20950906, upload-time = "2025-07-24T20:50:30.346Z" },
    { url = "https://files.pythonhosted.org/packages/80/db/984bea9d4ddf7112a04cfdfb22b1050af5757864cfffe8e09e44b7f11a10/numpy-2.3.2-cp314-cp314-macosx_11_0_arm64.whl", hash = "sha256:546aaf78e81b4081b2eba1d105c3b34064783027a06b3ab20b6eba21fb64132b", size = 14185607, upload-time = "2025-07-24T20:50:51.923Z" },
    { url = "https://files.pythonhosted.org/packages/e4/76/b3d6f414f4eca568f469ac112a3b510938d892bc5a6c190cb883af080b77/numpy-2.3.2-cp314-cp314-macosx_14_0_arm64.whl", hash = "sha256:87c930d52f45df092f7578889711a0768094debf73cfcde105e2d66954358125", size = 5114110, upload-time = "2025-07-24T20:51:01.041Z" },
    { url = "https://files.pythonhosted.org/packages/9e/d2/6f5e6826abd6bca52392ed88fe44a4b52aacb60567ac3bc86c67834c3a56/numpy-2.3.2-cp314-cp314-macosx_14_0_x86_64.whl", hash = "sha256:8dc082ea901a62edb8f59713c6a7e28a85daddcb67454c839de57656478f5b19", size = 6642050, upload-time = "2025-07-24T20:51:11.64Z" },
    { url = "https://files.pythonhosted.org/packages/c4/43/f12b2ade99199e39c73ad182f103f9d9791f48d885c600c8e05927865baf/numpy-2.3.2-cp314-cp314-manylinux_2_27_aarch64.manylinux_2_28_aarch64.whl", hash = "sha256:af58de8745f7fa9ca1c0c7c943616c6fe28e75d0c81f5c295810e3c83b5be92f", size = 14296292, upload-time = "2025-07-24T20:51:33.488Z" },
    { url = "https://files.pythonhosted.org/packages/5d/f9/77c07d94bf110a916b17210fac38680ed8734c236bfed9982fd8524a7b47/numpy-2.3.2-cp314-cp314-manylinux_2_27_x86_64.manylinux_2_28_x86_64.whl", hash = "sha256:fed5527c4cf10f16c6d0b6bee1f89958bccb0ad2522c8cadc2efd318bcd545f5", size = 16638913, upload-time = "2025-07-24T20:51:58.517Z" },
    { url = "https://files.pythonhosted.org/packages/9b/d1/9d9f2c8ea399cc05cfff8a7437453bd4e7d894373a93cdc46361bbb49a7d/numpy-2.3.2-cp314-cp314-musllinux_1_2_aarch64.whl", hash = "sha256:095737ed986e00393ec18ec0b21b47c22889ae4b0cd2d5e88342e08b01141f58", size = 16071180, upload-time = "2025-07-24T20:52:22.827Z" },
    { url = "https://files.pythonhosted.org/packages/4c/41/82e2c68aff2a0c9bf315e47d61951099fed65d8cb2c8d9dc388cb87e947e/numpy-2.3.2-cp314-cp314-musllinux_1_2_x86_64.whl", hash = "sha256:b5e40e80299607f597e1a8a247ff8d71d79c5b52baa11cc1cce30aa92d2da6e0", size = 18576809, upload-time = "2025-07-24T20:52:51.015Z" },
    { url = "https://files.pythonhosted.org/packages/14/14/4b4fd3efb0837ed252d0f583c5c35a75121038a8c4e065f2c259be06d2d8/numpy-2.3.2-cp314-cp314-win32.whl", hash = "sha256:7d6e390423cc1f76e1b8108c9b6889d20a7a1f59d9a60cac4a050fa734d6c1e2", size = 6366410, upload-time = "2025-07-24T20:56:44.949Z" },
    { url = "https://files.pythonhosted.org/packages/11/9e/b4c24a6b8467b61aced5c8dc7dcfce23621baa2e17f661edb2444a418040/numpy-2.3.2-cp314-cp314-win_amd64.whl", hash = "sha256:b9d0878b21e3918d76d2209c924ebb272340da1fb51abc00f986c258cd5e957b", size = 12918821, upload-time = "2025-07-24T20:57:06.479Z" },
    { url = "https://files.pythonhosted.org/packages/0e/0f/0dc44007c70b1007c1cef86b06986a3812dd7106d8f946c09cfa75782556/numpy-2.3.2-cp314-cp314-win_arm64.whl", hash = "sha256:2738534837c6a1d0c39340a190177d7d66fdf432894f469728da901f8f6dc910", size = 10477303, upload-time = "2025-07-24T20:57:22.879Z" },
    { url = "https://files.pythonhosted.org/packages/8b/3e/075752b79140b78ddfc9c0a1634d234cfdbc6f9bbbfa6b7504e445ad7d19/numpy-2.3.2-cp314-cp314t-macosx_10_13_x86_64.whl", hash = "sha256:4d002ecf7c9b53240be3bb69d80f86ddbd34078bae04d87be81c1f58466f264e", size = 21047524, upload-time = "2025-07-24T20:53:22.086Z" },
    { url = "https://files.pythonhosted.org/packages/fe/6d/60e8247564a72426570d0e0ea1151b95ce5bd2f1597bb878a18d32aec855/numpy-2.3.2-cp314-cp314t-macosx_11_0_arm64.whl", hash = "sha256:293b2192c6bcce487dbc6326de5853787f870aeb6c43f8f9c6496db5b1781e45", size = 14300519, upload-time = "2025-07-24T20:53:44.053Z" },
    { url = "https://files.pythonhosted.org/packages/4d/73/d8326c442cd428d47a067070c3ac6cc3b651a6e53613a1668342a12d4479/numpy-2.3.2-cp314-cp314t-macosx_14_0_arm64.whl", hash = "sha256:0a4f2021a6da53a0d580d6ef5db29947025ae8b35b3250141805ea9a32bbe86b", size = 5228972, upload-time = "2025-07-24T20:53:53.81Z" },
    { url = "https://files.pythonhosted.org/packages/34/2e/e71b2d6dad075271e7079db776196829019b90ce3ece5c69639e4f6fdc44/numpy-2.3.2-cp314-cp314t-macosx_14_0_x86_64.whl", hash = "sha256:9c144440db4bf3bb6372d2c3e49834cc0ff7bb4c24975ab33e01199e645416f2", size = 6737439, upload-time = "2025-07-24T20:54:04.742Z" },
    { url = "https://files.pythonhosted.org/packages/15/b0/d004bcd56c2c5e0500ffc65385eb6d569ffd3363cb5e593ae742749b2daa/numpy-2.3.2-cp314-cp314t-manylinux_2_27_aarch64.manylinux_2_28_aarch64.whl", hash = "sha256:f92d6c2a8535dc4fe4419562294ff957f83a16ebdec66df0805e473ffaad8bd0", size = 14352479, upload-time = "2025-07-24T20:54:25.819Z" },
    { url = "https://files.pythonhosted.org/packages/11/e3/285142fcff8721e0c99b51686426165059874c150ea9ab898e12a492e291/numpy-2.3.2-cp314-cp314t-manylinux_2_27_x86_64.manylinux_2_28_x86_64.whl", hash = "sha256:cefc2219baa48e468e3db7e706305fcd0c095534a192a08f31e98d83a7d45fb0", size = 16702805, upload-time = "2025-07-24T20:54:50.814Z" },
    { url = "https://files.pythonhosted.org/packages/33/c3/33b56b0e47e604af2c7cd065edca892d180f5899599b76830652875249a3/numpy-2.3.2-cp314-cp314t-musllinux_1_2_aarch64.whl", hash = "sha256:76c3e9501ceb50b2ff3824c3589d5d1ab4ac857b0ee3f8f49629d0de55ecf7c2", size = 16133830, upload-time = "2025-07-24T20:55:17.306Z" },
    { url = "https://files.pythonhosted.org/packages/6e/ae/7b1476a1f4d6a48bc669b8deb09939c56dd2a439db1ab03017844374fb67/numpy-2.3.2-cp314-cp314t-musllinux_1_2_x86_64.whl", hash = "sha256:122bf5ed9a0221b3419672493878ba4967121514b1d7d4656a7580cd11dddcbf", size = 18652665, upload-time = "2025-07-24T20:55:46.665Z" },
    { url = "https://files.pythonhosted.org/packages/14/ba/5b5c9978c4bb161034148ade2de9db44ec316fab89ce8c400db0e0c81f86/numpy-2.3.2-cp314-cp314t-win32.whl", hash = "sha256:6f1ae3dcb840edccc45af496f312528c15b1f79ac318169d094e85e4bb35fdf1", size = 6514777, upload-time = "2025-07-24T20:55:57.66Z" },
    { url = "https://files.pythonhosted.org/packages/eb/46/3dbaf0ae7c17cdc46b9f662c56da2054887b8d9e737c1476f335c83d33db/numpy-2.3.2-cp314-cp314t-win_amd64.whl", hash = "sha256:087ffc25890d89a43536f75c5fe8770922008758e8eeeef61733957041ed2f9b", size = 13111856, upload-time = "2025-07-24T20:56:17.318Z" },
    { url = "https://files.pythonhosted.org/packages/c1/9e/1652778bce745a67b5fe05adde60ed362d38eb17d919a540e813d30f6874/numpy-2.3.2-cp314-cp314t-win_arm64.whl", hash = "sha256:092aeb3449833ea9c0bf0089d70c29ae480685dd2377ec9cdbbb620257f84631", size = 10544226, upload-time = "2025-07-24T20:56:34.509Z" },
    { url = "https://files.pythonhosted.org/packages/cf/ea/50ebc91d28b275b23b7128ef25c3d08152bc4068f42742867e07a870a42a/numpy-2.3.2-pp311-pypy311_pp73-macosx_10_15_x86_64.whl", hash = "sha256:14a91ebac98813a49bc6aa1a0dfc09513dcec1d97eaf31ca21a87221a1cdcb15", size = 21130338, upload-time = "2025-07-24T20:57:54.37Z" },
    { url = "https://files.pythonhosted.org/packages/9f/57/cdd5eac00dd5f137277355c318a955c0d8fb8aa486020c22afd305f8b88f/numpy-2.3.2-pp311-pypy311_pp73-macosx_11_0_arm64.whl", hash = "sha256:71669b5daae692189540cffc4c439468d35a3f84f0c88b078ecd94337f6cb0ec", size = 14375776, upload-time = "2025-07-24T20:58:16.303Z" },
    { url = "https://files.pythonhosted.org/packages/83/85/27280c7f34fcd305c2209c0cdca4d70775e4859a9eaa92f850087f8dea50/numpy-2.3.2-pp311-pypy311_pp73-macosx_14_0_arm64.whl", hash = "sha256:69779198d9caee6e547adb933941ed7520f896fd9656834c300bdf4dd8642712", size = 5304882, upload-time = "2025-07-24T20:58:26.199Z" },
    { url = "https://files.pythonhosted.org/packages/48/b4/6500b24d278e15dd796f43824e69939d00981d37d9779e32499e823aa0aa/numpy-2.3.2-pp311-pypy311_pp73-macosx_14_0_x86_64.whl", hash = "sha256:2c3271cc4097beb5a60f010bcc1cc204b300bb3eafb4399376418a83a1c6373c", size = 6818405, upload-time = "2025-07-24T20:58:37.341Z" },
    { url = "https://files.pythonhosted.org/packages/9b/c9/142c1e03f199d202da8e980c2496213509291b6024fd2735ad28ae7065c7/numpy-2.3.2-pp311-pypy311_pp73-manylinux_2_27_aarch64.manylinux_2_28_aarch64.whl", hash = "sha256:8446acd11fe3dc1830568c941d44449fd5cb83068e5c70bd5a470d323d448296", size = 14419651, upload-time = "2025-07-24T20:58:59.048Z" },
    { url = "https://files.pythonhosted.org/packages/8b/95/8023e87cbea31a750a6c00ff9427d65ebc5fef104a136bfa69f76266d614/numpy-2.3.2-pp311-pypy311_pp73-manylinux_2_27_x86_64.manylinux_2_28_x86_64.whl", hash = "sha256:aa098a5ab53fa407fded5870865c6275a5cd4101cfdef8d6fafc48286a96e981", size = 16760166, upload-time = "2025-07-24T21:28:56.38Z" },
    { url = "https://files.pythonhosted.org/packages/78/e3/6690b3f85a05506733c7e90b577e4762517404ea78bab2ca3a5cb1aeb78d/numpy-2.3.2-pp311-pypy311_pp73-win_amd64.whl", hash = "sha256:6936aff90dda378c09bea075af0d9c675fe3a977a9d2402f95a87f440f59f619", size = 12977811, upload-time = "2025-07-24T21:29:18.234Z" },
]

[[package]]
name = "opentelemetry-api"
version = "1.36.0"
source = { registry = "https://pypi.org/simple" }
dependencies = [
    { name = "importlib-metadata" },
    { name = "typing-extensions" },
]
sdist = { url = "https://files.pythonhosted.org/packages/27/d2/c782c88b8afbf961d6972428821c302bd1e9e7bc361352172f0ca31296e2/opentelemetry_api-1.36.0.tar.gz", hash = "sha256:9a72572b9c416d004d492cbc6e61962c0501eaf945ece9b5a0f56597d8348aa0", size = 64780, upload-time = "2025-07-29T15:12:06.02Z" }
wheels = [
    { url = "https://files.pythonhosted.org/packages/bb/ee/6b08dde0a022c463b88f55ae81149584b125a42183407dc1045c486cc870/opentelemetry_api-1.36.0-py3-none-any.whl", hash = "sha256:02f20bcacf666e1333b6b1f04e647dc1d5111f86b8e510238fcc56d7762cda8c", size = 65564, upload-time = "2025-07-29T15:11:47.998Z" },
]

[[package]]
name = "opentelemetry-exporter-otlp"
version = "1.36.0"
source = { registry = "https://pypi.org/simple" }
dependencies = [
    { name = "opentelemetry-exporter-otlp-proto-grpc" },
    { name = "opentelemetry-exporter-otlp-proto-http" },
]
sdist = { url = "https://files.pythonhosted.org/packages/95/7f/d31294ac28d567a14aefd855756bab79fed69c5a75df712f228f10c47e04/opentelemetry_exporter_otlp-1.36.0.tar.gz", hash = "sha256:72f166ea5a8923ac42889337f903e93af57db8893de200369b07401e98e4e06b", size = 6144, upload-time = "2025-07-29T15:12:07.153Z" }
wheels = [
    { url = "https://files.pythonhosted.org/packages/a0/a2/8966111a285124f3d6156a663ddf2aeddd52843c1a3d6b56cbd9b6c3fd0e/opentelemetry_exporter_otlp-1.36.0-py3-none-any.whl", hash = "sha256:de93b7c45bcc78296998775d52add7c63729e83ef2cd6560730a6b336d7f6494", size = 7018, upload-time = "2025-07-29T15:11:50.498Z" },
]

[[package]]
name = "opentelemetry-exporter-otlp-proto-common"
version = "1.36.0"
source = { registry = "https://pypi.org/simple" }
dependencies = [
    { name = "opentelemetry-proto" },
]
sdist = { url = "https://files.pythonhosted.org/packages/34/da/7747e57eb341c59886052d733072bc878424bf20f1d8cf203d508bbece5b/opentelemetry_exporter_otlp_proto_common-1.36.0.tar.gz", hash = "sha256:6c496ccbcbe26b04653cecadd92f73659b814c6e3579af157d8716e5f9f25cbf", size = 20302, upload-time = "2025-07-29T15:12:07.71Z" }
wheels = [
    { url = "https://files.pythonhosted.org/packages/d0/ed/22290dca7db78eb32e0101738366b5bbda00d0407f00feffb9bf8c3fdf87/opentelemetry_exporter_otlp_proto_common-1.36.0-py3-none-any.whl", hash = "sha256:0fc002a6ed63eac235ada9aa7056e5492e9a71728214a61745f6ad04b923f840", size = 18349, upload-time = "2025-07-29T15:11:51.327Z" },
]

[[package]]
name = "opentelemetry-exporter-otlp-proto-grpc"
version = "1.36.0"
source = { registry = "https://pypi.org/simple" }
dependencies = [
    { name = "googleapis-common-protos" },
    { name = "grpcio" },
    { name = "opentelemetry-api" },
    { name = "opentelemetry-exporter-otlp-proto-common" },
    { name = "opentelemetry-proto" },
    { name = "opentelemetry-sdk" },
    { name = "typing-extensions" },
]
sdist = { url = "https://files.pythonhosted.org/packages/72/6f/6c1b0bdd0446e5532294d1d41bf11fbaea39c8a2423a4cdfe4fe6b708127/opentelemetry_exporter_otlp_proto_grpc-1.36.0.tar.gz", hash = "sha256:b281afbf7036b325b3588b5b6c8bb175069e3978d1bd24071f4a59d04c1e5bbf", size = 23822, upload-time = "2025-07-29T15:12:08.292Z" }
wheels = [
    { url = "https://files.pythonhosted.org/packages/0c/67/5f6bd188d66d0fd8e81e681bbf5822e53eb150034e2611dd2b935d3ab61a/opentelemetry_exporter_otlp_proto_grpc-1.36.0-py3-none-any.whl", hash = "sha256:734e841fc6a5d6f30e7be4d8053adb703c70ca80c562ae24e8083a28fadef211", size = 18828, upload-time = "2025-07-29T15:11:52.235Z" },
]

[[package]]
name = "opentelemetry-exporter-otlp-proto-http"
version = "1.36.0"
source = { registry = "https://pypi.org/simple" }
dependencies = [
    { name = "googleapis-common-protos" },
    { name = "opentelemetry-api" },
    { name = "opentelemetry-exporter-otlp-proto-common" },
    { name = "opentelemetry-proto" },
    { name = "opentelemetry-sdk" },
    { name = "requests" },
    { name = "typing-extensions" },
]
sdist = { url = "https://files.pythonhosted.org/packages/25/85/6632e7e5700ba1ce5b8a065315f92c1e6d787ccc4fb2bdab15139eaefc82/opentelemetry_exporter_otlp_proto_http-1.36.0.tar.gz", hash = "sha256:dd3637f72f774b9fc9608ab1ac479f8b44d09b6fb5b2f3df68a24ad1da7d356e", size = 16213, upload-time = "2025-07-29T15:12:08.932Z" }
wheels = [
    { url = "https://files.pythonhosted.org/packages/7f/41/a680d38b34f8f5ddbd78ed9f0042e1cc712d58ec7531924d71cb1e6c629d/opentelemetry_exporter_otlp_proto_http-1.36.0-py3-none-any.whl", hash = "sha256:3d769f68e2267e7abe4527f70deb6f598f40be3ea34c6adc35789bea94a32902", size = 18752, upload-time = "2025-07-29T15:11:53.164Z" },
]

[[package]]
name = "opentelemetry-proto"
version = "1.36.0"
source = { registry = "https://pypi.org/simple" }
dependencies = [
    { name = "protobuf" },
]
sdist = { url = "https://files.pythonhosted.org/packages/fd/02/f6556142301d136e3b7e95ab8ea6a5d9dc28d879a99f3dd673b5f97dca06/opentelemetry_proto-1.36.0.tar.gz", hash = "sha256:0f10b3c72f74c91e0764a5ec88fd8f1c368ea5d9c64639fb455e2854ef87dd2f", size = 46152, upload-time = "2025-07-29T15:12:15.717Z" }
wheels = [
    { url = "https://files.pythonhosted.org/packages/b3/57/3361e06136225be8180e879199caea520f38026f8071366241ac458beb8d/opentelemetry_proto-1.36.0-py3-none-any.whl", hash = "sha256:151b3bf73a09f94afc658497cf77d45a565606f62ce0c17acb08cd9937ca206e", size = 72537, upload-time = "2025-07-29T15:12:02.243Z" },
]

[[package]]
name = "opentelemetry-sdk"
version = "1.36.0"
source = { registry = "https://pypi.org/simple" }
dependencies = [
    { name = "opentelemetry-api" },
    { name = "opentelemetry-semantic-conventions" },
    { name = "typing-extensions" },
]
sdist = { url = "https://files.pythonhosted.org/packages/4c/85/8567a966b85a2d3f971c4d42f781c305b2b91c043724fa08fd37d158e9dc/opentelemetry_sdk-1.36.0.tar.gz", hash = "sha256:19c8c81599f51b71670661ff7495c905d8fdf6976e41622d5245b791b06fa581", size = 162557, upload-time = "2025-07-29T15:12:16.76Z" }
wheels = [
    { url = "https://files.pythonhosted.org/packages/0b/59/7bed362ad1137ba5886dac8439e84cd2df6d087be7c09574ece47ae9b22c/opentelemetry_sdk-1.36.0-py3-none-any.whl", hash = "sha256:19fe048b42e98c5c1ffe85b569b7073576ad4ce0bcb6e9b4c6a39e890a6c45fb", size = 119995, upload-time = "2025-07-29T15:12:03.181Z" },
]

[[package]]
name = "opentelemetry-semantic-conventions"
version = "0.57b0"
source = { registry = "https://pypi.org/simple" }
dependencies = [
    { name = "opentelemetry-api" },
    { name = "typing-extensions" },
]
sdist = { url = "https://files.pythonhosted.org/packages/7e/31/67dfa252ee88476a29200b0255bda8dfc2cf07b56ad66dc9a6221f7dc787/opentelemetry_semantic_conventions-0.57b0.tar.gz", hash = "sha256:609a4a79c7891b4620d64c7aac6898f872d790d75f22019913a660756f27ff32", size = 124225, upload-time = "2025-07-29T15:12:17.873Z" }
wheels = [
    { url = "https://files.pythonhosted.org/packages/05/75/7d591371c6c39c73de5ce5da5a2cc7b72d1d1cd3f8f4638f553c01c37b11/opentelemetry_semantic_conventions-0.57b0-py3-none-any.whl", hash = "sha256:757f7e76293294f124c827e514c2a3144f191ef175b069ce8d1211e1e38e9e78", size = 201627, upload-time = "2025-07-29T15:12:04.174Z" },
]

[[package]]
name = "orjson"
version = "3.11.1"
source = { registry = "https://pypi.org/simple" }
sdist = { url = "https://files.pythonhosted.org/packages/19/3b/fd9ff8ff64ae3900f11554d5cfc835fb73e501e043c420ad32ec574fe27f/orjson-3.11.1.tar.gz", hash = "sha256:48d82770a5fd88778063604c566f9c7c71820270c9cc9338d25147cbf34afd96", size = 5393373, upload-time = "2025-07-25T14:33:52.898Z" }
wheels = [
    { url = "https://files.pythonhosted.org/packages/a5/92/7ab270b5b3df8d5b0d3e572ddf2f03c9f6a79726338badf1ec8594e1469d/orjson-3.11.1-cp311-cp311-macosx_10_15_x86_64.macosx_11_0_arm64.macosx_10_15_universal2.whl", hash = "sha256:15e2a57ce3b57c1a36acffcc02e823afefceee0a532180c2568c62213c98e3ef", size = 240918, upload-time = "2025-07-25T14:32:11.021Z" },
    { url = "https://files.pythonhosted.org/packages/80/41/df44684cfbd2e2e03bf9b09fdb14b7abcfff267998790b6acfb69ad435f0/orjson-3.11.1-cp311-cp311-macosx_15_0_arm64.whl", hash = "sha256:17040a83ecaa130474af05bbb59a13cfeb2157d76385556041f945da936b1afd", size = 129386, upload-time = "2025-07-25T14:32:12.361Z" },
    { url = "https://files.pythonhosted.org/packages/c1/08/958f56edd18ba1827ad0c74b2b41a7ae0864718adee8ccb5d1a5528f8761/orjson-3.11.1-cp311-cp311-manylinux_2_17_aarch64.manylinux2014_aarch64.whl", hash = "sha256:1a68f23f09e5626cc0867a96cf618f68b91acb4753d33a80bf16111fd7f9928c", size = 132508, upload-time = "2025-07-25T14:32:13.917Z" },
    { url = "https://files.pythonhosted.org/packages/cc/b6/5e56e189dacbf51e53ba8150c20e61ee746f6d57b697f5c52315ffc88a83/orjson-3.11.1-cp311-cp311-manylinux_2_17_armv7l.manylinux2014_armv7l.whl", hash = "sha256:47e07528bb6ccbd6e32a55e330979048b59bfc5518b47c89bc7ab9e3de15174a", size = 128501, upload-time = "2025-07-25T14:32:15.13Z" },
    { url = "https://files.pythonhosted.org/packages/fe/de/f6c301a514f5934405fd4b8f3d3efc758c911d06c3de3f4be1e30d675fa4/orjson-3.11.1-cp311-cp311-manylinux_2_17_i686.manylinux2014_i686.whl", hash = "sha256:f3807cce72bf40a9d251d689cbec28d2efd27e0f6673709f948f971afd52cb09", size = 130465, upload-time = "2025-07-25T14:32:17.355Z" },
    { url = "https://files.pythonhosted.org/packages/47/08/f7dbaab87d6f05eebff2d7b8e6a8ed5f13b2fe3e3ae49472b527d03dbd7a/orjson-3.11.1-cp311-cp311-manylinux_2_17_ppc64le.manylinux2014_ppc64le.whl", hash = "sha256:5b2dc7e88da4ca201c940f5e6127998d9e89aa64264292334dad62854bc7fc27", size = 132416, upload-time = "2025-07-25T14:32:18.933Z" },
    { url = "https://files.pythonhosted.org/packages/43/3f/dd5a185273b7ba6aa238cfc67bf9edaa1885ae51ce942bc1a71d0f99f574/orjson-3.11.1-cp311-cp311-manylinux_2_17_s390x.manylinux2014_s390x.whl", hash = "sha256:3091dad33ac9e67c0a550cfff8ad5be156e2614d6f5d2a9247df0627751a1495", size = 134924, upload-time = "2025-07-25T14:32:20.134Z" },
    { url = "https://files.pythonhosted.org/packages/db/ef/729d23510eaa81f0ce9d938d99d72dcf5e4ed3609d9d0bcf9c8a282cc41a/orjson-3.11.1-cp311-cp311-manylinux_2_17_x86_64.manylinux2014_x86_64.whl", hash = "sha256:0ed0fce2307843b79a0c83de49f65b86197f1e2310de07af9db2a1a77a61ce4c", size = 130938, upload-time = "2025-07-25T14:32:21.769Z" },
    { url = "https://files.pythonhosted.org/packages/82/96/120feb6807f9e1f4c68fc842a0f227db8575eafb1a41b2537567b91c19d8/orjson-3.11.1-cp311-cp311-musllinux_1_2_aarch64.whl", hash = "sha256:5a31e84782a18c30abd56774c0cfa7b9884589f4d37d9acabfa0504dad59bb9d", size = 130811, upload-time = "2025-07-25T14:32:22.931Z" },
    { url = "https://files.pythonhosted.org/packages/89/66/4695e946a453fa22ff945da4b1ed0691b3f4ec86b828d398288db4a0ff79/orjson-3.11.1-cp311-cp311-musllinux_1_2_armv7l.whl", hash = "sha256:26b6c821abf1ae515fbb8e140a2406c9f9004f3e52acb780b3dee9bfffddbd84", size = 404272, upload-time = "2025-07-25T14:32:25.238Z" },
    { url = "https://files.pythonhosted.org/packages/cd/7b/1c953e2c9e55af126c6cb678a30796deb46d7713abdeb706b8765929464c/orjson-3.11.1-cp311-cp311-musllinux_1_2_i686.whl", hash = "sha256:f857b3d134b36a8436f1e24dcb525b6b945108b30746c1b0b556200b5cb76d39", size = 146196, upload-time = "2025-07-25T14:32:26.909Z" },
    { url = "https://files.pythonhosted.org/packages/bf/c2/bef5d3bc83f2e178592ff317e2cf7bd38ebc16b641f076ea49f27aadd1d3/orjson-3.11.1-cp311-cp311-musllinux_1_2_x86_64.whl", hash = "sha256:df146f2a14116ce80f7da669785fcb411406d8e80136558b0ecda4c924b9ac55", size = 135336, upload-time = "2025-07-25T14:32:28.22Z" },
    { url = "https://files.pythonhosted.org/packages/92/95/bc6006881ebdb4608ed900a763c3e3c6be0d24c3aadd62beb774f9464ec6/orjson-3.11.1-cp311-cp311-win32.whl", hash = "sha256:d777c57c1f86855fe5492b973f1012be776e0398571f7cc3970e9a58ecf4dc17", size = 136665, upload-time = "2025-07-25T14:32:29.976Z" },
    { url = "https://files.pythonhosted.org/packages/59/c3/1f2b9cc0c60ea2473d386fed2df2b25ece50aeb73c798d4669aadff3061e/orjson-3.11.1-cp311-cp311-win_amd64.whl", hash = "sha256:e9a5fd589951f02ec2fcb8d69339258bbf74b41b104c556e6d4420ea5e059313", size = 131388, upload-time = "2025-07-25T14:32:31.595Z" },
    { url = "https://files.pythonhosted.org/packages/b0/e5/40c97e5a6b85944022fe54b463470045b8651b7bb2f1e16a95c42812bf97/orjson-3.11.1-cp311-cp311-win_arm64.whl", hash = "sha256:4cddbe41ee04fddad35d75b9cf3e3736ad0b80588280766156b94783167777af", size = 126786, upload-time = "2025-07-25T14:32:32.787Z" },
    { url = "https://files.pythonhosted.org/packages/98/77/e55513826b712807caadb2b733eee192c1df105c6bbf0d965c253b72f124/orjson-3.11.1-cp312-cp312-macosx_10_15_x86_64.macosx_11_0_arm64.macosx_10_15_universal2.whl", hash = "sha256:2b7c8be96db3a977367250c6367793a3c5851a6ca4263f92f0b48d00702f9910", size = 240955, upload-time = "2025-07-25T14:32:34.056Z" },
    { url = "https://files.pythonhosted.org/packages/c9/88/a78132dddcc9c3b80a9fa050b3516bb2c996a9d78ca6fb47c8da2a80a696/orjson-3.11.1-cp312-cp312-macosx_15_0_arm64.whl", hash = "sha256:72e18088f567bd4a45db5e3196677d9ed1605e356e500c8e32dd6e303167a13d", size = 129294, upload-time = "2025-07-25T14:32:35.323Z" },
    { url = "https://files.pythonhosted.org/packages/09/02/6591e0dcb2af6bceea96cb1b5f4b48c1445492a3ef2891ac4aa306bb6f73/orjson-3.11.1-cp312-cp312-manylinux_2_17_aarch64.manylinux2014_aarch64.whl", hash = "sha256:d346e2ae1ce17888f7040b65a5a4a0c9734cb20ffbd228728661e020b4c8b3a5", size = 132310, upload-time = "2025-07-25T14:32:36.53Z" },
    { url = "https://files.pythonhosted.org/packages/e9/36/c1cfbc617bcfa4835db275d5e0fe9bbdbe561a4b53d3b2de16540ec29c50/orjson-3.11.1-cp312-cp312-manylinux_2_17_armv7l.manylinux2014_armv7l.whl", hash = "sha256:4bda5426ebb02ceb806a7d7ec9ba9ee5e0c93fca62375151a7b1c00bc634d06b", size = 128529, upload-time = "2025-07-25T14:32:37.817Z" },
    { url = "https://files.pythonhosted.org/packages/7c/bd/91a156c5df3aaf1d68b2ab5be06f1969955a8d3e328d7794f4338ac1d017/orjson-3.11.1-cp312-cp312-manylinux_2_17_i686.manylinux2014_i686.whl", hash = "sha256:10506cebe908542c4f024861102673db534fd2e03eb9b95b30d94438fa220abf", size = 130925, upload-time = "2025-07-25T14:32:39.03Z" },
    { url = "https://files.pythonhosted.org/packages/a3/4c/a65cc24e9a5f87c9833a50161ab97b5edbec98bec99dfbba13827549debc/orjson-3.11.1-cp312-cp312-manylinux_2_17_ppc64le.manylinux2014_ppc64le.whl", hash = "sha256:45202ee3f5494644e064c41abd1320497fb92fd31fc73af708708af664ac3b56", size = 132432, upload-time = "2025-07-25T14:32:40.619Z" },
    { url = "https://files.pythonhosted.org/packages/2e/4d/3fc3e5d7115f4f7d01b481e29e5a79bcbcc45711a2723242787455424f40/orjson-3.11.1-cp312-cp312-manylinux_2_17_s390x.manylinux2014_s390x.whl", hash = "sha256:e5adaf01b92e0402a9ac5c3ebe04effe2bbb115f0914a0a53d34ea239a746289", size = 135069, upload-time = "2025-07-25T14:32:41.84Z" },
    { url = "https://files.pythonhosted.org/packages/dc/c6/7585aa8522af896060dc0cd7c336ba6c574ae854416811ee6642c505cc95/orjson-3.11.1-cp312-cp312-manylinux_2_17_x86_64.manylinux2014_x86_64.whl", hash = "sha256:6162a1a757a1f1f4a94bc6ffac834a3602e04ad5db022dd8395a54ed9dd51c81", size = 131045, upload-time = "2025-07-25T14:32:43.085Z" },
    { url = "https://files.pythonhosted.org/packages/6a/4e/b8a0a943793d2708ebc39e743c943251e08ee0f3279c880aefd8e9cb0c70/orjson-3.11.1-cp312-cp312-musllinux_1_2_aarch64.whl", hash = "sha256:78404206977c9f946613d3f916727c189d43193e708d760ea5d4b2087d6b0968", size = 130597, upload-time = "2025-07-25T14:32:44.336Z" },
    { url = "https://files.pythonhosted.org/packages/72/2b/7d30e2aed2f585d5d385fb45c71d9b16ba09be58c04e8767ae6edc6c9282/orjson-3.11.1-cp312-cp312-musllinux_1_2_armv7l.whl", hash = "sha256:db48f8e81072e26df6cdb0e9fff808c28597c6ac20a13d595756cf9ba1fed48a", size = 404207, upload-time = "2025-07-25T14:32:45.612Z" },
    { url = "https://files.pythonhosted.org/packages/1b/7e/772369ec66fcbce79477f0891918309594cd00e39b67a68d4c445d2ab754/orjson-3.11.1-cp312-cp312-musllinux_1_2_i686.whl", hash = "sha256:0c1e394e67ced6bb16fea7054d99fbdd99a539cf4d446d40378d4c06e0a8548d", size = 146628, upload-time = "2025-07-25T14:32:46.981Z" },
    { url = "https://files.pythonhosted.org/packages/b4/c8/62bdb59229d7e393ae309cef41e32cc1f0b567b21dfd0742da70efb8b40c/orjson-3.11.1-cp312-cp312-musllinux_1_2_x86_64.whl", hash = "sha256:e7a840752c93d4eecd1378e9bb465c3703e127b58f675cd5c620f361b6cf57a4", size = 135449, upload-time = "2025-07-25T14:32:48.727Z" },
    { url = "https://files.pythonhosted.org/packages/02/47/1c99aa60e19f781424eabeaacd9e999eafe5b59c81ead4273b773f0f3af1/orjson-3.11.1-cp312-cp312-win32.whl", hash = "sha256:4537b0e09f45d2b74cb69c7f39ca1e62c24c0488d6bf01cd24673c74cd9596bf", size = 136653, upload-time = "2025-07-25T14:32:50.622Z" },
    { url = "https://files.pythonhosted.org/packages/31/9a/132999929a2892ab07e916669accecc83e5bff17e11a1186b4c6f23231f0/orjson-3.11.1-cp312-cp312-win_amd64.whl", hash = "sha256:dbee6b050062540ae404530cacec1bf25e56e8d87d8d9b610b935afeb6725cae", size = 131426, upload-time = "2025-07-25T14:32:51.883Z" },
    { url = "https://files.pythonhosted.org/packages/9c/77/d984ee5a1ca341090902e080b187721ba5d1573a8d9759e0c540975acfb2/orjson-3.11.1-cp312-cp312-win_arm64.whl", hash = "sha256:f55e557d4248322d87c4673e085c7634039ff04b47bfc823b87149ae12bef60d", size = 126635, upload-time = "2025-07-25T14:32:53.2Z" },
    { url = "https://files.pythonhosted.org/packages/c9/e9/880ef869e6f66279ce3a381a32afa0f34e29a94250146911eee029e56efc/orjson-3.11.1-cp313-cp313-macosx_10_15_x86_64.macosx_11_0_arm64.macosx_10_15_universal2.whl", hash = "sha256:53cfefe4af059e65aabe9683f76b9c88bf34b4341a77d329227c2424e0e59b0e", size = 240835, upload-time = "2025-07-25T14:32:54.507Z" },
    { url = "https://files.pythonhosted.org/packages/f0/1f/52039ef3d03eeea21763b46bc99ebe11d9de8510c72b7b5569433084a17e/orjson-3.11.1-cp313-cp313-macosx_15_0_arm64.whl", hash = "sha256:93d5abed5a6f9e1b6f9b5bf6ed4423c11932b5447c2f7281d3b64e0f26c6d064", size = 129226, upload-time = "2025-07-25T14:32:55.908Z" },
    { url = "https://files.pythonhosted.org/packages/ee/da/59fdffc9465a760be2cd3764ef9cd5535eec8f095419f972fddb123b6d0e/orjson-3.11.1-cp313-cp313-manylinux_2_17_aarch64.manylinux2014_aarch64.whl", hash = "sha256:5dbf06642f3db2966df504944cdd0eb68ca2717f0353bb20b20acd78109374a6", size = 132261, upload-time = "2025-07-25T14:32:57.538Z" },
    { url = "https://files.pythonhosted.org/packages/bb/5c/8610911c7e969db7cf928c8baac4b2f1e68d314bc3057acf5ca64f758435/orjson-3.11.1-cp313-cp313-manylinux_2_17_armv7l.manylinux2014_armv7l.whl", hash = "sha256:dddf4e78747fa7f2188273f84562017a3c4f0824485b78372513c1681ea7a894", size = 128614, upload-time = "2025-07-25T14:32:58.808Z" },
    { url = "https://files.pythonhosted.org/packages/f7/a1/a1db9d4310d014c90f3b7e9b72c6fb162cba82c5f46d0b345669eaebdd3a/orjson-3.11.1-cp313-cp313-manylinux_2_17_i686.manylinux2014_i686.whl", hash = "sha256:fa3fe8653c9f57f0e16f008e43626485b6723b84b2f741f54d1258095b655912", size = 130968, upload-time = "2025-07-25T14:33:00.038Z" },
    { url = "https://files.pythonhosted.org/packages/56/ff/11acd1fd7c38ea7a1b5d6bf582ae3da05931bee64620995eb08fd63c77fe/orjson-3.11.1-cp313-cp313-manylinux_2_17_ppc64le.manylinux2014_ppc64le.whl", hash = "sha256:6334d2382aff975a61f6f4d1c3daf39368b887c7de08f7c16c58f485dcf7adb2", size = 132439, upload-time = "2025-07-25T14:33:01.354Z" },
    { url = "https://files.pythonhosted.org/packages/70/f9/bb564dd9450bf8725e034a8ad7f4ae9d4710a34caf63b85ce1c0c6d40af0/orjson-3.11.1-cp313-cp313-manylinux_2_17_s390x.manylinux2014_s390x.whl", hash = "sha256:a3d0855b643f259ee0cb76fe3df4c04483354409a520a902b067c674842eb6b8", size = 135299, upload-time = "2025-07-25T14:33:03.079Z" },
    { url = "https://files.pythonhosted.org/packages/94/bb/c8eafe6051405e241dda3691db4d9132d3c3462d1d10a17f50837dd130b4/orjson-3.11.1-cp313-cp313-manylinux_2_17_x86_64.manylinux2014_x86_64.whl", hash = "sha256:0eacdfeefd0a79987926476eb16e0245546bedeb8febbbbcf4b653e79257a8e4", size = 131004, upload-time = "2025-07-25T14:33:04.416Z" },
    { url = "https://files.pythonhosted.org/packages/a2/40/bed8d7dcf1bd2df8813bf010a25f645863a2f75e8e0ebdb2b55784cf1a62/orjson-3.11.1-cp313-cp313-musllinux_1_2_aarch64.whl", hash = "sha256:0ed07faf9e4873518c60480325dcbc16d17c59a165532cccfb409b4cdbaeff24", size = 130583, upload-time = "2025-07-25T14:33:05.768Z" },
    { url = "https://files.pythonhosted.org/packages/57/e7/cfa2eb803ad52d74fbb5424a429b5be164e51d23f1d853e5e037173a5c48/orjson-3.11.1-cp313-cp313-musllinux_1_2_armv7l.whl", hash = "sha256:d6d308dd578ae3658f62bb9eba54801533225823cd3248c902be1ebc79b5e014", size = 404218, upload-time = "2025-07-25T14:33:07.117Z" },
    { url = "https://files.pythonhosted.org/packages/d5/21/bc703af5bc6e9c7e18dcf4404dcc4ec305ab9bb6c82d3aee5952c0c56abf/orjson-3.11.1-cp313-cp313-musllinux_1_2_i686.whl", hash = "sha256:c4aa13ca959ba6b15c0a98d3d204b850f9dc36c08c9ce422ffb024eb30d6e058", size = 146605, upload-time = "2025-07-25T14:33:08.55Z" },
    { url = "https://files.pythonhosted.org/packages/8f/fe/d26a0150534c4965a06f556aa68bf3c3b82999d5d7b0facd3af7b390c4af/orjson-3.11.1-cp313-cp313-musllinux_1_2_x86_64.whl", hash = "sha256:be3d0653322abc9b68e5bcdaee6cfd58fcbe9973740ab222b87f4d687232ab1f", size = 135434, upload-time = "2025-07-25T14:33:09.967Z" },
    { url = "https://files.pythonhosted.org/packages/89/b6/1cb28365f08cbcffc464f8512320c6eb6db6a653f03d66de47ea3c19385f/orjson-3.11.1-cp313-cp313-win32.whl", hash = "sha256:4dd34e7e2518de8d7834268846f8cab7204364f427c56fb2251e098da86f5092", size = 136596, upload-time = "2025-07-25T14:33:11.333Z" },
    { url = "https://files.pythonhosted.org/packages/f9/35/7870d0d3ed843652676d84d8a6038791113eacc85237b673b925802826b8/orjson-3.11.1-cp313-cp313-win_amd64.whl", hash = "sha256:d6895d32032b6362540e6d0694b19130bb4f2ad04694002dce7d8af588ca5f77", size = 131319, upload-time = "2025-07-25T14:33:12.614Z" },
    { url = "https://files.pythonhosted.org/packages/b7/3e/5bcd50fd865eb664d4edfdaaaff51e333593ceb5695a22c0d0a0d2b187ba/orjson-3.11.1-cp313-cp313-win_arm64.whl", hash = "sha256:bb7c36d5d3570fcbb01d24fa447a21a7fe5a41141fd88e78f7994053cc4e28f4", size = 126613, upload-time = "2025-07-25T14:33:13.927Z" },
    { url = "https://files.pythonhosted.org/packages/61/d8/0a5cd31ed100b4e569e143cb0cddefc21f0bcb8ce284f44bca0bb0e10f3d/orjson-3.11.1-cp314-cp314-macosx_10_15_x86_64.macosx_11_0_arm64.macosx_10_15_universal2.whl", hash = "sha256:7b71ef394327b3d0b39f6ea7ade2ecda2731a56c6a7cbf0d6a7301203b92a89b", size = 240819, upload-time = "2025-07-25T14:33:15.223Z" },
    { url = "https://files.pythonhosted.org/packages/b9/95/7eb2c76c92192ceca16bc81845ff100bbb93f568b4b94d914b6a4da47d61/orjson-3.11.1-cp314-cp314-macosx_15_0_arm64.whl", hash = "sha256:77c0fe28ed659b62273995244ae2aa430e432c71f86e4573ab16caa2f2e3ca5e", size = 129218, upload-time = "2025-07-25T14:33:16.637Z" },
    { url = "https://files.pythonhosted.org/packages/da/84/e6b67f301b18adbbc346882f456bea44daebbd032ba725dbd7b741e3a7f1/orjson-3.11.1-cp314-cp314-manylinux_2_34_aarch64.whl", hash = "sha256:1495692f1f1ba2467df429343388a0ed259382835922e124c0cfdd56b3d1f727", size = 132238, upload-time = "2025-07-25T14:33:17.934Z" },
    { url = "https://files.pythonhosted.org/packages/84/78/a45a86e29d9b2f391f9d00b22da51bc4b46b86b788fd42df2c5fcf3e8005/orjson-3.11.1-cp314-cp314-manylinux_2_34_x86_64.whl", hash = "sha256:08c6a762fca63ca4dc04f66c48ea5d2428db55839fec996890e1bfaf057b658c", size = 130998, upload-time = "2025-07-25T14:33:19.282Z" },
    { url = "https://files.pythonhosted.org/packages/ea/8f/6eb3ee6760d93b2ce996a8529164ee1f5bafbdf64b74c7314b68db622b32/orjson-3.11.1-cp314-cp314-musllinux_1_2_aarch64.whl", hash = "sha256:9e26794fe3976810b2c01fda29bd9ac7c91a3c1284b29cc9a383989f7b614037", size = 130559, upload-time = "2025-07-25T14:33:20.589Z" },
    { url = "https://files.pythonhosted.org/packages/1b/78/9572ae94bdba6813917c9387e7834224c011ea6b4530ade07d718fd31598/orjson-3.11.1-cp314-cp314-musllinux_1_2_armv7l.whl", hash = "sha256:4b4b4f8f0b1d3ef8dc73e55363a0ffe012a42f4e2f1a140bf559698dca39b3fa", size = 404231, upload-time = "2025-07-25T14:33:22.019Z" },
    { url = "https://files.pythonhosted.org/packages/1f/a3/68381ad0757e084927c5ee6cfdeab1c6c89405949ee493db557e60871c4c/orjson-3.11.1-cp314-cp314-musllinux_1_2_i686.whl", hash = "sha256:848be553ea35aa89bfefbed2e27c8a41244c862956ab8ba00dc0b27e84fd58de", size = 146658, upload-time = "2025-07-25T14:33:23.675Z" },
    { url = "https://files.pythonhosted.org/packages/00/db/fac56acf77aab778296c3f541a3eec643266f28ecd71d6c0cba251e47655/orjson-3.11.1-cp314-cp314-musllinux_1_2_x86_64.whl", hash = "sha256:c964c29711a4b1df52f8d9966f015402a6cf87753a406c1c4405c407dd66fd45", size = 135443, upload-time = "2025-07-25T14:33:25.04Z" },
    { url = "https://files.pythonhosted.org/packages/76/b1/326fa4b87426197ead61c1eec2eeb3babc9eb33b480ac1f93894e40c8c08/orjson-3.11.1-cp314-cp314-win32.whl", hash = "sha256:33aada2e6b6bc9c540d396528b91e666cedb383740fee6e6a917f561b390ecb1", size = 136643, upload-time = "2025-07-25T14:33:26.449Z" },
    { url = "https://files.pythonhosted.org/packages/0f/8e/2987ae2109f3bfd39680f8a187d1bc09ad7f8fb019dcdc719b08c7242ade/orjson-3.11.1-cp314-cp314-win_amd64.whl", hash = "sha256:68e10fd804e44e36188b9952543e3fa22f5aa8394da1b5283ca2b423735c06e8", size = 131324, upload-time = "2025-07-25T14:33:27.896Z" },
    { url = "https://files.pythonhosted.org/packages/21/5f/253e08e6974752b124fbf3a4de3ad53baa766b0cb4a333d47706d307e396/orjson-3.11.1-cp314-cp314-win_arm64.whl", hash = "sha256:f3cf6c07f8b32127d836be8e1c55d4f34843f7df346536da768e9f73f22078a1", size = 126605, upload-time = "2025-07-25T14:33:29.244Z" },
]

[[package]]
name = "packaging"
version = "25.0"
source = { registry = "https://pypi.org/simple" }
sdist = { url = "https://files.pythonhosted.org/packages/a1/d4/1fc4078c65507b51b96ca8f8c3ba19e6a61c8253c72794544580a7b6c24d/packaging-25.0.tar.gz", hash = "sha256:d443872c98d677bf60f6a1f2f8c1cb748e8fe762d2bf9d3148b5599295b0fc4f", size = 165727, upload-time = "2025-04-19T11:48:59.673Z" }
wheels = [
    { url = "https://files.pythonhosted.org/packages/20/12/38679034af332785aac8774540895e234f4d07f7545804097de4b666afd8/packaging-25.0-py3-none-any.whl", hash = "sha256:29572ef2b1f17581046b3a2227d5c611fb25ec70ca1ba8554b24b0e69331a484", size = 66469, upload-time = "2025-04-19T11:48:57.875Z" },
]

[[package]]
name = "pandas"
version = "2.3.1"
source = { registry = "https://pypi.org/simple" }
dependencies = [
    { name = "numpy" },
    { name = "python-dateutil" },
    { name = "pytz" },
    { name = "tzdata" },
]
sdist = { url = "https://files.pythonhosted.org/packages/d1/6f/75aa71f8a14267117adeeed5d21b204770189c0a0025acbdc03c337b28fc/pandas-2.3.1.tar.gz", hash = "sha256:0a95b9ac964fe83ce317827f80304d37388ea77616b1425f0ae41c9d2d0d7bb2", size = 4487493, upload-time = "2025-07-07T19:20:04.079Z" }
wheels = [
    { url = "https://files.pythonhosted.org/packages/76/1c/ccf70029e927e473a4476c00e0d5b32e623bff27f0402d0a92b7fc29bb9f/pandas-2.3.1-cp311-cp311-macosx_10_9_x86_64.whl", hash = "sha256:2b0540963d83431f5ce8870ea02a7430adca100cec8a050f0811f8e31035541b", size = 11566608, upload-time = "2025-07-07T19:18:33.86Z" },
    { url = "https://files.pythonhosted.org/packages/ec/d3/3c37cb724d76a841f14b8f5fe57e5e3645207cc67370e4f84717e8bb7657/pandas-2.3.1-cp311-cp311-macosx_11_0_arm64.whl", hash = "sha256:fe7317f578c6a153912bd2292f02e40c1d8f253e93c599e82620c7f69755c74f", size = 10823181, upload-time = "2025-07-07T19:18:36.151Z" },
    { url = "https://files.pythonhosted.org/packages/8a/4c/367c98854a1251940edf54a4df0826dcacfb987f9068abf3e3064081a382/pandas-2.3.1-cp311-cp311-manylinux_2_17_aarch64.manylinux2014_aarch64.whl", hash = "sha256:e6723a27ad7b244c0c79d8e7007092d7c8f0f11305770e2f4cd778b3ad5f9f85", size = 11793570, upload-time = "2025-07-07T19:18:38.385Z" },
    { url = "https://files.pythonhosted.org/packages/07/5f/63760ff107bcf5146eee41b38b3985f9055e710a72fdd637b791dea3495c/pandas-2.3.1-cp311-cp311-manylinux_2_17_x86_64.manylinux2014_x86_64.whl", hash = "sha256:3462c3735fe19f2638f2c3a40bd94ec2dc5ba13abbb032dd2fa1f540a075509d", size = 12378887, upload-time = "2025-07-07T19:18:41.284Z" },
    { url = "https://files.pythonhosted.org/packages/15/53/f31a9b4dfe73fe4711c3a609bd8e60238022f48eacedc257cd13ae9327a7/pandas-2.3.1-cp311-cp311-musllinux_1_2_aarch64.whl", hash = "sha256:98bcc8b5bf7afed22cc753a28bc4d9e26e078e777066bc53fac7904ddef9a678", size = 13230957, upload-time = "2025-07-07T19:18:44.187Z" },
    { url = "https://files.pythonhosted.org/packages/e0/94/6fce6bf85b5056d065e0a7933cba2616dcb48596f7ba3c6341ec4bcc529d/pandas-2.3.1-cp311-cp311-musllinux_1_2_x86_64.whl", hash = "sha256:4d544806b485ddf29e52d75b1f559142514e60ef58a832f74fb38e48d757b299", size = 13883883, upload-time = "2025-07-07T19:18:46.498Z" },
    { url = "https://files.pythonhosted.org/packages/c8/7b/bdcb1ed8fccb63d04bdb7635161d0ec26596d92c9d7a6cce964e7876b6c1/pandas-2.3.1-cp311-cp311-win_amd64.whl", hash = "sha256:b3cd4273d3cb3707b6fffd217204c52ed92859533e31dc03b7c5008aa933aaab", size = 11340212, upload-time = "2025-07-07T19:18:49.293Z" },
    { url = "https://files.pythonhosted.org/packages/46/de/b8445e0f5d217a99fe0eeb2f4988070908979bec3587c0633e5428ab596c/pandas-2.3.1-cp312-cp312-macosx_10_13_x86_64.whl", hash = "sha256:689968e841136f9e542020698ee1c4fbe9caa2ed2213ae2388dc7b81721510d3", size = 11588172, upload-time = "2025-07-07T19:18:52.054Z" },
    { url = "https://files.pythonhosted.org/packages/1e/e0/801cdb3564e65a5ac041ab99ea6f1d802a6c325bb6e58c79c06a3f1cd010/pandas-2.3.1-cp312-cp312-macosx_11_0_arm64.whl", hash = "sha256:025e92411c16cbe5bb2a4abc99732a6b132f439b8aab23a59fa593eb00704232", size = 10717365, upload-time = "2025-07-07T19:18:54.785Z" },
    { url = "https://files.pythonhosted.org/packages/51/a5/c76a8311833c24ae61a376dbf360eb1b1c9247a5d9c1e8b356563b31b80c/pandas-2.3.1-cp312-cp312-manylinux_2_17_aarch64.manylinux2014_aarch64.whl", hash = "sha256:9b7ff55f31c4fcb3e316e8f7fa194566b286d6ac430afec0d461163312c5841e", size = 11280411, upload-time = "2025-07-07T19:18:57.045Z" },
    { url = "https://files.pythonhosted.org/packages/da/01/e383018feba0a1ead6cf5fe8728e5d767fee02f06a3d800e82c489e5daaf/pandas-2.3.1-cp312-cp312-manylinux_2_17_x86_64.manylinux2014_x86_64.whl", hash = "sha256:7dcb79bf373a47d2a40cf7232928eb7540155abbc460925c2c96d2d30b006eb4", size = 11988013, upload-time = "2025-07-07T19:18:59.771Z" },
    { url = "https://files.pythonhosted.org/packages/5b/14/cec7760d7c9507f11c97d64f29022e12a6cc4fc03ac694535e89f88ad2ec/pandas-2.3.1-cp312-cp312-musllinux_1_2_aarch64.whl", hash = "sha256:56a342b231e8862c96bdb6ab97170e203ce511f4d0429589c8ede1ee8ece48b8", size = 12767210, upload-time = "2025-07-07T19:19:02.944Z" },
    { url = "https://files.pythonhosted.org/packages/50/b9/6e2d2c6728ed29fb3d4d4d302504fb66f1a543e37eb2e43f352a86365cdf/pandas-2.3.1-cp312-cp312-musllinux_1_2_x86_64.whl", hash = "sha256:ca7ed14832bce68baef331f4d7f294411bed8efd032f8109d690df45e00c4679", size = 13440571, upload-time = "2025-07-07T19:19:06.82Z" },
    { url = "https://files.pythonhosted.org/packages/80/a5/3a92893e7399a691bad7664d977cb5e7c81cf666c81f89ea76ba2bff483d/pandas-2.3.1-cp312-cp312-win_amd64.whl", hash = "sha256:ac942bfd0aca577bef61f2bc8da8147c4ef6879965ef883d8e8d5d2dc3e744b8", size = 10987601, upload-time = "2025-07-07T19:19:09.589Z" },
    { url = "https://files.pythonhosted.org/packages/32/ed/ff0a67a2c5505e1854e6715586ac6693dd860fbf52ef9f81edee200266e7/pandas-2.3.1-cp313-cp313-macosx_10_13_x86_64.whl", hash = "sha256:9026bd4a80108fac2239294a15ef9003c4ee191a0f64b90f170b40cfb7cf2d22", size = 11531393, upload-time = "2025-07-07T19:19:12.245Z" },
    { url = "https://files.pythonhosted.org/packages/c7/db/d8f24a7cc9fb0972adab0cc80b6817e8bef888cfd0024eeb5a21c0bb5c4a/pandas-2.3.1-cp313-cp313-macosx_11_0_arm64.whl", hash = "sha256:6de8547d4fdb12421e2d047a2c446c623ff4c11f47fddb6b9169eb98ffba485a", size = 10668750, upload-time = "2025-07-07T19:19:14.612Z" },
    { url = "https://files.pythonhosted.org/packages/0f/b0/80f6ec783313f1e2356b28b4fd8d2148c378370045da918c73145e6aab50/pandas-2.3.1-cp313-cp313-manylinux_2_17_aarch64.manylinux2014_aarch64.whl", hash = "sha256:782647ddc63c83133b2506912cc6b108140a38a37292102aaa19c81c83db2928", size = 11342004, upload-time = "2025-07-07T19:19:16.857Z" },
    { url = "https://files.pythonhosted.org/packages/e9/e2/20a317688435470872885e7fc8f95109ae9683dec7c50be29b56911515a5/pandas-2.3.1-cp313-cp313-manylinux_2_17_x86_64.manylinux2014_x86_64.whl", hash = "sha256:2ba6aff74075311fc88504b1db890187a3cd0f887a5b10f5525f8e2ef55bfdb9", size = 12050869, upload-time = "2025-07-07T19:19:19.265Z" },
    { url = "https://files.pythonhosted.org/packages/55/79/20d746b0a96c67203a5bee5fb4e00ac49c3e8009a39e1f78de264ecc5729/pandas-2.3.1-cp313-cp313-musllinux_1_2_aarch64.whl", hash = "sha256:e5635178b387bd2ba4ac040f82bc2ef6e6b500483975c4ebacd34bec945fda12", size = 12750218, upload-time = "2025-07-07T19:19:21.547Z" },
    { url = "https://files.pythonhosted.org/packages/7c/0f/145c8b41e48dbf03dd18fdd7f24f8ba95b8254a97a3379048378f33e7838/pandas-2.3.1-cp313-cp313-musllinux_1_2_x86_64.whl", hash = "sha256:6f3bf5ec947526106399a9e1d26d40ee2b259c66422efdf4de63c848492d91bb", size = 13416763, upload-time = "2025-07-07T19:19:23.939Z" },
    { url = "https://files.pythonhosted.org/packages/b2/c0/54415af59db5cdd86a3d3bf79863e8cc3fa9ed265f0745254061ac09d5f2/pandas-2.3.1-cp313-cp313-win_amd64.whl", hash = "sha256:1c78cf43c8fde236342a1cb2c34bcff89564a7bfed7e474ed2fffa6aed03a956", size = 10987482, upload-time = "2025-07-07T19:19:42.699Z" },
    { url = "https://files.pythonhosted.org/packages/48/64/2fd2e400073a1230e13b8cd604c9bc95d9e3b962e5d44088ead2e8f0cfec/pandas-2.3.1-cp313-cp313t-macosx_10_13_x86_64.whl", hash = "sha256:8dfc17328e8da77be3cf9f47509e5637ba8f137148ed0e9b5241e1baf526e20a", size = 12029159, upload-time = "2025-07-07T19:19:26.362Z" },
    { url = "https://files.pythonhosted.org/packages/d8/0a/d84fd79b0293b7ef88c760d7dca69828d867c89b6d9bc52d6a27e4d87316/pandas-2.3.1-cp313-cp313t-macosx_11_0_arm64.whl", hash = "sha256:ec6c851509364c59a5344458ab935e6451b31b818be467eb24b0fe89bd05b6b9", size = 11393287, upload-time = "2025-07-07T19:19:29.157Z" },
    { url = "https://files.pythonhosted.org/packages/50/ae/ff885d2b6e88f3c7520bb74ba319268b42f05d7e583b5dded9837da2723f/pandas-2.3.1-cp313-cp313t-manylinux_2_17_aarch64.manylinux2014_aarch64.whl", hash = "sha256:911580460fc4884d9b05254b38a6bfadddfcc6aaef856fb5859e7ca202e45275", size = 11309381, upload-time = "2025-07-07T19:19:31.436Z" },
    { url = "https://files.pythonhosted.org/packages/85/86/1fa345fc17caf5d7780d2699985c03dbe186c68fee00b526813939062bb0/pandas-2.3.1-cp313-cp313t-manylinux_2_17_x86_64.manylinux2014_x86_64.whl", hash = "sha256:2f4d6feeba91744872a600e6edbbd5b033005b431d5ae8379abee5bcfa479fab", size = 11883998, upload-time = "2025-07-07T19:19:34.267Z" },
    { url = "https://files.pythonhosted.org/packages/81/aa/e58541a49b5e6310d89474333e994ee57fea97c8aaa8fc7f00b873059bbf/pandas-2.3.1-cp313-cp313t-musllinux_1_2_aarch64.whl", hash = "sha256:fe37e757f462d31a9cd7580236a82f353f5713a80e059a29753cf938c6775d96", size = 12704705, upload-time = "2025-07-07T19:19:36.856Z" },
    { url = "https://files.pythonhosted.org/packages/d5/f9/07086f5b0f2a19872554abeea7658200824f5835c58a106fa8f2ae96a46c/pandas-2.3.1-cp313-cp313t-musllinux_1_2_x86_64.whl", hash = "sha256:5db9637dbc24b631ff3707269ae4559bce4b7fd75c1c4d7e13f40edc42df4444", size = 13189044, upload-time = "2025-07-07T19:19:39.999Z" },
]

[[package]]
name = "pandera"
version = "0.25.0"
source = { registry = "https://pypi.org/simple" }
dependencies = [
    { name = "packaging" },
    { name = "pydantic" },
    { name = "typeguard" },
    { name = "typing-extensions" },
    { name = "typing-inspect" },
]
sdist = { url = "https://files.pythonhosted.org/packages/13/c1/02f78cd18cd32a009405c847dcf430a97d1a8c162f6e8872acae928c8f20/pandera-0.25.0.tar.gz", hash = "sha256:af3bbaa163672c91b83d59d70715f25c4134dbccfc8bc89a642a2f0e23db951e", size = 555391, upload-time = "2025-07-08T19:20:22.106Z" }
wheels = [
    { url = "https://files.pythonhosted.org/packages/71/e0/234707103c742555e1c23bff51f3f0e496c144cd76fcf5a6b800dfe193f2/pandera-0.25.0-py3-none-any.whl", hash = "sha256:365a555accc46404466641203e297722d424d74a1315f077ab899e1344f82303", size = 293336, upload-time = "2025-07-08T19:20:20.44Z" },
]

[package.optional-dependencies]
io = [
    { name = "black" },
    { name = "frictionless" },
    { name = "pyyaml" },
]

[[package]]
name = "pastel"
version = "0.2.1"
source = { registry = "https://pypi.org/simple" }
sdist = { url = "https://files.pythonhosted.org/packages/76/f1/4594f5e0fcddb6953e5b8fe00da8c317b8b41b547e2b3ae2da7512943c62/pastel-0.2.1.tar.gz", hash = "sha256:e6581ac04e973cac858828c6202c1e1e81fee1dc7de7683f3e1ffe0bfd8a573d", size = 7555, upload-time = "2020-09-16T19:21:12.43Z" }
wheels = [
    { url = "https://files.pythonhosted.org/packages/aa/18/a8444036c6dd65ba3624c63b734d3ba95ba63ace513078e1580590075d21/pastel-0.2.1-py2.py3-none-any.whl", hash = "sha256:4349225fcdf6c2bb34d483e523475de5bb04a5c10ef711263452cb37d7dd4364", size = 5955, upload-time = "2020-09-16T19:21:11.409Z" },
]

[[package]]
name = "pathspec"
version = "0.12.1"
source = { registry = "https://pypi.org/simple" }
sdist = { url = "https://files.pythonhosted.org/packages/ca/bc/f35b8446f4531a7cb215605d100cd88b7ac6f44ab3fc94870c120ab3adbf/pathspec-0.12.1.tar.gz", hash = "sha256:a482d51503a1ab33b1c67a6c3813a26953dbdc71c31dacaef9a838c4e29f5712", size = 51043, upload-time = "2023-12-10T22:30:45Z" }
wheels = [
    { url = "https://files.pythonhosted.org/packages/cc/20/ff623b09d963f88bfde16306a54e12ee5ea43e9b597108672ff3a408aad6/pathspec-0.12.1-py3-none-any.whl", hash = "sha256:a0d503e138a4c123b27490a4f7beda6a01c6f288df0e4a8b79c7eb0dc7b4cc08", size = 31191, upload-time = "2023-12-10T22:30:43.14Z" },
]

[[package]]
name = "petl"
version = "1.7.17"
source = { registry = "https://pypi.org/simple" }
sdist = { url = "https://files.pythonhosted.org/packages/a5/07/16a40e30700f7c6975e62cba01c2f94afbb347dd8ed224a5918c686a47fe/petl-1.7.17.tar.gz", hash = "sha256:802696187c2ef35894c4acf3c0ff9fecff6035cb335944c194416b9a18e8390b", size = 424376, upload-time = "2025-07-10T20:47:13.523Z" }
wheels = [
    { url = "https://files.pythonhosted.org/packages/9f/5c/ea831abc18dd3268046d7d9a0119f1f8ddc69642e0a5245f839602b8114d/petl-1.7.17-py3-none-any.whl", hash = "sha256:53785128bcdf46eb4472638ad572acc6d87cc83f80b567fed06ee4a947eea5d1", size = 233093, upload-time = "2025-07-10T20:47:12.03Z" },
]

[[package]]
name = "platformdirs"
version = "4.3.8"
source = { registry = "https://pypi.org/simple" }
sdist = { url = "https://files.pythonhosted.org/packages/fe/8b/3c73abc9c759ecd3f1f7ceff6685840859e8070c4d947c93fae71f6a0bf2/platformdirs-4.3.8.tar.gz", hash = "sha256:3d512d96e16bcb959a814c9f348431070822a6496326a4be0911c40b5a74c2bc", size = 21362, upload-time = "2025-05-07T22:47:42.121Z" }
wheels = [
    { url = "https://files.pythonhosted.org/packages/fe/39/979e8e21520d4e47a0bbe349e2713c0aac6f3d853d0e5b34d76206c439aa/platformdirs-4.3.8-py3-none-any.whl", hash = "sha256:ff7059bb7eb1179e2685604f4aaf157cfd9535242bd23742eadc3c13542139b4", size = 18567, upload-time = "2025-05-07T22:47:40.376Z" },
]

[[package]]
name = "pluggy"
version = "1.6.0"
source = { registry = "https://pypi.org/simple" }
sdist = { url = "https://files.pythonhosted.org/packages/f9/e2/3e91f31a7d2b083fe6ef3fa267035b518369d9511ffab804f839851d2779/pluggy-1.6.0.tar.gz", hash = "sha256:7dcc130b76258d33b90f61b658791dede3486c3e6bfb003ee5c9bfb396dd22f3", size = 69412, upload-time = "2025-05-15T12:30:07.975Z" }
wheels = [
    { url = "https://files.pythonhosted.org/packages/54/20/4d324d65cc6d9205fabedc306948156824eb9f0ee1633355a8f7ec5c66bf/pluggy-1.6.0-py3-none-any.whl", hash = "sha256:e920276dd6813095e9377c0bc5566d94c932c33b27a3e3945d8389c374dd4746", size = 20538, upload-time = "2025-05-15T12:30:06.134Z" },
]

[[package]]
name = "poethepoet"
version = "0.36.0"
source = { registry = "https://pypi.org/simple" }
dependencies = [
    { name = "pastel" },
    { name = "pyyaml" },
]
sdist = { url = "https://files.pythonhosted.org/packages/cf/ac/311c8a492dc887f0b7a54d0ec3324cb2f9538b7b78ea06e5f7ae1f167e52/poethepoet-0.36.0.tar.gz", hash = "sha256:2217b49cb4e4c64af0b42ff8c4814b17f02e107d38bc461542517348ede25663", size = 66854, upload-time = "2025-06-29T19:54:50.444Z" }
wheels = [
    { url = "https://files.pythonhosted.org/packages/03/29/dedb3a6b7e17ea723143b834a2da428a7d743c80d5cd4d22ed28b5e8c441/poethepoet-0.36.0-py3-none-any.whl", hash = "sha256:693e3c1eae9f6731d3613c3c0c40f747d3c5c68a375beda42e590a63c5623308", size = 88031, upload-time = "2025-06-29T19:54:48.884Z" },
]

[[package]]
name = "pre-commit"
version = "4.3.0"
source = { registry = "https://pypi.org/simple" }
dependencies = [
    { name = "cfgv" },
    { name = "identify" },
    { name = "nodeenv" },
    { name = "pyyaml" },
    { name = "virtualenv" },
]
sdist = { url = "https://files.pythonhosted.org/packages/ff/29/7cf5bbc236333876e4b41f56e06857a87937ce4bf91e117a6991a2dbb02a/pre_commit-4.3.0.tar.gz", hash = "sha256:499fe450cc9d42e9d58e606262795ecb64dd05438943c62b66f6a8673da30b16", size = 193792, upload-time = "2025-08-09T18:56:14.651Z" }
wheels = [
    { url = "https://files.pythonhosted.org/packages/5b/a5/987a405322d78a73b66e39e4a90e4ef156fd7141bf71df987e50717c321b/pre_commit-4.3.0-py2.py3-none-any.whl", hash = "sha256:2b0747ad7e6e967169136edffee14c16e148a778a54e4f967921aa1ebf2308d8", size = 220965, upload-time = "2025-08-09T18:56:13.192Z" },
]

[[package]]
name = "propcache"
version = "0.3.2"
source = { registry = "https://pypi.org/simple" }
sdist = { url = "https://files.pythonhosted.org/packages/a6/16/43264e4a779dd8588c21a70f0709665ee8f611211bdd2c87d952cfa7c776/propcache-0.3.2.tar.gz", hash = "sha256:20d7d62e4e7ef05f221e0db2856b979540686342e7dd9973b815599c7057e168", size = 44139, upload-time = "2025-06-09T22:56:06.081Z" }
wheels = [
    { url = "https://files.pythonhosted.org/packages/80/8d/e8b436717ab9c2cfc23b116d2c297305aa4cd8339172a456d61ebf5669b8/propcache-0.3.2-cp311-cp311-macosx_10_9_universal2.whl", hash = "sha256:0b8d2f607bd8f80ddc04088bc2a037fdd17884a6fcadc47a96e334d72f3717be", size = 74207, upload-time = "2025-06-09T22:54:05.399Z" },
    { url = "https://files.pythonhosted.org/packages/d6/29/1e34000e9766d112171764b9fa3226fa0153ab565d0c242c70e9945318a7/propcache-0.3.2-cp311-cp311-macosx_10_9_x86_64.whl", hash = "sha256:06766d8f34733416e2e34f46fea488ad5d60726bb9481d3cddf89a6fa2d9603f", size = 43648, upload-time = "2025-06-09T22:54:08.023Z" },
    { url = "https://files.pythonhosted.org/packages/46/92/1ad5af0df781e76988897da39b5f086c2bf0f028b7f9bd1f409bb05b6874/propcache-0.3.2-cp311-cp311-macosx_11_0_arm64.whl", hash = "sha256:a2dc1f4a1df4fecf4e6f68013575ff4af84ef6f478fe5344317a65d38a8e6dc9", size = 43496, upload-time = "2025-06-09T22:54:09.228Z" },
    { url = "https://files.pythonhosted.org/packages/b3/ce/e96392460f9fb68461fabab3e095cb00c8ddf901205be4eae5ce246e5b7e/propcache-0.3.2-cp311-cp311-manylinux_2_17_aarch64.manylinux2014_aarch64.whl", hash = "sha256:be29c4f4810c5789cf10ddf6af80b041c724e629fa51e308a7a0fb19ed1ef7bf", size = 217288, upload-time = "2025-06-09T22:54:10.466Z" },
    { url = "https://files.pythonhosted.org/packages/c5/2a/866726ea345299f7ceefc861a5e782b045545ae6940851930a6adaf1fca6/propcache-0.3.2-cp311-cp311-manylinux_2_17_ppc64le.manylinux2014_ppc64le.whl", hash = "sha256:59d61f6970ecbd8ff2e9360304d5c8876a6abd4530cb752c06586849ac8a9dc9", size = 227456, upload-time = "2025-06-09T22:54:11.828Z" },
    { url = "https://files.pythonhosted.org/packages/de/03/07d992ccb6d930398689187e1b3c718339a1c06b8b145a8d9650e4726166/propcache-0.3.2-cp311-cp311-manylinux_2_17_s390x.manylinux2014_s390x.whl", hash = "sha256:62180e0b8dbb6b004baec00a7983e4cc52f5ada9cd11f48c3528d8cfa7b96a66", size = 225429, upload-time = "2025-06-09T22:54:13.823Z" },
    { url = "https://files.pythonhosted.org/packages/5d/e6/116ba39448753b1330f48ab8ba927dcd6cf0baea8a0ccbc512dfb49ba670/propcache-0.3.2-cp311-cp311-manylinux_2_17_x86_64.manylinux2014_x86_64.whl", hash = "sha256:c144ca294a204c470f18cf4c9d78887810d04a3e2fbb30eea903575a779159df", size = 213472, upload-time = "2025-06-09T22:54:15.232Z" },
    { url = "https://files.pythonhosted.org/packages/a6/85/f01f5d97e54e428885a5497ccf7f54404cbb4f906688a1690cd51bf597dc/propcache-0.3.2-cp311-cp311-manylinux_2_5_i686.manylinux1_i686.manylinux_2_17_i686.manylinux2014_i686.whl", hash = "sha256:c5c2a784234c28854878d68978265617aa6dc0780e53d44b4d67f3651a17a9a2", size = 204480, upload-time = "2025-06-09T22:54:17.104Z" },
    { url = "https://files.pythonhosted.org/packages/e3/79/7bf5ab9033b8b8194cc3f7cf1aaa0e9c3256320726f64a3e1f113a812dce/propcache-0.3.2-cp311-cp311-musllinux_1_2_aarch64.whl", hash = "sha256:5745bc7acdafa978ca1642891b82c19238eadc78ba2aaa293c6863b304e552d7", size = 214530, upload-time = "2025-06-09T22:54:18.512Z" },
    { url = "https://files.pythonhosted.org/packages/31/0b/bd3e0c00509b609317df4a18e6b05a450ef2d9a963e1d8bc9c9415d86f30/propcache-0.3.2-cp311-cp311-musllinux_1_2_armv7l.whl", hash = "sha256:c0075bf773d66fa8c9d41f66cc132ecc75e5bb9dd7cce3cfd14adc5ca184cb95", size = 205230, upload-time = "2025-06-09T22:54:19.947Z" },
    { url = "https://files.pythonhosted.org/packages/7a/23/fae0ff9b54b0de4e819bbe559508da132d5683c32d84d0dc2ccce3563ed4/propcache-0.3.2-cp311-cp311-musllinux_1_2_i686.whl", hash = "sha256:5f57aa0847730daceff0497f417c9de353c575d8da3579162cc74ac294c5369e", size = 206754, upload-time = "2025-06-09T22:54:21.716Z" },
    { url = "https://files.pythonhosted.org/packages/b7/7f/ad6a3c22630aaa5f618b4dc3c3598974a72abb4c18e45a50b3cdd091eb2f/propcache-0.3.2-cp311-cp311-musllinux_1_2_ppc64le.whl", hash = "sha256:eef914c014bf72d18efb55619447e0aecd5fb7c2e3fa7441e2e5d6099bddff7e", size = 218430, upload-time = "2025-06-09T22:54:23.17Z" },
    { url = "https://files.pythonhosted.org/packages/5b/2c/ba4f1c0e8a4b4c75910742f0d333759d441f65a1c7f34683b4a74c0ee015/propcache-0.3.2-cp311-cp311-musllinux_1_2_s390x.whl", hash = "sha256:2a4092e8549031e82facf3decdbc0883755d5bbcc62d3aea9d9e185549936dcf", size = 223884, upload-time = "2025-06-09T22:54:25.539Z" },
    { url = "https://files.pythonhosted.org/packages/88/e4/ebe30fc399e98572019eee82ad0caf512401661985cbd3da5e3140ffa1b0/propcache-0.3.2-cp311-cp311-musllinux_1_2_x86_64.whl", hash = "sha256:85871b050f174bc0bfb437efbdb68aaf860611953ed12418e4361bc9c392749e", size = 211480, upload-time = "2025-06-09T22:54:26.892Z" },
    { url = "https://files.pythonhosted.org/packages/96/0a/7d5260b914e01d1d0906f7f38af101f8d8ed0dc47426219eeaf05e8ea7c2/propcache-0.3.2-cp311-cp311-win32.whl", hash = "sha256:36c8d9b673ec57900c3554264e630d45980fd302458e4ac801802a7fd2ef7897", size = 37757, upload-time = "2025-06-09T22:54:28.241Z" },
    { url = "https://files.pythonhosted.org/packages/e1/2d/89fe4489a884bc0da0c3278c552bd4ffe06a1ace559db5ef02ef24ab446b/propcache-0.3.2-cp311-cp311-win_amd64.whl", hash = "sha256:e53af8cb6a781b02d2ea079b5b853ba9430fcbe18a8e3ce647d5982a3ff69f39", size = 41500, upload-time = "2025-06-09T22:54:29.4Z" },
    { url = "https://files.pythonhosted.org/packages/a8/42/9ca01b0a6f48e81615dca4765a8f1dd2c057e0540f6116a27dc5ee01dfb6/propcache-0.3.2-cp312-cp312-macosx_10_13_universal2.whl", hash = "sha256:8de106b6c84506b31c27168582cd3cb3000a6412c16df14a8628e5871ff83c10", size = 73674, upload-time = "2025-06-09T22:54:30.551Z" },
    { url = "https://files.pythonhosted.org/packages/af/6e/21293133beb550f9c901bbece755d582bfaf2176bee4774000bd4dd41884/propcache-0.3.2-cp312-cp312-macosx_10_13_x86_64.whl", hash = "sha256:28710b0d3975117239c76600ea351934ac7b5ff56e60953474342608dbbb6154", size = 43570, upload-time = "2025-06-09T22:54:32.296Z" },
    { url = "https://files.pythonhosted.org/packages/0c/c8/0393a0a3a2b8760eb3bde3c147f62b20044f0ddac81e9d6ed7318ec0d852/propcache-0.3.2-cp312-cp312-macosx_11_0_arm64.whl", hash = "sha256:ce26862344bdf836650ed2487c3d724b00fbfec4233a1013f597b78c1cb73615", size = 43094, upload-time = "2025-06-09T22:54:33.929Z" },
    { url = "https://files.pythonhosted.org/packages/37/2c/489afe311a690399d04a3e03b069225670c1d489eb7b044a566511c1c498/propcache-0.3.2-cp312-cp312-manylinux_2_17_aarch64.manylinux2014_aarch64.whl", hash = "sha256:bca54bd347a253af2cf4544bbec232ab982f4868de0dd684246b67a51bc6b1db", size = 226958, upload-time = "2025-06-09T22:54:35.186Z" },
    { url = "https://files.pythonhosted.org/packages/9d/ca/63b520d2f3d418c968bf596839ae26cf7f87bead026b6192d4da6a08c467/propcache-0.3.2-cp312-cp312-manylinux_2_17_ppc64le.manylinux2014_ppc64le.whl", hash = "sha256:55780d5e9a2ddc59711d727226bb1ba83a22dd32f64ee15594b9392b1f544eb1", size = 234894, upload-time = "2025-06-09T22:54:36.708Z" },
    { url = "https://files.pythonhosted.org/packages/11/60/1d0ed6fff455a028d678df30cc28dcee7af77fa2b0e6962ce1df95c9a2a9/propcache-0.3.2-cp312-cp312-manylinux_2_17_s390x.manylinux2014_s390x.whl", hash = "sha256:035e631be25d6975ed87ab23153db6a73426a48db688070d925aa27e996fe93c", size = 233672, upload-time = "2025-06-09T22:54:38.062Z" },
    { url = "https://files.pythonhosted.org/packages/37/7c/54fd5301ef38505ab235d98827207176a5c9b2aa61939b10a460ca53e123/propcache-0.3.2-cp312-cp312-manylinux_2_17_x86_64.manylinux2014_x86_64.whl", hash = "sha256:ee6f22b6eaa39297c751d0e80c0d3a454f112f5c6481214fcf4c092074cecd67", size = 224395, upload-time = "2025-06-09T22:54:39.634Z" },
    { url = "https://files.pythonhosted.org/packages/ee/1a/89a40e0846f5de05fdc6779883bf46ba980e6df4d2ff8fb02643de126592/propcache-0.3.2-cp312-cp312-manylinux_2_5_i686.manylinux1_i686.manylinux_2_17_i686.manylinux2014_i686.whl", hash = "sha256:7ca3aee1aa955438c4dba34fc20a9f390e4c79967257d830f137bd5a8a32ed3b", size = 212510, upload-time = "2025-06-09T22:54:41.565Z" },
    { url = "https://files.pythonhosted.org/packages/5e/33/ca98368586c9566a6b8d5ef66e30484f8da84c0aac3f2d9aec6d31a11bd5/propcache-0.3.2-cp312-cp312-musllinux_1_2_aarch64.whl", hash = "sha256:7a4f30862869fa2b68380d677cc1c5fcf1e0f2b9ea0cf665812895c75d0ca3b8", size = 222949, upload-time = "2025-06-09T22:54:43.038Z" },
    { url = "https://files.pythonhosted.org/packages/ba/11/ace870d0aafe443b33b2f0b7efdb872b7c3abd505bfb4890716ad7865e9d/propcache-0.3.2-cp312-cp312-musllinux_1_2_armv7l.whl", hash = "sha256:b77ec3c257d7816d9f3700013639db7491a434644c906a2578a11daf13176251", size = 217258, upload-time = "2025-06-09T22:54:44.376Z" },
    { url = "https://files.pythonhosted.org/packages/5b/d2/86fd6f7adffcfc74b42c10a6b7db721d1d9ca1055c45d39a1a8f2a740a21/propcache-0.3.2-cp312-cp312-musllinux_1_2_i686.whl", hash = "sha256:cab90ac9d3f14b2d5050928483d3d3b8fb6b4018893fc75710e6aa361ecb2474", size = 213036, upload-time = "2025-06-09T22:54:46.243Z" },
    { url = "https://files.pythonhosted.org/packages/07/94/2d7d1e328f45ff34a0a284cf5a2847013701e24c2a53117e7c280a4316b3/propcache-0.3.2-cp312-cp312-musllinux_1_2_ppc64le.whl", hash = "sha256:0b504d29f3c47cf6b9e936c1852246c83d450e8e063d50562115a6be6d3a2535", size = 227684, upload-time = "2025-06-09T22:54:47.63Z" },
    { url = "https://files.pythonhosted.org/packages/b7/05/37ae63a0087677e90b1d14710e532ff104d44bc1efa3b3970fff99b891dc/propcache-0.3.2-cp312-cp312-musllinux_1_2_s390x.whl", hash = "sha256:ce2ac2675a6aa41ddb2a0c9cbff53780a617ac3d43e620f8fd77ba1c84dcfc06", size = 234562, upload-time = "2025-06-09T22:54:48.982Z" },
    { url = "https://files.pythonhosted.org/packages/a4/7c/3f539fcae630408d0bd8bf3208b9a647ccad10976eda62402a80adf8fc34/propcache-0.3.2-cp312-cp312-musllinux_1_2_x86_64.whl", hash = "sha256:62b4239611205294cc433845b914131b2a1f03500ff3c1ed093ed216b82621e1", size = 222142, upload-time = "2025-06-09T22:54:50.424Z" },
    { url = "https://files.pythonhosted.org/packages/7c/d2/34b9eac8c35f79f8a962546b3e97e9d4b990c420ee66ac8255d5d9611648/propcache-0.3.2-cp312-cp312-win32.whl", hash = "sha256:df4a81b9b53449ebc90cc4deefb052c1dd934ba85012aa912c7ea7b7e38b60c1", size = 37711, upload-time = "2025-06-09T22:54:52.072Z" },
    { url = "https://files.pythonhosted.org/packages/19/61/d582be5d226cf79071681d1b46b848d6cb03d7b70af7063e33a2787eaa03/propcache-0.3.2-cp312-cp312-win_amd64.whl", hash = "sha256:7046e79b989d7fe457bb755844019e10f693752d169076138abf17f31380800c", size = 41479, upload-time = "2025-06-09T22:54:53.234Z" },
    { url = "https://files.pythonhosted.org/packages/dc/d1/8c747fafa558c603c4ca19d8e20b288aa0c7cda74e9402f50f31eb65267e/propcache-0.3.2-cp313-cp313-macosx_10_13_universal2.whl", hash = "sha256:ca592ed634a73ca002967458187109265e980422116c0a107cf93d81f95af945", size = 71286, upload-time = "2025-06-09T22:54:54.369Z" },
    { url = "https://files.pythonhosted.org/packages/61/99/d606cb7986b60d89c36de8a85d58764323b3a5ff07770a99d8e993b3fa73/propcache-0.3.2-cp313-cp313-macosx_10_13_x86_64.whl", hash = "sha256:9ecb0aad4020e275652ba3975740f241bd12a61f1a784df044cf7477a02bc252", size = 42425, upload-time = "2025-06-09T22:54:55.642Z" },
    { url = "https://files.pythonhosted.org/packages/8c/96/ef98f91bbb42b79e9bb82bdd348b255eb9d65f14dbbe3b1594644c4073f7/propcache-0.3.2-cp313-cp313-macosx_11_0_arm64.whl", hash = "sha256:7f08f1cc28bd2eade7a8a3d2954ccc673bb02062e3e7da09bc75d843386b342f", size = 41846, upload-time = "2025-06-09T22:54:57.246Z" },
    { url = "https://files.pythonhosted.org/packages/5b/ad/3f0f9a705fb630d175146cd7b1d2bf5555c9beaed54e94132b21aac098a6/propcache-0.3.2-cp313-cp313-manylinux_2_17_aarch64.manylinux2014_aarch64.whl", hash = "sha256:d1a342c834734edb4be5ecb1e9fb48cb64b1e2320fccbd8c54bf8da8f2a84c33", size = 208871, upload-time = "2025-06-09T22:54:58.975Z" },
    { url = "https://files.pythonhosted.org/packages/3a/38/2085cda93d2c8b6ec3e92af2c89489a36a5886b712a34ab25de9fbca7992/propcache-0.3.2-cp313-cp313-manylinux_2_17_ppc64le.manylinux2014_ppc64le.whl", hash = "sha256:8a544caaae1ac73f1fecfae70ded3e93728831affebd017d53449e3ac052ac1e", size = 215720, upload-time = "2025-06-09T22:55:00.471Z" },
    { url = "https://files.pythonhosted.org/packages/61/c1/d72ea2dc83ac7f2c8e182786ab0fc2c7bd123a1ff9b7975bee671866fe5f/propcache-0.3.2-cp313-cp313-manylinux_2_17_s390x.manylinux2014_s390x.whl", hash = "sha256:310d11aa44635298397db47a3ebce7db99a4cc4b9bbdfcf6c98a60c8d5261cf1", size = 215203, upload-time = "2025-06-09T22:55:01.834Z" },
    { url = "https://files.pythonhosted.org/packages/af/81/b324c44ae60c56ef12007105f1460d5c304b0626ab0cc6b07c8f2a9aa0b8/propcache-0.3.2-cp313-cp313-manylinux_2_17_x86_64.manylinux2014_x86_64.whl", hash = "sha256:4c1396592321ac83157ac03a2023aa6cc4a3cc3cfdecb71090054c09e5a7cce3", size = 206365, upload-time = "2025-06-09T22:55:03.199Z" },
    { url = "https://files.pythonhosted.org/packages/09/73/88549128bb89e66d2aff242488f62869014ae092db63ccea53c1cc75a81d/propcache-0.3.2-cp313-cp313-manylinux_2_5_i686.manylinux1_i686.manylinux_2_17_i686.manylinux2014_i686.whl", hash = "sha256:8cabf5b5902272565e78197edb682017d21cf3b550ba0460ee473753f28d23c1", size = 196016, upload-time = "2025-06-09T22:55:04.518Z" },
    { url = "https://files.pythonhosted.org/packages/b9/3f/3bdd14e737d145114a5eb83cb172903afba7242f67c5877f9909a20d948d/propcache-0.3.2-cp313-cp313-musllinux_1_2_aarch64.whl", hash = "sha256:0a2f2235ac46a7aa25bdeb03a9e7060f6ecbd213b1f9101c43b3090ffb971ef6", size = 205596, upload-time = "2025-06-09T22:55:05.942Z" },
    { url = "https://files.pythonhosted.org/packages/0f/ca/2f4aa819c357d3107c3763d7ef42c03980f9ed5c48c82e01e25945d437c1/propcache-0.3.2-cp313-cp313-musllinux_1_2_armv7l.whl", hash = "sha256:92b69e12e34869a6970fd2f3da91669899994b47c98f5d430b781c26f1d9f387", size = 200977, upload-time = "2025-06-09T22:55:07.792Z" },
    { url = "https://files.pythonhosted.org/packages/cd/4a/e65276c7477533c59085251ae88505caf6831c0e85ff8b2e31ebcbb949b1/propcache-0.3.2-cp313-cp313-musllinux_1_2_i686.whl", hash = "sha256:54e02207c79968ebbdffc169591009f4474dde3b4679e16634d34c9363ff56b4", size = 197220, upload-time = "2025-06-09T22:55:09.173Z" },
    { url = "https://files.pythonhosted.org/packages/7c/54/fc7152e517cf5578278b242396ce4d4b36795423988ef39bb8cd5bf274c8/propcache-0.3.2-cp313-cp313-musllinux_1_2_ppc64le.whl", hash = "sha256:4adfb44cb588001f68c5466579d3f1157ca07f7504fc91ec87862e2b8e556b88", size = 210642, upload-time = "2025-06-09T22:55:10.62Z" },
    { url = "https://files.pythonhosted.org/packages/b9/80/abeb4a896d2767bf5f1ea7b92eb7be6a5330645bd7fb844049c0e4045d9d/propcache-0.3.2-cp313-cp313-musllinux_1_2_s390x.whl", hash = "sha256:fd3e6019dc1261cd0291ee8919dd91fbab7b169bb76aeef6c716833a3f65d206", size = 212789, upload-time = "2025-06-09T22:55:12.029Z" },
    { url = "https://files.pythonhosted.org/packages/b3/db/ea12a49aa7b2b6d68a5da8293dcf50068d48d088100ac016ad92a6a780e6/propcache-0.3.2-cp313-cp313-musllinux_1_2_x86_64.whl", hash = "sha256:4c181cad81158d71c41a2bce88edce078458e2dd5ffee7eddd6b05da85079f43", size = 205880, upload-time = "2025-06-09T22:55:13.45Z" },
    { url = "https://files.pythonhosted.org/packages/d1/e5/9076a0bbbfb65d1198007059c65639dfd56266cf8e477a9707e4b1999ff4/propcache-0.3.2-cp313-cp313-win32.whl", hash = "sha256:8a08154613f2249519e549de2330cf8e2071c2887309a7b07fb56098f5170a02", size = 37220, upload-time = "2025-06-09T22:55:15.284Z" },
    { url = "https://files.pythonhosted.org/packages/d3/f5/b369e026b09a26cd77aa88d8fffd69141d2ae00a2abaaf5380d2603f4b7f/propcache-0.3.2-cp313-cp313-win_amd64.whl", hash = "sha256:e41671f1594fc4ab0a6dec1351864713cb3a279910ae8b58f884a88a0a632c05", size = 40678, upload-time = "2025-06-09T22:55:16.445Z" },
    { url = "https://files.pythonhosted.org/packages/a4/3a/6ece377b55544941a08d03581c7bc400a3c8cd3c2865900a68d5de79e21f/propcache-0.3.2-cp313-cp313t-macosx_10_13_universal2.whl", hash = "sha256:9a3cf035bbaf035f109987d9d55dc90e4b0e36e04bbbb95af3055ef17194057b", size = 76560, upload-time = "2025-06-09T22:55:17.598Z" },
    { url = "https://files.pythonhosted.org/packages/0c/da/64a2bb16418740fa634b0e9c3d29edff1db07f56d3546ca2d86ddf0305e1/propcache-0.3.2-cp313-cp313t-macosx_10_13_x86_64.whl", hash = "sha256:156c03d07dc1323d8dacaa221fbe028c5c70d16709cdd63502778e6c3ccca1b0", size = 44676, upload-time = "2025-06-09T22:55:18.922Z" },
    { url = "https://files.pythonhosted.org/packages/36/7b/f025e06ea51cb72c52fb87e9b395cced02786610b60a3ed51da8af017170/propcache-0.3.2-cp313-cp313t-macosx_11_0_arm64.whl", hash = "sha256:74413c0ba02ba86f55cf60d18daab219f7e531620c15f1e23d95563f505efe7e", size = 44701, upload-time = "2025-06-09T22:55:20.106Z" },
    { url = "https://files.pythonhosted.org/packages/a4/00/faa1b1b7c3b74fc277f8642f32a4c72ba1d7b2de36d7cdfb676db7f4303e/propcache-0.3.2-cp313-cp313t-manylinux_2_17_aarch64.manylinux2014_aarch64.whl", hash = "sha256:f066b437bb3fa39c58ff97ab2ca351db465157d68ed0440abecb21715eb24b28", size = 276934, upload-time = "2025-06-09T22:55:21.5Z" },
    { url = "https://files.pythonhosted.org/packages/74/ab/935beb6f1756e0476a4d5938ff44bf0d13a055fed880caf93859b4f1baf4/propcache-0.3.2-cp313-cp313t-manylinux_2_17_ppc64le.manylinux2014_ppc64le.whl", hash = "sha256:f1304b085c83067914721e7e9d9917d41ad87696bf70f0bc7dee450e9c71ad0a", size = 278316, upload-time = "2025-06-09T22:55:22.918Z" },
    { url = "https://files.pythonhosted.org/packages/f8/9d/994a5c1ce4389610838d1caec74bdf0e98b306c70314d46dbe4fcf21a3e2/propcache-0.3.2-cp313-cp313t-manylinux_2_17_s390x.manylinux2014_s390x.whl", hash = "sha256:ab50cef01b372763a13333b4e54021bdcb291fc9a8e2ccb9c2df98be51bcde6c", size = 282619, upload-time = "2025-06-09T22:55:24.651Z" },
    { url = "https://files.pythonhosted.org/packages/2b/00/a10afce3d1ed0287cef2e09506d3be9822513f2c1e96457ee369adb9a6cd/propcache-0.3.2-cp313-cp313t-manylinux_2_17_x86_64.manylinux2014_x86_64.whl", hash = "sha256:fad3b2a085ec259ad2c2842666b2a0a49dea8463579c606426128925af1ed725", size = 265896, upload-time = "2025-06-09T22:55:26.049Z" },
    { url = "https://files.pythonhosted.org/packages/2e/a8/2aa6716ffa566ca57c749edb909ad27884680887d68517e4be41b02299f3/propcache-0.3.2-cp313-cp313t-manylinux_2_5_i686.manylinux1_i686.manylinux_2_17_i686.manylinux2014_i686.whl", hash = "sha256:261fa020c1c14deafd54c76b014956e2f86991af198c51139faf41c4d5e83892", size = 252111, upload-time = "2025-06-09T22:55:27.381Z" },
    { url = "https://files.pythonhosted.org/packages/36/4f/345ca9183b85ac29c8694b0941f7484bf419c7f0fea2d1e386b4f7893eed/propcache-0.3.2-cp313-cp313t-musllinux_1_2_aarch64.whl", hash = "sha256:46d7f8aa79c927e5f987ee3a80205c987717d3659f035c85cf0c3680526bdb44", size = 268334, upload-time = "2025-06-09T22:55:28.747Z" },
    { url = "https://files.pythonhosted.org/packages/3e/ca/fcd54f78b59e3f97b3b9715501e3147f5340167733d27db423aa321e7148/propcache-0.3.2-cp313-cp313t-musllinux_1_2_armv7l.whl", hash = "sha256:6d8f3f0eebf73e3c0ff0e7853f68be638b4043c65a70517bb575eff54edd8dbe", size = 255026, upload-time = "2025-06-09T22:55:30.184Z" },
    { url = "https://files.pythonhosted.org/packages/8b/95/8e6a6bbbd78ac89c30c225210a5c687790e532ba4088afb8c0445b77ef37/propcache-0.3.2-cp313-cp313t-musllinux_1_2_i686.whl", hash = "sha256:03c89c1b14a5452cf15403e291c0ccd7751d5b9736ecb2c5bab977ad6c5bcd81", size = 250724, upload-time = "2025-06-09T22:55:31.646Z" },
    { url = "https://files.pythonhosted.org/packages/ee/b0/0dd03616142baba28e8b2d14ce5df6631b4673850a3d4f9c0f9dd714a404/propcache-0.3.2-cp313-cp313t-musllinux_1_2_ppc64le.whl", hash = "sha256:0cc17efde71e12bbaad086d679ce575268d70bc123a5a71ea7ad76f70ba30bba", size = 268868, upload-time = "2025-06-09T22:55:33.209Z" },
    { url = "https://files.pythonhosted.org/packages/c5/98/2c12407a7e4fbacd94ddd32f3b1e3d5231e77c30ef7162b12a60e2dd5ce3/propcache-0.3.2-cp313-cp313t-musllinux_1_2_s390x.whl", hash = "sha256:acdf05d00696bc0447e278bb53cb04ca72354e562cf88ea6f9107df8e7fd9770", size = 271322, upload-time = "2025-06-09T22:55:35.065Z" },
    { url = "https://files.pythonhosted.org/packages/35/91/9cb56efbb428b006bb85db28591e40b7736847b8331d43fe335acf95f6c8/propcache-0.3.2-cp313-cp313t-musllinux_1_2_x86_64.whl", hash = "sha256:4445542398bd0b5d32df908031cb1b30d43ac848e20470a878b770ec2dcc6330", size = 265778, upload-time = "2025-06-09T22:55:36.45Z" },
    { url = "https://files.pythonhosted.org/packages/9a/4c/b0fe775a2bdd01e176b14b574be679d84fc83958335790f7c9a686c1f468/propcache-0.3.2-cp313-cp313t-win32.whl", hash = "sha256:f86e5d7cd03afb3a1db8e9f9f6eff15794e79e791350ac48a8c924e6f439f394", size = 41175, upload-time = "2025-06-09T22:55:38.436Z" },
    { url = "https://files.pythonhosted.org/packages/a4/ff/47f08595e3d9b5e149c150f88d9714574f1a7cbd89fe2817158a952674bf/propcache-0.3.2-cp313-cp313t-win_amd64.whl", hash = "sha256:9704bedf6e7cbe3c65eca4379a9b53ee6a83749f047808cbb5044d40d7d72198", size = 44857, upload-time = "2025-06-09T22:55:39.687Z" },
    { url = "https://files.pythonhosted.org/packages/cc/35/cc0aaecf278bb4575b8555f2b137de5ab821595ddae9da9d3cd1da4072c7/propcache-0.3.2-py3-none-any.whl", hash = "sha256:98f1ec44fb675f5052cccc8e609c46ed23a35a1cfd18545ad4e29002d858a43f", size = 12663, upload-time = "2025-06-09T22:56:04.484Z" },
]

[[package]]
name = "protobuf"
version = "5.29.5"
source = { registry = "https://pypi.org/simple" }
sdist = { url = "https://files.pythonhosted.org/packages/43/29/d09e70352e4e88c9c7a198d5645d7277811448d76c23b00345670f7c8a38/protobuf-5.29.5.tar.gz", hash = "sha256:bc1463bafd4b0929216c35f437a8e28731a2b7fe3d98bb77a600efced5a15c84", size = 425226, upload-time = "2025-05-28T23:51:59.82Z" }
wheels = [
    { url = "https://files.pythonhosted.org/packages/5f/11/6e40e9fc5bba02988a214c07cf324595789ca7820160bfd1f8be96e48539/protobuf-5.29.5-cp310-abi3-win32.whl", hash = "sha256:3f1c6468a2cfd102ff4703976138844f78ebd1fb45f49011afc5139e9e283079", size = 422963, upload-time = "2025-05-28T23:51:41.204Z" },
    { url = "https://files.pythonhosted.org/packages/81/7f/73cefb093e1a2a7c3ffd839e6f9fcafb7a427d300c7f8aef9c64405d8ac6/protobuf-5.29.5-cp310-abi3-win_amd64.whl", hash = "sha256:3f76e3a3675b4a4d867b52e4a5f5b78a2ef9565549d4037e06cf7b0942b1d3fc", size = 434818, upload-time = "2025-05-28T23:51:44.297Z" },
    { url = "https://files.pythonhosted.org/packages/dd/73/10e1661c21f139f2c6ad9b23040ff36fee624310dc28fba20d33fdae124c/protobuf-5.29.5-cp38-abi3-macosx_10_9_universal2.whl", hash = "sha256:e38c5add5a311f2a6eb0340716ef9b039c1dfa428b28f25a7838ac329204a671", size = 418091, upload-time = "2025-05-28T23:51:45.907Z" },
    { url = "https://files.pythonhosted.org/packages/6c/04/98f6f8cf5b07ab1294c13f34b4e69b3722bb609c5b701d6c169828f9f8aa/protobuf-5.29.5-cp38-abi3-manylinux2014_aarch64.whl", hash = "sha256:fa18533a299d7ab6c55a238bf8629311439995f2e7eca5caaff08663606e9015", size = 319824, upload-time = "2025-05-28T23:51:47.545Z" },
    { url = "https://files.pythonhosted.org/packages/85/e4/07c80521879c2d15f321465ac24c70efe2381378c00bf5e56a0f4fbac8cd/protobuf-5.29.5-cp38-abi3-manylinux2014_x86_64.whl", hash = "sha256:63848923da3325e1bf7e9003d680ce6e14b07e55d0473253a690c3a8b8fd6e61", size = 319942, upload-time = "2025-05-28T23:51:49.11Z" },
    { url = "https://files.pythonhosted.org/packages/7e/cc/7e77861000a0691aeea8f4566e5d3aa716f2b1dece4a24439437e41d3d25/protobuf-5.29.5-py3-none-any.whl", hash = "sha256:6cf42630262c59b2d8de33954443d94b746c952b01434fc58a417fdbd2e84bd5", size = 172823, upload-time = "2025-05-28T23:51:58.157Z" },
]

[[package]]
name = "psutil"
version = "7.0.0"
source = { registry = "https://pypi.org/simple" }
sdist = { url = "https://files.pythonhosted.org/packages/2a/80/336820c1ad9286a4ded7e845b2eccfcb27851ab8ac6abece774a6ff4d3de/psutil-7.0.0.tar.gz", hash = "sha256:7be9c3eba38beccb6495ea33afd982a44074b78f28c434a1f51cc07fd315c456", size = 497003, upload-time = "2025-02-13T21:54:07.946Z" }
wheels = [
    { url = "https://files.pythonhosted.org/packages/ed/e6/2d26234410f8b8abdbf891c9da62bee396583f713fb9f3325a4760875d22/psutil-7.0.0-cp36-abi3-macosx_10_9_x86_64.whl", hash = "sha256:101d71dc322e3cffd7cea0650b09b3d08b8e7c4109dd6809fe452dfd00e58b25", size = 238051, upload-time = "2025-02-13T21:54:12.36Z" },
    { url = "https://files.pythonhosted.org/packages/04/8b/30f930733afe425e3cbfc0e1468a30a18942350c1a8816acfade80c005c4/psutil-7.0.0-cp36-abi3-macosx_11_0_arm64.whl", hash = "sha256:39db632f6bb862eeccf56660871433e111b6ea58f2caea825571951d4b6aa3da", size = 239535, upload-time = "2025-02-13T21:54:16.07Z" },
    { url = "https://files.pythonhosted.org/packages/2a/ed/d362e84620dd22876b55389248e522338ed1bf134a5edd3b8231d7207f6d/psutil-7.0.0-cp36-abi3-manylinux_2_12_i686.manylinux2010_i686.manylinux_2_17_i686.manylinux2014_i686.whl", hash = "sha256:1fcee592b4c6f146991ca55919ea3d1f8926497a713ed7faaf8225e174581e91", size = 275004, upload-time = "2025-02-13T21:54:18.662Z" },
    { url = "https://files.pythonhosted.org/packages/bf/b9/b0eb3f3cbcb734d930fdf839431606844a825b23eaf9a6ab371edac8162c/psutil-7.0.0-cp36-abi3-manylinux_2_12_x86_64.manylinux2010_x86_64.manylinux_2_17_x86_64.manylinux2014_x86_64.whl", hash = "sha256:4b1388a4f6875d7e2aff5c4ca1cc16c545ed41dd8bb596cefea80111db353a34", size = 277986, upload-time = "2025-02-13T21:54:21.811Z" },
    { url = "https://files.pythonhosted.org/packages/eb/a2/709e0fe2f093556c17fbafda93ac032257242cabcc7ff3369e2cb76a97aa/psutil-7.0.0-cp36-abi3-manylinux_2_17_aarch64.manylinux2014_aarch64.whl", hash = "sha256:a5f098451abc2828f7dc6b58d44b532b22f2088f4999a937557b603ce72b1993", size = 279544, upload-time = "2025-02-13T21:54:24.68Z" },
    { url = "https://files.pythonhosted.org/packages/50/e6/eecf58810b9d12e6427369784efe814a1eec0f492084ce8eb8f4d89d6d61/psutil-7.0.0-cp37-abi3-win32.whl", hash = "sha256:ba3fcef7523064a6c9da440fc4d6bd07da93ac726b5733c29027d7dc95b39d99", size = 241053, upload-time = "2025-02-13T21:54:34.31Z" },
    { url = "https://files.pythonhosted.org/packages/50/1b/6921afe68c74868b4c9fa424dad3be35b095e16687989ebbb50ce4fceb7c/psutil-7.0.0-cp37-abi3-win_amd64.whl", hash = "sha256:4cf3d4eb1aa9b348dec30105c55cd9b7d4629285735a102beb4441e38db90553", size = 244885, upload-time = "2025-02-13T21:54:37.486Z" },
]

[[package]]
name = "pyatlan"
version = "8.0.2"
source = { registry = "https://pypi.org/simple" }
dependencies = [
    { name = "httpx" },
    { name = "httpx-retries" },
    { name = "jinja2" },
    { name = "lazy-loader" },
    { name = "nanoid" },
    { name = "pydantic" },
    { name = "pytest-asyncio" },
    { name = "python-dateutil" },
    { name = "pytz" },
    { name = "pyyaml" },
    { name = "tenacity" },
]
sdist = { url = "https://files.pythonhosted.org/packages/45/d1/bfdb1e4b6ba5df2b329e6f21f81d06ac6587f127b2abd8cdfcd55e7f86f1/pyatlan-8.0.2.tar.gz", hash = "sha256:48a0927ae5e58a1ddb32df94f39b6a0e2cfe8ac4100175cfa0dc775dd9e6d98d", size = 758440, upload-time = "2025-09-01T06:17:31.027Z" }
wheels = [
    { url = "https://files.pythonhosted.org/packages/15/bb/4a96eefbef9b623021a8cff2dfd06d6e91beffa8b9426beec358cf9bf467/pyatlan-8.0.2-py3-none-any.whl", hash = "sha256:5b5a51b57a4754445e1054a55943608491277aa61d4b5369a6ded3ed06ebf0ad", size = 1332559, upload-time = "2025-09-01T06:17:29.384Z" },
]

[[package]]
name = "pydantic"
version = "2.11.7"
source = { registry = "https://pypi.org/simple" }
dependencies = [
    { name = "annotated-types" },
    { name = "pydantic-core" },
    { name = "typing-extensions" },
    { name = "typing-inspection" },
]
sdist = { url = "https://files.pythonhosted.org/packages/00/dd/4325abf92c39ba8623b5af936ddb36ffcfe0beae70405d456ab1fb2f5b8c/pydantic-2.11.7.tar.gz", hash = "sha256:d989c3c6cb79469287b1569f7447a17848c998458d49ebe294e975b9baf0f0db", size = 788350, upload-time = "2025-06-14T08:33:17.137Z" }
wheels = [
    { url = "https://files.pythonhosted.org/packages/6a/c0/ec2b1c8712ca690e5d61979dee872603e92b8a32f94cc1b72d53beab008a/pydantic-2.11.7-py3-none-any.whl", hash = "sha256:dde5df002701f6de26248661f6835bbe296a47bf73990135c7d07ce741b9623b", size = 444782, upload-time = "2025-06-14T08:33:14.905Z" },
]

[package.optional-dependencies]
email = [
    { name = "email-validator" },
]

[[package]]
name = "pydantic-core"
version = "2.33.2"
source = { registry = "https://pypi.org/simple" }
dependencies = [
    { name = "typing-extensions" },
]
sdist = { url = "https://files.pythonhosted.org/packages/ad/88/5f2260bdfae97aabf98f1778d43f69574390ad787afb646292a638c923d4/pydantic_core-2.33.2.tar.gz", hash = "sha256:7cb8bc3605c29176e1b105350d2e6474142d7c1bd1d9327c4a9bdb46bf827acc", size = 435195, upload-time = "2025-04-23T18:33:52.104Z" }
wheels = [
    { url = "https://files.pythonhosted.org/packages/3f/8d/71db63483d518cbbf290261a1fc2839d17ff89fce7089e08cad07ccfce67/pydantic_core-2.33.2-cp311-cp311-macosx_10_12_x86_64.whl", hash = "sha256:4c5b0a576fb381edd6d27f0a85915c6daf2f8138dc5c267a57c08a62900758c7", size = 2028584, upload-time = "2025-04-23T18:31:03.106Z" },
    { url = "https://files.pythonhosted.org/packages/24/2f/3cfa7244ae292dd850989f328722d2aef313f74ffc471184dc509e1e4e5a/pydantic_core-2.33.2-cp311-cp311-macosx_11_0_arm64.whl", hash = "sha256:e799c050df38a639db758c617ec771fd8fb7a5f8eaaa4b27b101f266b216a246", size = 1855071, upload-time = "2025-04-23T18:31:04.621Z" },
    { url = "https://files.pythonhosted.org/packages/b3/d3/4ae42d33f5e3f50dd467761304be2fa0a9417fbf09735bc2cce003480f2a/pydantic_core-2.33.2-cp311-cp311-manylinux_2_17_aarch64.manylinux2014_aarch64.whl", hash = "sha256:dc46a01bf8d62f227d5ecee74178ffc448ff4e5197c756331f71efcc66dc980f", size = 1897823, upload-time = "2025-04-23T18:31:06.377Z" },
    { url = "https://files.pythonhosted.org/packages/f4/f3/aa5976e8352b7695ff808599794b1fba2a9ae2ee954a3426855935799488/pydantic_core-2.33.2-cp311-cp311-manylinux_2_17_armv7l.manylinux2014_armv7l.whl", hash = "sha256:a144d4f717285c6d9234a66778059f33a89096dfb9b39117663fd8413d582dcc", size = 1983792, upload-time = "2025-04-23T18:31:07.93Z" },
    { url = "https://files.pythonhosted.org/packages/d5/7a/cda9b5a23c552037717f2b2a5257e9b2bfe45e687386df9591eff7b46d28/pydantic_core-2.33.2-cp311-cp311-manylinux_2_17_ppc64le.manylinux2014_ppc64le.whl", hash = "sha256:73cf6373c21bc80b2e0dc88444f41ae60b2f070ed02095754eb5a01df12256de", size = 2136338, upload-time = "2025-04-23T18:31:09.283Z" },
    { url = "https://files.pythonhosted.org/packages/2b/9f/b8f9ec8dd1417eb9da784e91e1667d58a2a4a7b7b34cf4af765ef663a7e5/pydantic_core-2.33.2-cp311-cp311-manylinux_2_17_s390x.manylinux2014_s390x.whl", hash = "sha256:3dc625f4aa79713512d1976fe9f0bc99f706a9dee21dfd1810b4bbbf228d0e8a", size = 2730998, upload-time = "2025-04-23T18:31:11.7Z" },
    { url = "https://files.pythonhosted.org/packages/47/bc/cd720e078576bdb8255d5032c5d63ee5c0bf4b7173dd955185a1d658c456/pydantic_core-2.33.2-cp311-cp311-manylinux_2_17_x86_64.manylinux2014_x86_64.whl", hash = "sha256:881b21b5549499972441da4758d662aeea93f1923f953e9cbaff14b8b9565aef", size = 2003200, upload-time = "2025-04-23T18:31:13.536Z" },
    { url = "https://files.pythonhosted.org/packages/ca/22/3602b895ee2cd29d11a2b349372446ae9727c32e78a94b3d588a40fdf187/pydantic_core-2.33.2-cp311-cp311-manylinux_2_5_i686.manylinux1_i686.whl", hash = "sha256:bdc25f3681f7b78572699569514036afe3c243bc3059d3942624e936ec93450e", size = 2113890, upload-time = "2025-04-23T18:31:15.011Z" },
    { url = "https://files.pythonhosted.org/packages/ff/e6/e3c5908c03cf00d629eb38393a98fccc38ee0ce8ecce32f69fc7d7b558a7/pydantic_core-2.33.2-cp311-cp311-musllinux_1_1_aarch64.whl", hash = "sha256:fe5b32187cbc0c862ee201ad66c30cf218e5ed468ec8dc1cf49dec66e160cc4d", size = 2073359, upload-time = "2025-04-23T18:31:16.393Z" },
    { url = "https://files.pythonhosted.org/packages/12/e7/6a36a07c59ebefc8777d1ffdaf5ae71b06b21952582e4b07eba88a421c79/pydantic_core-2.33.2-cp311-cp311-musllinux_1_1_armv7l.whl", hash = "sha256:bc7aee6f634a6f4a95676fcb5d6559a2c2a390330098dba5e5a5f28a2e4ada30", size = 2245883, upload-time = "2025-04-23T18:31:17.892Z" },
    { url = "https://files.pythonhosted.org/packages/16/3f/59b3187aaa6cc0c1e6616e8045b284de2b6a87b027cce2ffcea073adf1d2/pydantic_core-2.33.2-cp311-cp311-musllinux_1_1_x86_64.whl", hash = "sha256:235f45e5dbcccf6bd99f9f472858849f73d11120d76ea8707115415f8e5ebebf", size = 2241074, upload-time = "2025-04-23T18:31:19.205Z" },
    { url = "https://files.pythonhosted.org/packages/e0/ed/55532bb88f674d5d8f67ab121a2a13c385df382de2a1677f30ad385f7438/pydantic_core-2.33.2-cp311-cp311-win32.whl", hash = "sha256:6368900c2d3ef09b69cb0b913f9f8263b03786e5b2a387706c5afb66800efd51", size = 1910538, upload-time = "2025-04-23T18:31:20.541Z" },
    { url = "https://files.pythonhosted.org/packages/fe/1b/25b7cccd4519c0b23c2dd636ad39d381abf113085ce4f7bec2b0dc755eb1/pydantic_core-2.33.2-cp311-cp311-win_amd64.whl", hash = "sha256:1e063337ef9e9820c77acc768546325ebe04ee38b08703244c1309cccc4f1bab", size = 1952909, upload-time = "2025-04-23T18:31:22.371Z" },
    { url = "https://files.pythonhosted.org/packages/49/a9/d809358e49126438055884c4366a1f6227f0f84f635a9014e2deb9b9de54/pydantic_core-2.33.2-cp311-cp311-win_arm64.whl", hash = "sha256:6b99022f1d19bc32a4c2a0d544fc9a76e3be90f0b3f4af413f87d38749300e65", size = 1897786, upload-time = "2025-04-23T18:31:24.161Z" },
    { url = "https://files.pythonhosted.org/packages/18/8a/2b41c97f554ec8c71f2a8a5f85cb56a8b0956addfe8b0efb5b3d77e8bdc3/pydantic_core-2.33.2-cp312-cp312-macosx_10_12_x86_64.whl", hash = "sha256:a7ec89dc587667f22b6a0b6579c249fca9026ce7c333fc142ba42411fa243cdc", size = 2009000, upload-time = "2025-04-23T18:31:25.863Z" },
    { url = "https://files.pythonhosted.org/packages/a1/02/6224312aacb3c8ecbaa959897af57181fb6cf3a3d7917fd44d0f2917e6f2/pydantic_core-2.33.2-cp312-cp312-macosx_11_0_arm64.whl", hash = "sha256:3c6db6e52c6d70aa0d00d45cdb9b40f0433b96380071ea80b09277dba021ddf7", size = 1847996, upload-time = "2025-04-23T18:31:27.341Z" },
    { url = "https://files.pythonhosted.org/packages/d6/46/6dcdf084a523dbe0a0be59d054734b86a981726f221f4562aed313dbcb49/pydantic_core-2.33.2-cp312-cp312-manylinux_2_17_aarch64.manylinux2014_aarch64.whl", hash = "sha256:4e61206137cbc65e6d5256e1166f88331d3b6238e082d9f74613b9b765fb9025", size = 1880957, upload-time = "2025-04-23T18:31:28.956Z" },
    { url = "https://files.pythonhosted.org/packages/ec/6b/1ec2c03837ac00886ba8160ce041ce4e325b41d06a034adbef11339ae422/pydantic_core-2.33.2-cp312-cp312-manylinux_2_17_armv7l.manylinux2014_armv7l.whl", hash = "sha256:eb8c529b2819c37140eb51b914153063d27ed88e3bdc31b71198a198e921e011", size = 1964199, upload-time = "2025-04-23T18:31:31.025Z" },
    { url = "https://files.pythonhosted.org/packages/2d/1d/6bf34d6adb9debd9136bd197ca72642203ce9aaaa85cfcbfcf20f9696e83/pydantic_core-2.33.2-cp312-cp312-manylinux_2_17_ppc64le.manylinux2014_ppc64le.whl", hash = "sha256:c52b02ad8b4e2cf14ca7b3d918f3eb0ee91e63b3167c32591e57c4317e134f8f", size = 2120296, upload-time = "2025-04-23T18:31:32.514Z" },
    { url = "https://files.pythonhosted.org/packages/e0/94/2bd0aaf5a591e974b32a9f7123f16637776c304471a0ab33cf263cf5591a/pydantic_core-2.33.2-cp312-cp312-manylinux_2_17_s390x.manylinux2014_s390x.whl", hash = "sha256:96081f1605125ba0855dfda83f6f3df5ec90c61195421ba72223de35ccfb2f88", size = 2676109, upload-time = "2025-04-23T18:31:33.958Z" },
    { url = "https://files.pythonhosted.org/packages/f9/41/4b043778cf9c4285d59742281a769eac371b9e47e35f98ad321349cc5d61/pydantic_core-2.33.2-cp312-cp312-manylinux_2_17_x86_64.manylinux2014_x86_64.whl", hash = "sha256:8f57a69461af2a5fa6e6bbd7a5f60d3b7e6cebb687f55106933188e79ad155c1", size = 2002028, upload-time = "2025-04-23T18:31:39.095Z" },
    { url = "https://files.pythonhosted.org/packages/cb/d5/7bb781bf2748ce3d03af04d5c969fa1308880e1dca35a9bd94e1a96a922e/pydantic_core-2.33.2-cp312-cp312-manylinux_2_5_i686.manylinux1_i686.whl", hash = "sha256:572c7e6c8bb4774d2ac88929e3d1f12bc45714ae5ee6d9a788a9fb35e60bb04b", size = 2100044, upload-time = "2025-04-23T18:31:41.034Z" },
    { url = "https://files.pythonhosted.org/packages/fe/36/def5e53e1eb0ad896785702a5bbfd25eed546cdcf4087ad285021a90ed53/pydantic_core-2.33.2-cp312-cp312-musllinux_1_1_aarch64.whl", hash = "sha256:db4b41f9bd95fbe5acd76d89920336ba96f03e149097365afe1cb092fceb89a1", size = 2058881, upload-time = "2025-04-23T18:31:42.757Z" },
    { url = "https://files.pythonhosted.org/packages/01/6c/57f8d70b2ee57fc3dc8b9610315949837fa8c11d86927b9bb044f8705419/pydantic_core-2.33.2-cp312-cp312-musllinux_1_1_armv7l.whl", hash = "sha256:fa854f5cf7e33842a892e5c73f45327760bc7bc516339fda888c75ae60edaeb6", size = 2227034, upload-time = "2025-04-23T18:31:44.304Z" },
    { url = "https://files.pythonhosted.org/packages/27/b9/9c17f0396a82b3d5cbea4c24d742083422639e7bb1d5bf600e12cb176a13/pydantic_core-2.33.2-cp312-cp312-musllinux_1_1_x86_64.whl", hash = "sha256:5f483cfb75ff703095c59e365360cb73e00185e01aaea067cd19acffd2ab20ea", size = 2234187, upload-time = "2025-04-23T18:31:45.891Z" },
    { url = "https://files.pythonhosted.org/packages/b0/6a/adf5734ffd52bf86d865093ad70b2ce543415e0e356f6cacabbc0d9ad910/pydantic_core-2.33.2-cp312-cp312-win32.whl", hash = "sha256:9cb1da0f5a471435a7bc7e439b8a728e8b61e59784b2af70d7c169f8dd8ae290", size = 1892628, upload-time = "2025-04-23T18:31:47.819Z" },
    { url = "https://files.pythonhosted.org/packages/43/e4/5479fecb3606c1368d496a825d8411e126133c41224c1e7238be58b87d7e/pydantic_core-2.33.2-cp312-cp312-win_amd64.whl", hash = "sha256:f941635f2a3d96b2973e867144fde513665c87f13fe0e193c158ac51bfaaa7b2", size = 1955866, upload-time = "2025-04-23T18:31:49.635Z" },
    { url = "https://files.pythonhosted.org/packages/0d/24/8b11e8b3e2be9dd82df4b11408a67c61bb4dc4f8e11b5b0fc888b38118b5/pydantic_core-2.33.2-cp312-cp312-win_arm64.whl", hash = "sha256:cca3868ddfaccfbc4bfb1d608e2ccaaebe0ae628e1416aeb9c4d88c001bb45ab", size = 1888894, upload-time = "2025-04-23T18:31:51.609Z" },
    { url = "https://files.pythonhosted.org/packages/46/8c/99040727b41f56616573a28771b1bfa08a3d3fe74d3d513f01251f79f172/pydantic_core-2.33.2-cp313-cp313-macosx_10_12_x86_64.whl", hash = "sha256:1082dd3e2d7109ad8b7da48e1d4710c8d06c253cbc4a27c1cff4fbcaa97a9e3f", size = 2015688, upload-time = "2025-04-23T18:31:53.175Z" },
    { url = "https://files.pythonhosted.org/packages/3a/cc/5999d1eb705a6cefc31f0b4a90e9f7fc400539b1a1030529700cc1b51838/pydantic_core-2.33.2-cp313-cp313-macosx_11_0_arm64.whl", hash = "sha256:f517ca031dfc037a9c07e748cefd8d96235088b83b4f4ba8939105d20fa1dcd6", size = 1844808, upload-time = "2025-04-23T18:31:54.79Z" },
    { url = "https://files.pythonhosted.org/packages/6f/5e/a0a7b8885c98889a18b6e376f344da1ef323d270b44edf8174d6bce4d622/pydantic_core-2.33.2-cp313-cp313-manylinux_2_17_aarch64.manylinux2014_aarch64.whl", hash = "sha256:0a9f2c9dd19656823cb8250b0724ee9c60a82f3cdf68a080979d13092a3b0fef", size = 1885580, upload-time = "2025-04-23T18:31:57.393Z" },
    { url = "https://files.pythonhosted.org/packages/3b/2a/953581f343c7d11a304581156618c3f592435523dd9d79865903272c256a/pydantic_core-2.33.2-cp313-cp313-manylinux_2_17_armv7l.manylinux2014_armv7l.whl", hash = "sha256:2b0a451c263b01acebe51895bfb0e1cc842a5c666efe06cdf13846c7418caa9a", size = 1973859, upload-time = "2025-04-23T18:31:59.065Z" },
    { url = "https://files.pythonhosted.org/packages/e6/55/f1a813904771c03a3f97f676c62cca0c0a4138654107c1b61f19c644868b/pydantic_core-2.33.2-cp313-cp313-manylinux_2_17_ppc64le.manylinux2014_ppc64le.whl", hash = "sha256:1ea40a64d23faa25e62a70ad163571c0b342b8bf66d5fa612ac0dec4f069d916", size = 2120810, upload-time = "2025-04-23T18:32:00.78Z" },
    { url = "https://files.pythonhosted.org/packages/aa/c3/053389835a996e18853ba107a63caae0b9deb4a276c6b472931ea9ae6e48/pydantic_core-2.33.2-cp313-cp313-manylinux_2_17_s390x.manylinux2014_s390x.whl", hash = "sha256:0fb2d542b4d66f9470e8065c5469ec676978d625a8b7a363f07d9a501a9cb36a", size = 2676498, upload-time = "2025-04-23T18:32:02.418Z" },
    { url = "https://files.pythonhosted.org/packages/eb/3c/f4abd740877a35abade05e437245b192f9d0ffb48bbbbd708df33d3cda37/pydantic_core-2.33.2-cp313-cp313-manylinux_2_17_x86_64.manylinux2014_x86_64.whl", hash = "sha256:9fdac5d6ffa1b5a83bca06ffe7583f5576555e6c8b3a91fbd25ea7780f825f7d", size = 2000611, upload-time = "2025-04-23T18:32:04.152Z" },
    { url = "https://files.pythonhosted.org/packages/59/a7/63ef2fed1837d1121a894d0ce88439fe3e3b3e48c7543b2a4479eb99c2bd/pydantic_core-2.33.2-cp313-cp313-manylinux_2_5_i686.manylinux1_i686.whl", hash = "sha256:04a1a413977ab517154eebb2d326da71638271477d6ad87a769102f7c2488c56", size = 2107924, upload-time = "2025-04-23T18:32:06.129Z" },
    { url = "https://files.pythonhosted.org/packages/04/8f/2551964ef045669801675f1cfc3b0d74147f4901c3ffa42be2ddb1f0efc4/pydantic_core-2.33.2-cp313-cp313-musllinux_1_1_aarch64.whl", hash = "sha256:c8e7af2f4e0194c22b5b37205bfb293d166a7344a5b0d0eaccebc376546d77d5", size = 2063196, upload-time = "2025-04-23T18:32:08.178Z" },
    { url = "https://files.pythonhosted.org/packages/26/bd/d9602777e77fc6dbb0c7db9ad356e9a985825547dce5ad1d30ee04903918/pydantic_core-2.33.2-cp313-cp313-musllinux_1_1_armv7l.whl", hash = "sha256:5c92edd15cd58b3c2d34873597a1e20f13094f59cf88068adb18947df5455b4e", size = 2236389, upload-time = "2025-04-23T18:32:10.242Z" },
    { url = "https://files.pythonhosted.org/packages/42/db/0e950daa7e2230423ab342ae918a794964b053bec24ba8af013fc7c94846/pydantic_core-2.33.2-cp313-cp313-musllinux_1_1_x86_64.whl", hash = "sha256:65132b7b4a1c0beded5e057324b7e16e10910c106d43675d9bd87d4f38dde162", size = 2239223, upload-time = "2025-04-23T18:32:12.382Z" },
    { url = "https://files.pythonhosted.org/packages/58/4d/4f937099c545a8a17eb52cb67fe0447fd9a373b348ccfa9a87f141eeb00f/pydantic_core-2.33.2-cp313-cp313-win32.whl", hash = "sha256:52fb90784e0a242bb96ec53f42196a17278855b0f31ac7c3cc6f5c1ec4811849", size = 1900473, upload-time = "2025-04-23T18:32:14.034Z" },
    { url = "https://files.pythonhosted.org/packages/a0/75/4a0a9bac998d78d889def5e4ef2b065acba8cae8c93696906c3a91f310ca/pydantic_core-2.33.2-cp313-cp313-win_amd64.whl", hash = "sha256:c083a3bdd5a93dfe480f1125926afcdbf2917ae714bdb80b36d34318b2bec5d9", size = 1955269, upload-time = "2025-04-23T18:32:15.783Z" },
    { url = "https://files.pythonhosted.org/packages/f9/86/1beda0576969592f1497b4ce8e7bc8cbdf614c352426271b1b10d5f0aa64/pydantic_core-2.33.2-cp313-cp313-win_arm64.whl", hash = "sha256:e80b087132752f6b3d714f041ccf74403799d3b23a72722ea2e6ba2e892555b9", size = 1893921, upload-time = "2025-04-23T18:32:18.473Z" },
    { url = "https://files.pythonhosted.org/packages/a4/7d/e09391c2eebeab681df2b74bfe6c43422fffede8dc74187b2b0bf6fd7571/pydantic_core-2.33.2-cp313-cp313t-macosx_11_0_arm64.whl", hash = "sha256:61c18fba8e5e9db3ab908620af374db0ac1baa69f0f32df4f61ae23f15e586ac", size = 1806162, upload-time = "2025-04-23T18:32:20.188Z" },
    { url = "https://files.pythonhosted.org/packages/f1/3d/847b6b1fed9f8ed3bb95a9ad04fbd0b212e832d4f0f50ff4d9ee5a9f15cf/pydantic_core-2.33.2-cp313-cp313t-manylinux_2_17_x86_64.manylinux2014_x86_64.whl", hash = "sha256:95237e53bb015f67b63c91af7518a62a8660376a6a0db19b89acc77a4d6199f5", size = 1981560, upload-time = "2025-04-23T18:32:22.354Z" },
    { url = "https://files.pythonhosted.org/packages/6f/9a/e73262f6c6656262b5fdd723ad90f518f579b7bc8622e43a942eec53c938/pydantic_core-2.33.2-cp313-cp313t-win_amd64.whl", hash = "sha256:c2fc0a768ef76c15ab9238afa6da7f69895bb5d1ee83aeea2e3509af4472d0b9", size = 1935777, upload-time = "2025-04-23T18:32:25.088Z" },
    { url = "https://files.pythonhosted.org/packages/7b/27/d4ae6487d73948d6f20dddcd94be4ea43e74349b56eba82e9bdee2d7494c/pydantic_core-2.33.2-pp311-pypy311_pp73-macosx_10_12_x86_64.whl", hash = "sha256:dd14041875d09cc0f9308e37a6f8b65f5585cf2598a53aa0123df8b129d481f8", size = 2025200, upload-time = "2025-04-23T18:33:14.199Z" },
    { url = "https://files.pythonhosted.org/packages/f1/b8/b3cb95375f05d33801024079b9392a5ab45267a63400bf1866e7ce0f0de4/pydantic_core-2.33.2-pp311-pypy311_pp73-macosx_11_0_arm64.whl", hash = "sha256:d87c561733f66531dced0da6e864f44ebf89a8fba55f31407b00c2f7f9449593", size = 1859123, upload-time = "2025-04-23T18:33:16.555Z" },
    { url = "https://files.pythonhosted.org/packages/05/bc/0d0b5adeda59a261cd30a1235a445bf55c7e46ae44aea28f7bd6ed46e091/pydantic_core-2.33.2-pp311-pypy311_pp73-manylinux_2_17_aarch64.manylinux2014_aarch64.whl", hash = "sha256:2f82865531efd18d6e07a04a17331af02cb7a651583c418df8266f17a63c6612", size = 1892852, upload-time = "2025-04-23T18:33:18.513Z" },
    { url = "https://files.pythonhosted.org/packages/3e/11/d37bdebbda2e449cb3f519f6ce950927b56d62f0b84fd9cb9e372a26a3d5/pydantic_core-2.33.2-pp311-pypy311_pp73-manylinux_2_17_x86_64.manylinux2014_x86_64.whl", hash = "sha256:2bfb5112df54209d820d7bf9317c7a6c9025ea52e49f46b6a2060104bba37de7", size = 2067484, upload-time = "2025-04-23T18:33:20.475Z" },
    { url = "https://files.pythonhosted.org/packages/8c/55/1f95f0a05ce72ecb02a8a8a1c3be0579bbc29b1d5ab68f1378b7bebc5057/pydantic_core-2.33.2-pp311-pypy311_pp73-manylinux_2_5_i686.manylinux1_i686.whl", hash = "sha256:64632ff9d614e5eecfb495796ad51b0ed98c453e447a76bcbeeb69615079fc7e", size = 2108896, upload-time = "2025-04-23T18:33:22.501Z" },
    { url = "https://files.pythonhosted.org/packages/53/89/2b2de6c81fa131f423246a9109d7b2a375e83968ad0800d6e57d0574629b/pydantic_core-2.33.2-pp311-pypy311_pp73-musllinux_1_1_aarch64.whl", hash = "sha256:f889f7a40498cc077332c7ab6b4608d296d852182211787d4f3ee377aaae66e8", size = 2069475, upload-time = "2025-04-23T18:33:24.528Z" },
    { url = "https://files.pythonhosted.org/packages/b8/e9/1f7efbe20d0b2b10f6718944b5d8ece9152390904f29a78e68d4e7961159/pydantic_core-2.33.2-pp311-pypy311_pp73-musllinux_1_1_armv7l.whl", hash = "sha256:de4b83bb311557e439b9e186f733f6c645b9417c84e2eb8203f3f820a4b988bf", size = 2239013, upload-time = "2025-04-23T18:33:26.621Z" },
    { url = "https://files.pythonhosted.org/packages/3c/b2/5309c905a93811524a49b4e031e9851a6b00ff0fb668794472ea7746b448/pydantic_core-2.33.2-pp311-pypy311_pp73-musllinux_1_1_x86_64.whl", hash = "sha256:82f68293f055f51b51ea42fafc74b6aad03e70e191799430b90c13d643059ebb", size = 2238715, upload-time = "2025-04-23T18:33:28.656Z" },
    { url = "https://files.pythonhosted.org/packages/32/56/8a7ca5d2cd2cda1d245d34b1c9a942920a718082ae8e54e5f3e5a58b7add/pydantic_core-2.33.2-pp311-pypy311_pp73-win_amd64.whl", hash = "sha256:329467cecfb529c925cf2bbd4d60d2c509bc2fb52a20c1045bf09bb70971a9c1", size = 2066757, upload-time = "2025-04-23T18:33:30.645Z" },
]

[[package]]
name = "pygments"
version = "2.19.2"
source = { registry = "https://pypi.org/simple" }
sdist = { url = "https://files.pythonhosted.org/packages/b0/77/a5b8c569bf593b0140bde72ea885a803b82086995367bf2037de0159d924/pygments-2.19.2.tar.gz", hash = "sha256:636cb2477cec7f8952536970bc533bc43743542f70392ae026374600add5b887", size = 4968631, upload-time = "2025-06-21T13:39:12.283Z" }
wheels = [
    { url = "https://files.pythonhosted.org/packages/c7/21/705964c7812476f378728bdf590ca4b771ec72385c533964653c68e86bdc/pygments-2.19.2-py3-none-any.whl", hash = "sha256:86540386c03d588bb81d44bc3928634ff26449851e99741617ecb9037ee5ec0b", size = 1225217, upload-time = "2025-06-21T13:39:07.939Z" },
]

[[package]]
name = "pytest"
version = "8.4.1"
source = { registry = "https://pypi.org/simple" }
dependencies = [
    { name = "colorama", marker = "sys_platform == 'win32'" },
    { name = "iniconfig" },
    { name = "packaging" },
    { name = "pluggy" },
    { name = "pygments" },
]
sdist = { url = "https://files.pythonhosted.org/packages/08/ba/45911d754e8eba3d5a841a5ce61a65a685ff1798421ac054f85aa8747dfb/pytest-8.4.1.tar.gz", hash = "sha256:7c67fd69174877359ed9371ec3af8a3d2b04741818c51e5e99cc1742251fa93c", size = 1517714, upload-time = "2025-06-18T05:48:06.109Z" }
wheels = [
    { url = "https://files.pythonhosted.org/packages/29/16/c8a903f4c4dffe7a12843191437d7cd8e32751d5de349d45d3fe69544e87/pytest-8.4.1-py3-none-any.whl", hash = "sha256:539c70ba6fcead8e78eebbf1115e8b589e7565830d7d006a8723f19ac8a0afb7", size = 365474, upload-time = "2025-06-18T05:48:03.955Z" },
]

[[package]]
name = "pytest-asyncio"
version = "1.1.0"
source = { registry = "https://pypi.org/simple" }
dependencies = [
    { name = "pytest" },
]
sdist = { url = "https://files.pythonhosted.org/packages/4e/51/f8794af39eeb870e87a8c8068642fc07bce0c854d6865d7dd0f2a9d338c2/pytest_asyncio-1.1.0.tar.gz", hash = "sha256:796aa822981e01b68c12e4827b8697108f7205020f24b5793b3c41555dab68ea", size = 46652, upload-time = "2025-07-16T04:29:26.393Z" }
wheels = [
    { url = "https://files.pythonhosted.org/packages/c7/9d/bf86eddabf8c6c9cb1ea9a869d6873b46f105a5d292d3a6f7071f5b07935/pytest_asyncio-1.1.0-py3-none-any.whl", hash = "sha256:5fe2d69607b0bd75c656d1211f969cadba035030156745ee09e7d71740e58ecf", size = 15157, upload-time = "2025-07-16T04:29:24.929Z" },
]

[[package]]
name = "pytest-order"
version = "1.3.0"
source = { registry = "https://pypi.org/simple" }
dependencies = [
    { name = "pytest" },
]
sdist = { url = "https://files.pythonhosted.org/packages/1d/66/02ae17461b14a52ce5a29ae2900156b9110d1de34721ccc16ccd79419876/pytest_order-1.3.0.tar.gz", hash = "sha256:51608fec3d3ee9c0adaea94daa124a5c4c1d2bb99b00269f098f414307f23dde", size = 47544, upload-time = "2024-08-22T12:29:54.512Z" }
wheels = [
    { url = "https://files.pythonhosted.org/packages/1b/73/59b038d1aafca89f8e9936eaa8ffa6bb6138d00459d13a32ce070be4f280/pytest_order-1.3.0-py3-none-any.whl", hash = "sha256:2cd562a21380345dd8d5774aa5fd38b7849b6ee7397ca5f6999bbe6e89f07f6e", size = 14609, upload-time = "2024-08-22T12:29:53.156Z" },
]

[[package]]
name = "python-dateutil"
version = "2.9.0.post0"
source = { registry = "https://pypi.org/simple" }
dependencies = [
    { name = "six" },
]
sdist = { url = "https://files.pythonhosted.org/packages/66/c0/0c8b6ad9f17a802ee498c46e004a0eb49bc148f2fd230864601a86dcf6db/python-dateutil-2.9.0.post0.tar.gz", hash = "sha256:37dd54208da7e1cd875388217d5e00ebd4179249f90fb72437e91a35459a0ad3", size = 342432, upload-time = "2024-03-01T18:36:20.211Z" }
wheels = [
    { url = "https://files.pythonhosted.org/packages/ec/57/56b9bcc3c9c6a792fcbaf139543cee77261f3651ca9da0c93f5c1221264b/python_dateutil-2.9.0.post0-py2.py3-none-any.whl", hash = "sha256:a8b2bc7bffae282281c8140a97d3aa9c14da0b136dfe83f850eea9a5f7470427", size = 229892, upload-time = "2024-03-01T18:36:18.57Z" },
]

[[package]]
name = "python-dotenv"
version = "1.1.1"
source = { registry = "https://pypi.org/simple" }
sdist = { url = "https://files.pythonhosted.org/packages/f6/b0/4bc07ccd3572a2f9df7e6782f52b0c6c90dcbb803ac4a167702d7d0dfe1e/python_dotenv-1.1.1.tar.gz", hash = "sha256:a8a6399716257f45be6a007360200409fce5cda2661e3dec71d23dc15f6189ab", size = 41978, upload-time = "2025-06-24T04:21:07.341Z" }
wheels = [
    { url = "https://files.pythonhosted.org/packages/5f/ed/539768cf28c661b5b068d66d96a2f155c4971a5d55684a514c1a0e0dec2f/python_dotenv-1.1.1-py3-none-any.whl", hash = "sha256:31f23644fe2602f88ff55e1f5c79ba497e01224ee7737937930c448e4d0e24dc", size = 20556, upload-time = "2025-06-24T04:21:06.073Z" },
]

[[package]]
name = "python-multipart"
version = "0.0.20"
source = { registry = "https://pypi.org/simple" }
sdist = { url = "https://files.pythonhosted.org/packages/f3/87/f44d7c9f274c7ee665a29b885ec97089ec5dc034c7f3fafa03da9e39a09e/python_multipart-0.0.20.tar.gz", hash = "sha256:8dd0cab45b8e23064ae09147625994d090fa46f5b0d1e13af944c331a7fa9d13", size = 37158, upload-time = "2024-12-16T19:45:46.972Z" }
wheels = [
    { url = "https://files.pythonhosted.org/packages/45/58/38b5afbc1a800eeea951b9285d3912613f2603bdf897a4ab0f4bd7f405fc/python_multipart-0.0.20-py3-none-any.whl", hash = "sha256:8a62d3a8335e06589fe01f2a3e178cdcc632f3fbe0d492ad9ee0ec35aab1f104", size = 24546, upload-time = "2024-12-16T19:45:44.423Z" },
]

[[package]]
name = "python-slugify"
version = "8.0.4"
source = { registry = "https://pypi.org/simple" }
dependencies = [
    { name = "text-unidecode" },
]
sdist = { url = "https://files.pythonhosted.org/packages/87/c7/5e1547c44e31da50a460df93af11a535ace568ef89d7a811069ead340c4a/python-slugify-8.0.4.tar.gz", hash = "sha256:59202371d1d05b54a9e7720c5e038f928f45daaffe41dd10822f3907b937c856", size = 10921, upload-time = "2024-02-08T18:32:45.488Z" }
wheels = [
    { url = "https://files.pythonhosted.org/packages/a4/62/02da182e544a51a5c3ccf4b03ab79df279f9c60c5e82d5e8bec7ca26ac11/python_slugify-8.0.4-py2.py3-none-any.whl", hash = "sha256:276540b79961052b66b7d116620b36518847f52d5fd9e3a70164fc8c50faa6b8", size = 10051, upload-time = "2024-02-08T18:32:43.911Z" },
]

[[package]]
name = "pytz"
version = "2025.2"
source = { registry = "https://pypi.org/simple" }
sdist = { url = "https://files.pythonhosted.org/packages/f8/bf/abbd3cdfb8fbc7fb3d4d38d320f2441b1e7cbe29be4f23797b4a2b5d8aac/pytz-2025.2.tar.gz", hash = "sha256:360b9e3dbb49a209c21ad61809c7fb453643e048b38924c765813546746e81c3", size = 320884, upload-time = "2025-03-25T02:25:00.538Z" }
wheels = [
    { url = "https://files.pythonhosted.org/packages/81/c4/34e93fe5f5429d7570ec1fa436f1986fb1f00c3e0f43a589fe2bbcd22c3f/pytz-2025.2-py2.py3-none-any.whl", hash = "sha256:5ddf76296dd8c44c26eb8f4b6f35488f3ccbf6fbbd7adee0b7262d43f0ec2f00", size = 509225, upload-time = "2025-03-25T02:24:58.468Z" },
]

[[package]]
name = "pyyaml"
version = "6.0.2"
source = { registry = "https://pypi.org/simple" }
sdist = { url = "https://files.pythonhosted.org/packages/54/ed/79a089b6be93607fa5cdaedf301d7dfb23af5f25c398d5ead2525b063e17/pyyaml-6.0.2.tar.gz", hash = "sha256:d584d9ec91ad65861cc08d42e834324ef890a082e591037abe114850ff7bbc3e", size = 130631, upload-time = "2024-08-06T20:33:50.674Z" }
wheels = [
    { url = "https://files.pythonhosted.org/packages/f8/aa/7af4e81f7acba21a4c6be026da38fd2b872ca46226673c89a758ebdc4fd2/PyYAML-6.0.2-cp311-cp311-macosx_10_9_x86_64.whl", hash = "sha256:cc1c1159b3d456576af7a3e4d1ba7e6924cb39de8f67111c735f6fc832082774", size = 184612, upload-time = "2024-08-06T20:32:03.408Z" },
    { url = "https://files.pythonhosted.org/packages/8b/62/b9faa998fd185f65c1371643678e4d58254add437edb764a08c5a98fb986/PyYAML-6.0.2-cp311-cp311-macosx_11_0_arm64.whl", hash = "sha256:1e2120ef853f59c7419231f3bf4e7021f1b936f6ebd222406c3b60212205d2ee", size = 172040, upload-time = "2024-08-06T20:32:04.926Z" },
    { url = "https://files.pythonhosted.org/packages/ad/0c/c804f5f922a9a6563bab712d8dcc70251e8af811fce4524d57c2c0fd49a4/PyYAML-6.0.2-cp311-cp311-manylinux_2_17_aarch64.manylinux2014_aarch64.whl", hash = "sha256:5d225db5a45f21e78dd9358e58a98702a0302f2659a3c6cd320564b75b86f47c", size = 736829, upload-time = "2024-08-06T20:32:06.459Z" },
    { url = "https://files.pythonhosted.org/packages/51/16/6af8d6a6b210c8e54f1406a6b9481febf9c64a3109c541567e35a49aa2e7/PyYAML-6.0.2-cp311-cp311-manylinux_2_17_s390x.manylinux2014_s390x.whl", hash = "sha256:5ac9328ec4831237bec75defaf839f7d4564be1e6b25ac710bd1a96321cc8317", size = 764167, upload-time = "2024-08-06T20:32:08.338Z" },
    { url = "https://files.pythonhosted.org/packages/75/e4/2c27590dfc9992f73aabbeb9241ae20220bd9452df27483b6e56d3975cc5/PyYAML-6.0.2-cp311-cp311-manylinux_2_17_x86_64.manylinux2014_x86_64.whl", hash = "sha256:3ad2a3decf9aaba3d29c8f537ac4b243e36bef957511b4766cb0057d32b0be85", size = 762952, upload-time = "2024-08-06T20:32:14.124Z" },
    { url = "https://files.pythonhosted.org/packages/9b/97/ecc1abf4a823f5ac61941a9c00fe501b02ac3ab0e373c3857f7d4b83e2b6/PyYAML-6.0.2-cp311-cp311-musllinux_1_1_aarch64.whl", hash = "sha256:ff3824dc5261f50c9b0dfb3be22b4567a6f938ccce4587b38952d85fd9e9afe4", size = 735301, upload-time = "2024-08-06T20:32:16.17Z" },
    { url = "https://files.pythonhosted.org/packages/45/73/0f49dacd6e82c9430e46f4a027baa4ca205e8b0a9dce1397f44edc23559d/PyYAML-6.0.2-cp311-cp311-musllinux_1_1_x86_64.whl", hash = "sha256:797b4f722ffa07cc8d62053e4cff1486fa6dc094105d13fea7b1de7d8bf71c9e", size = 756638, upload-time = "2024-08-06T20:32:18.555Z" },
    { url = "https://files.pythonhosted.org/packages/22/5f/956f0f9fc65223a58fbc14459bf34b4cc48dec52e00535c79b8db361aabd/PyYAML-6.0.2-cp311-cp311-win32.whl", hash = "sha256:11d8f3dd2b9c1207dcaf2ee0bbbfd5991f571186ec9cc78427ba5bd32afae4b5", size = 143850, upload-time = "2024-08-06T20:32:19.889Z" },
    { url = "https://files.pythonhosted.org/packages/ed/23/8da0bbe2ab9dcdd11f4f4557ccaf95c10b9811b13ecced089d43ce59c3c8/PyYAML-6.0.2-cp311-cp311-win_amd64.whl", hash = "sha256:e10ce637b18caea04431ce14fabcf5c64a1c61ec9c56b071a4b7ca131ca52d44", size = 161980, upload-time = "2024-08-06T20:32:21.273Z" },
    { url = "https://files.pythonhosted.org/packages/86/0c/c581167fc46d6d6d7ddcfb8c843a4de25bdd27e4466938109ca68492292c/PyYAML-6.0.2-cp312-cp312-macosx_10_9_x86_64.whl", hash = "sha256:c70c95198c015b85feafc136515252a261a84561b7b1d51e3384e0655ddf25ab", size = 183873, upload-time = "2024-08-06T20:32:25.131Z" },
    { url = "https://files.pythonhosted.org/packages/a8/0c/38374f5bb272c051e2a69281d71cba6fdb983413e6758b84482905e29a5d/PyYAML-6.0.2-cp312-cp312-macosx_11_0_arm64.whl", hash = "sha256:ce826d6ef20b1bc864f0a68340c8b3287705cae2f8b4b1d932177dcc76721725", size = 173302, upload-time = "2024-08-06T20:32:26.511Z" },
    { url = "https://files.pythonhosted.org/packages/c3/93/9916574aa8c00aa06bbac729972eb1071d002b8e158bd0e83a3b9a20a1f7/PyYAML-6.0.2-cp312-cp312-manylinux_2_17_aarch64.manylinux2014_aarch64.whl", hash = "sha256:1f71ea527786de97d1a0cc0eacd1defc0985dcf6b3f17bb77dcfc8c34bec4dc5", size = 739154, upload-time = "2024-08-06T20:32:28.363Z" },
    { url = "https://files.pythonhosted.org/packages/95/0f/b8938f1cbd09739c6da569d172531567dbcc9789e0029aa070856f123984/PyYAML-6.0.2-cp312-cp312-manylinux_2_17_s390x.manylinux2014_s390x.whl", hash = "sha256:9b22676e8097e9e22e36d6b7bda33190d0d400f345f23d4065d48f4ca7ae0425", size = 766223, upload-time = "2024-08-06T20:32:30.058Z" },
    { url = "https://files.pythonhosted.org/packages/b9/2b/614b4752f2e127db5cc206abc23a8c19678e92b23c3db30fc86ab731d3bd/PyYAML-6.0.2-cp312-cp312-manylinux_2_17_x86_64.manylinux2014_x86_64.whl", hash = "sha256:80bab7bfc629882493af4aa31a4cfa43a4c57c83813253626916b8c7ada83476", size = 767542, upload-time = "2024-08-06T20:32:31.881Z" },
    { url = "https://files.pythonhosted.org/packages/d4/00/dd137d5bcc7efea1836d6264f049359861cf548469d18da90cd8216cf05f/PyYAML-6.0.2-cp312-cp312-musllinux_1_1_aarch64.whl", hash = "sha256:0833f8694549e586547b576dcfaba4a6b55b9e96098b36cdc7ebefe667dfed48", size = 731164, upload-time = "2024-08-06T20:32:37.083Z" },
    { url = "https://files.pythonhosted.org/packages/c9/1f/4f998c900485e5c0ef43838363ba4a9723ac0ad73a9dc42068b12aaba4e4/PyYAML-6.0.2-cp312-cp312-musllinux_1_1_x86_64.whl", hash = "sha256:8b9c7197f7cb2738065c481a0461e50ad02f18c78cd75775628afb4d7137fb3b", size = 756611, upload-time = "2024-08-06T20:32:38.898Z" },
    { url = "https://files.pythonhosted.org/packages/df/d1/f5a275fdb252768b7a11ec63585bc38d0e87c9e05668a139fea92b80634c/PyYAML-6.0.2-cp312-cp312-win32.whl", hash = "sha256:ef6107725bd54b262d6dedcc2af448a266975032bc85ef0172c5f059da6325b4", size = 140591, upload-time = "2024-08-06T20:32:40.241Z" },
    { url = "https://files.pythonhosted.org/packages/0c/e8/4f648c598b17c3d06e8753d7d13d57542b30d56e6c2dedf9c331ae56312e/PyYAML-6.0.2-cp312-cp312-win_amd64.whl", hash = "sha256:7e7401d0de89a9a855c839bc697c079a4af81cf878373abd7dc625847d25cbd8", size = 156338, upload-time = "2024-08-06T20:32:41.93Z" },
    { url = "https://files.pythonhosted.org/packages/ef/e3/3af305b830494fa85d95f6d95ef7fa73f2ee1cc8ef5b495c7c3269fb835f/PyYAML-6.0.2-cp313-cp313-macosx_10_13_x86_64.whl", hash = "sha256:efdca5630322a10774e8e98e1af481aad470dd62c3170801852d752aa7a783ba", size = 181309, upload-time = "2024-08-06T20:32:43.4Z" },
    { url = "https://files.pythonhosted.org/packages/45/9f/3b1c20a0b7a3200524eb0076cc027a970d320bd3a6592873c85c92a08731/PyYAML-6.0.2-cp313-cp313-macosx_11_0_arm64.whl", hash = "sha256:50187695423ffe49e2deacb8cd10510bc361faac997de9efef88badc3bb9e2d1", size = 171679, upload-time = "2024-08-06T20:32:44.801Z" },
    { url = "https://files.pythonhosted.org/packages/7c/9a/337322f27005c33bcb656c655fa78325b730324c78620e8328ae28b64d0c/PyYAML-6.0.2-cp313-cp313-manylinux_2_17_aarch64.manylinux2014_aarch64.whl", hash = "sha256:0ffe8360bab4910ef1b9e87fb812d8bc0a308b0d0eef8c8f44e0254ab3b07133", size = 733428, upload-time = "2024-08-06T20:32:46.432Z" },
    { url = "https://files.pythonhosted.org/packages/a3/69/864fbe19e6c18ea3cc196cbe5d392175b4cf3d5d0ac1403ec3f2d237ebb5/PyYAML-6.0.2-cp313-cp313-manylinux_2_17_s390x.manylinux2014_s390x.whl", hash = "sha256:17e311b6c678207928d649faa7cb0d7b4c26a0ba73d41e99c4fff6b6c3276484", size = 763361, upload-time = "2024-08-06T20:32:51.188Z" },
    { url = "https://files.pythonhosted.org/packages/04/24/b7721e4845c2f162d26f50521b825fb061bc0a5afcf9a386840f23ea19fa/PyYAML-6.0.2-cp313-cp313-manylinux_2_17_x86_64.manylinux2014_x86_64.whl", hash = "sha256:70b189594dbe54f75ab3a1acec5f1e3faa7e8cf2f1e08d9b561cb41b845f69d5", size = 759523, upload-time = "2024-08-06T20:32:53.019Z" },
    { url = "https://files.pythonhosted.org/packages/2b/b2/e3234f59ba06559c6ff63c4e10baea10e5e7df868092bf9ab40e5b9c56b6/PyYAML-6.0.2-cp313-cp313-musllinux_1_1_aarch64.whl", hash = "sha256:41e4e3953a79407c794916fa277a82531dd93aad34e29c2a514c2c0c5fe971cc", size = 726660, upload-time = "2024-08-06T20:32:54.708Z" },
    { url = "https://files.pythonhosted.org/packages/fe/0f/25911a9f080464c59fab9027482f822b86bf0608957a5fcc6eaac85aa515/PyYAML-6.0.2-cp313-cp313-musllinux_1_1_x86_64.whl", hash = "sha256:68ccc6023a3400877818152ad9a1033e3db8625d899c72eacb5a668902e4d652", size = 751597, upload-time = "2024-08-06T20:32:56.985Z" },
    { url = "https://files.pythonhosted.org/packages/14/0d/e2c3b43bbce3cf6bd97c840b46088a3031085179e596d4929729d8d68270/PyYAML-6.0.2-cp313-cp313-win32.whl", hash = "sha256:bc2fa7c6b47d6bc618dd7fb02ef6fdedb1090ec036abab80d4681424b84c1183", size = 140527, upload-time = "2024-08-06T20:33:03.001Z" },
    { url = "https://files.pythonhosted.org/packages/fa/de/02b54f42487e3d3c6efb3f89428677074ca7bf43aae402517bc7cca949f3/PyYAML-6.0.2-cp313-cp313-win_amd64.whl", hash = "sha256:8388ee1976c416731879ac16da0aff3f63b286ffdd57cdeb95f3f2e085687563", size = 156446, upload-time = "2024-08-06T20:33:04.33Z" },
]

[[package]]
name = "referencing"
version = "0.36.2"
source = { registry = "https://pypi.org/simple" }
dependencies = [
    { name = "attrs" },
    { name = "rpds-py" },
    { name = "typing-extensions", marker = "python_full_version < '3.13'" },
]
sdist = { url = "https://files.pythonhosted.org/packages/2f/db/98b5c277be99dd18bfd91dd04e1b759cad18d1a338188c936e92f921c7e2/referencing-0.36.2.tar.gz", hash = "sha256:df2e89862cd09deabbdba16944cc3f10feb6b3e6f18e902f7cc25609a34775aa", size = 74744, upload-time = "2025-01-25T08:48:16.138Z" }
wheels = [
    { url = "https://files.pythonhosted.org/packages/c1/b1/3baf80dc6d2b7bc27a95a67752d0208e410351e3feb4eb78de5f77454d8d/referencing-0.36.2-py3-none-any.whl", hash = "sha256:e8699adbbf8b5c7de96d8ffa0eb5c158b3beafce084968e2ea8bb08c6794dcd0", size = 26775, upload-time = "2025-01-25T08:48:14.241Z" },
]

[[package]]
name = "requests"
version = "2.32.4"
source = { registry = "https://pypi.org/simple" }
dependencies = [
    { name = "certifi" },
    { name = "charset-normalizer" },
    { name = "idna" },
    { name = "urllib3" },
]
sdist = { url = "https://files.pythonhosted.org/packages/e1/0a/929373653770d8a0d7ea76c37de6e41f11eb07559b103b1c02cafb3f7cf8/requests-2.32.4.tar.gz", hash = "sha256:27d0316682c8a29834d3264820024b62a36942083d52caf2f14c0591336d3422", size = 135258, upload-time = "2025-06-09T16:43:07.34Z" }
wheels = [
    { url = "https://files.pythonhosted.org/packages/7c/e4/56027c4a6b4ae70ca9de302488c5ca95ad4a39e190093d6c1a8ace08341b/requests-2.32.4-py3-none-any.whl", hash = "sha256:27babd3cda2a6d50b30443204ee89830707d396671944c998b5975b031ac2b2c", size = 64847, upload-time = "2025-06-09T16:43:05.728Z" },
]

[[package]]
name = "rfc3986"
version = "2.0.0"
source = { registry = "https://pypi.org/simple" }
sdist = { url = "https://files.pythonhosted.org/packages/85/40/1520d68bfa07ab5a6f065a186815fb6610c86fe957bc065754e47f7b0840/rfc3986-2.0.0.tar.gz", hash = "sha256:97aacf9dbd4bfd829baad6e6309fa6573aaf1be3f6fa735c8ab05e46cecb261c", size = 49026, upload-time = "2022-01-10T00:52:30.832Z" }
wheels = [
    { url = "https://files.pythonhosted.org/packages/ff/9a/9afaade874b2fa6c752c36f1548f718b5b83af81ed9b76628329dab81c1b/rfc3986-2.0.0-py2.py3-none-any.whl", hash = "sha256:50b1502b60e289cb37883f3dfd34532b8873c7de9f49bb546641ce9cbd256ebd", size = 31326, upload-time = "2022-01-10T00:52:29.594Z" },
]

[[package]]
name = "rich"
version = "14.1.0"
source = { registry = "https://pypi.org/simple" }
dependencies = [
    { name = "markdown-it-py" },
    { name = "pygments" },
]
sdist = { url = "https://files.pythonhosted.org/packages/fe/75/af448d8e52bf1d8fa6a9d089ca6c07ff4453d86c65c145d0a300bb073b9b/rich-14.1.0.tar.gz", hash = "sha256:e497a48b844b0320d45007cdebfeaeed8db2a4f4bcf49f15e455cfc4af11eaa8", size = 224441, upload-time = "2025-07-25T07:32:58.125Z" }
wheels = [
    { url = "https://files.pythonhosted.org/packages/e3/30/3c4d035596d3cf444529e0b2953ad0466f6049528a879d27534700580395/rich-14.1.0-py3-none-any.whl", hash = "sha256:536f5f1785986d6dbdea3c75205c473f970777b4a0d6c6dd1b696aa05a3fa04f", size = 243368, upload-time = "2025-07-25T07:32:56.73Z" },
]

[[package]]
name = "rich-toolkit"
version = "0.14.9"
source = { registry = "https://pypi.org/simple" }
dependencies = [
    { name = "click" },
    { name = "rich" },
    { name = "typing-extensions" },
]
sdist = { url = "https://files.pythonhosted.org/packages/36/4f/ec4addb95da2abe9e988c206436193d3b4e678f3113b40dfd61628a2d7e6/rich_toolkit-0.14.9.tar.gz", hash = "sha256:090b6c3f87261bc1ca4fe7fc9b0d3625b5af917ccdbcd316a26719e5d3ab20b9", size = 111025, upload-time = "2025-07-28T13:25:39.604Z" }
wheels = [
    { url = "https://files.pythonhosted.org/packages/8b/13/39030884b963a602041e4c0c90bd1a58b068f8ec9d33baddd62216eee56c/rich_toolkit-0.14.9-py3-none-any.whl", hash = "sha256:e2404f1f088286f2f9d7f3a1a7591c8057792db466f6fecabfae283fa64126e2", size = 25018, upload-time = "2025-07-28T13:25:38.542Z" },
]

[[package]]
name = "rignore"
version = "0.6.4"
source = { registry = "https://pypi.org/simple" }
sdist = { url = "https://files.pythonhosted.org/packages/73/46/05a94dc55ac03cf931d18e43b86ecee5ee054cb88b7853fffd741e35009c/rignore-0.6.4.tar.gz", hash = "sha256:e893fdd2d7fdcfa9407d0b7600ef2c2e2df97f55e1c45d4a8f54364829ddb0ab", size = 11633, upload-time = "2025-07-19T19:24:46.219Z" }
wheels = [
    { url = "https://files.pythonhosted.org/packages/be/11/66992d271dbc44eac33f3b6b871855bc17e511b9279a2a0982b44c2b0c01/rignore-0.6.4-cp311-cp311-macosx_10_12_x86_64.whl", hash = "sha256:85f684dfc2c497e35ad34ffd6744a3bcdcac273ec1dbe7d0464bfa20f3331434", size = 888239, upload-time = "2025-07-19T19:23:51.835Z" },
    { url = "https://files.pythonhosted.org/packages/cb/1b/a9bde714e474043f97a06097925cf11e4597f9453adc267427d05ff9f38e/rignore-0.6.4-cp311-cp311-macosx_11_0_arm64.whl", hash = "sha256:23954acc6debc852dbccbffbb70f0e26b12d230239e1ad0638eb5540694d0308", size = 824348, upload-time = "2025-07-19T19:23:45.54Z" },
    { url = "https://files.pythonhosted.org/packages/db/58/dabba227fee6553f9be069f58128419b6d4954c784c4cd566cfe59955c1f/rignore-0.6.4-cp311-cp311-manylinux_2_17_aarch64.manylinux2014_aarch64.whl", hash = "sha256:b2bf793bd58dbf3dee063a758b23ea446b5f037370405ecefc78e1e8923fc658", size = 892419, upload-time = "2025-07-19T19:22:33.763Z" },
    { url = "https://files.pythonhosted.org/packages/2c/fa/e3c16368ee32d6d1146cf219b127fd5c7e6baf22cad7a7a5967782ff3b20/rignore-0.6.4-cp311-cp311-manylinux_2_17_armv7l.manylinux2014_armv7l.whl", hash = "sha256:1eaeaa5a904e098604ea2012383a721de06211c8b4013abf0d41c3cfeb982f4f", size = 873285, upload-time = "2025-07-19T19:22:46.67Z" },
    { url = "https://files.pythonhosted.org/packages/78/9d/ef43d760dc3d18011d8482692b478785a846bba64157844b3068e428739c/rignore-0.6.4-cp311-cp311-manylinux_2_17_ppc64le.manylinux2014_ppc64le.whl", hash = "sha256:a48bdbeb03093e3fac2b40d62a718c59b5bb4f29cfdc8e7cbb360e1ea7bf0056", size = 1160457, upload-time = "2025-07-19T19:22:59.457Z" },
    { url = "https://files.pythonhosted.org/packages/95/de/eca1b035705e0b4e6c630fd1fcec45d14cf354a4acea88cf29ea0a322fea/rignore-0.6.4-cp311-cp311-manylinux_2_17_s390x.manylinux2014_s390x.whl", hash = "sha256:a8c5f9452d116be405f0967160b449c46ac929b50eaf527f33ee4680e3716e39", size = 938833, upload-time = "2025-07-19T19:23:11.657Z" },
    { url = "https://files.pythonhosted.org/packages/d4/2d/58912efa4137e989616d679a5390b53e93d5150be47217dd686ff60cd4cd/rignore-0.6.4-cp311-cp311-manylinux_2_17_x86_64.manylinux2014_x86_64.whl", hash = "sha256:6cf1039bfbdaa0f9710a6fb75436c25ca26d364881ec4d1e66d466bb36a7fb98", size = 950603, upload-time = "2025-07-19T19:23:35.245Z" },
    { url = "https://files.pythonhosted.org/packages/6f/3d/9827cc1c7674d8d884d3d231a224a2db8ea8eae075a1611dfdcd0c301e20/rignore-0.6.4-cp311-cp311-manylinux_2_5_i686.manylinux1_i686.whl", hash = "sha256:136629eb0ec2b6ac6ab34e71ce8065a07106fe615a53eceefc30200d528a4612", size = 976867, upload-time = "2025-07-19T19:23:24.919Z" },
    { url = "https://files.pythonhosted.org/packages/75/47/9dcee35e24897b62d66f7578f127bc91465c942a9d702d516d3fe7dcaa00/rignore-0.6.4-cp311-cp311-musllinux_1_2_aarch64.whl", hash = "sha256:35e3d0ebaf01086e6454c3fecae141e2db74a5ddf4a97c72c69428baeff0b7d4", size = 1067603, upload-time = "2025-07-19T19:23:58.765Z" },
    { url = "https://files.pythonhosted.org/packages/4b/68/f66e7c0b0fc009f3e19ba8e6c3078a227285e3aecd9f6498d39df808cdfd/rignore-0.6.4-cp311-cp311-musllinux_1_2_armv7l.whl", hash = "sha256:7ed1f9010fa1ef5ea0b69803d1dfb4b7355921779e03a30396034c52691658bc", size = 1136289, upload-time = "2025-07-19T19:24:11.136Z" },
    { url = "https://files.pythonhosted.org/packages/a6/b7/6fff161fe3ae5c0e0a0dded9a428e41d31c7fefc4e57c7553b9ffb064139/rignore-0.6.4-cp311-cp311-musllinux_1_2_i686.whl", hash = "sha256:c16e9e898ed0afe2e20fa8d6412e02bd13f039f7e0d964a289368efd4d9ad320", size = 1111566, upload-time = "2025-07-19T19:24:23.065Z" },
    { url = "https://files.pythonhosted.org/packages/1f/c5/a5978ad65074a08dad46233a3333d154ae9cb9339325f3c181002a174746/rignore-0.6.4-cp311-cp311-musllinux_1_2_x86_64.whl", hash = "sha256:7e6bc0bdcd404a7a8268629e8e99967127bb41e02d9eb09a471364c4bc25e215", size = 1121142, upload-time = "2025-07-19T19:24:35.151Z" },
    { url = "https://files.pythonhosted.org/packages/e8/af/91f084374b95dc2477a4bd066957beb3b61b551f2364b4f7f5bc52c9e4c7/rignore-0.6.4-cp311-cp311-win32.whl", hash = "sha256:fdd59bd63d2a49cc6d4f3598f285552ccb1a41e001df1012e0e0345cf2cabf79", size = 643031, upload-time = "2025-07-19T19:24:55.541Z" },
    { url = "https://files.pythonhosted.org/packages/07/3a/31672aa957aebba8903005313697127bbbad9db3afcfc9857150301fab1d/rignore-0.6.4-cp311-cp311-win_amd64.whl", hash = "sha256:7bf5be0e8a01845e57b5faa47ef9c623bb2070aa2f743c2fc73321ffaae45701", size = 721003, upload-time = "2025-07-19T19:24:48.867Z" },
    { url = "https://files.pythonhosted.org/packages/ec/6c/e5af4383cdd7829ef9aa63ac82a6507983e02dbc7c2e7b9aa64b7b8e2c7a/rignore-0.6.4-cp312-cp312-macosx_10_12_x86_64.whl", hash = "sha256:74720d074b79f32449d5d212ce732e0144a294a184246d1f1e7bcc1fc5c83b69", size = 885885, upload-time = "2025-07-19T19:23:53.236Z" },
    { url = "https://files.pythonhosted.org/packages/89/3e/1b02a868830e464769aa417ee195ac352fe71ff818df8ce50c4b998edb9c/rignore-0.6.4-cp312-cp312-macosx_11_0_arm64.whl", hash = "sha256:0a8184fcf567bd6b6d7b85a0c138d98dd40f63054141c96b175844414c5530d7", size = 819736, upload-time = "2025-07-19T19:23:46.565Z" },
    { url = "https://files.pythonhosted.org/packages/e0/75/b9be0c523d97c09f3c6508a67ce376aba4efe41c333c58903a0d7366439a/rignore-0.6.4-cp312-cp312-manylinux_2_17_aarch64.manylinux2014_aarch64.whl", hash = "sha256:bcb0d7d7ecc3fbccf6477bb187c04a091579ea139f15f139abe0b3b48bdfef69", size = 892779, upload-time = "2025-07-19T19:22:35.167Z" },
    { url = "https://files.pythonhosted.org/packages/91/f4/3064b06233697f2993485d132f06fe95061fef71631485da75aed246c4fd/rignore-0.6.4-cp312-cp312-manylinux_2_17_armv7l.manylinux2014_armv7l.whl", hash = "sha256:feac73377a156fb77b3df626c76f7e5893d9b4e9e886ac8c0f9d44f1206a2a91", size = 872116, upload-time = "2025-07-19T19:22:47.828Z" },
    { url = "https://files.pythonhosted.org/packages/99/94/cb8e7af9a3c0a665f10e2366144e0ebc66167cf846aca5f1ac31b3661598/rignore-0.6.4-cp312-cp312-manylinux_2_17_ppc64le.manylinux2014_ppc64le.whl", hash = "sha256:465179bc30beb1f7a3439e428739a2b5777ed26660712b8c4e351b15a7c04483", size = 1163345, upload-time = "2025-07-19T19:23:00.557Z" },
    { url = "https://files.pythonhosted.org/packages/86/6b/49faa7ad85ceb6ccef265df40091d9992232d7f6055fa664fe0a8b13781c/rignore-0.6.4-cp312-cp312-manylinux_2_17_s390x.manylinux2014_s390x.whl", hash = "sha256:4a4877b4dca9cf31a4d09845b300c677c86267657540d0b4d3e6d0ce3110e6e9", size = 939967, upload-time = "2025-07-19T19:23:13.494Z" },
    { url = "https://files.pythonhosted.org/packages/80/c8/b91afda10bd5ca1e3a80463340b899c0dc26a7750a9f3c94f668585c7f40/rignore-0.6.4-cp312-cp312-manylinux_2_17_x86_64.manylinux2014_x86_64.whl", hash = "sha256:456456802b1e77d1e2d149320ee32505b8183e309e228129950b807d204ddd17", size = 949717, upload-time = "2025-07-19T19:23:36.404Z" },
    { url = "https://files.pythonhosted.org/packages/3f/f1/88bfdde58ae3fb1c1a92bb801f492eea8eafcdaf05ab9b75130023a4670b/rignore-0.6.4-cp312-cp312-manylinux_2_5_i686.manylinux1_i686.whl", hash = "sha256:4c1ff2fc223f1d9473d36923160af37bf765548578eb9d47a2f52e90da8ae408", size = 975534, upload-time = "2025-07-19T19:23:25.988Z" },
    { url = "https://files.pythonhosted.org/packages/aa/8f/a80b4a2e48ceba56ba19e096d41263d844757e10aa36ede212571b5d8117/rignore-0.6.4-cp312-cp312-musllinux_1_2_aarch64.whl", hash = "sha256:e445fbc214ae18e0e644a78086ea5d0f579e210229a4fbe86367d11a4cd03c11", size = 1067837, upload-time = "2025-07-19T19:23:59.888Z" },
    { url = "https://files.pythonhosted.org/packages/7d/90/0905597af0e78748909ef58418442a480ddd93e9fc89b0ca9ab170c357c0/rignore-0.6.4-cp312-cp312-musllinux_1_2_armv7l.whl", hash = "sha256:e07d9c5270fc869bc431aadcfb6ed0447f89b8aafaa666914c077435dc76a123", size = 1134959, upload-time = "2025-07-19T19:24:12.396Z" },
    { url = "https://files.pythonhosted.org/packages/cc/7d/0fa29adf9183b61947ce6dc8a1a9779a8ea16573f557be28ec893f6ddbaa/rignore-0.6.4-cp312-cp312-musllinux_1_2_i686.whl", hash = "sha256:7a6ccc0ea83d2c0c6df6b166f2acacedcc220a516436490f41e99a5ae73b6019", size = 1109708, upload-time = "2025-07-19T19:24:24.176Z" },
    { url = "https://files.pythonhosted.org/packages/4e/a7/92892ed86b2e36da403dd3a0187829f2d880414cef75bd612bfdf4dedebc/rignore-0.6.4-cp312-cp312-musllinux_1_2_x86_64.whl", hash = "sha256:536392c5ec91755db48389546c833c4ab1426fe03e5a8522992b54ef8a244e7e", size = 1120546, upload-time = "2025-07-19T19:24:36.377Z" },
    { url = "https://files.pythonhosted.org/packages/31/1b/d29ae1fe901d523741d6d1d3ffe0d630734dd0ed6b047628a69c1e15ea44/rignore-0.6.4-cp312-cp312-win32.whl", hash = "sha256:f5f9dca46fc41c0a1e236767f68be9d63bdd2726db13a0ae3a30f68414472969", size = 642005, upload-time = "2025-07-19T19:24:56.671Z" },
    { url = "https://files.pythonhosted.org/packages/1a/41/a224944824688995374e4525115ce85fecd82442fc85edd5bcd81f4f256d/rignore-0.6.4-cp312-cp312-win_amd64.whl", hash = "sha256:e02eecb9e1b9f9bf7c9030ae73308a777bed3b2486204cc74dfcfbe699ab1497", size = 720358, upload-time = "2025-07-19T19:24:49.959Z" },
    { url = "https://files.pythonhosted.org/packages/db/a3/edd7d0d5cc0720de132b6651cef95ee080ce5fca11c77d8a47db848e5f90/rignore-0.6.4-cp313-cp313-macosx_10_12_x86_64.whl", hash = "sha256:2b3b1e266ce45189240d14dfa1057f8013ea34b9bc8b3b44125ec8d25fdb3985", size = 885304, upload-time = "2025-07-19T19:23:54.268Z" },
    { url = "https://files.pythonhosted.org/packages/93/a1/d8d2fb97a6548307507d049b7e93885d4a0dfa1c907af5983fd9f9362a21/rignore-0.6.4-cp313-cp313-macosx_11_0_arm64.whl", hash = "sha256:45fe803628cc14714df10e8d6cdc23950a47eb9eb37dfea9a4779f4c672d2aa0", size = 818799, upload-time = "2025-07-19T19:23:47.544Z" },
    { url = "https://files.pythonhosted.org/packages/b1/cd/949981fcc180ad5ba7b31c52e78b74b2dea6b7bf744ad4c0c4b212f6da78/rignore-0.6.4-cp313-cp313-manylinux_2_17_aarch64.manylinux2014_aarch64.whl", hash = "sha256:e439f034277a947a4126e2da79dbb43e33d73d7c09d3d72a927e02f8a16f59aa", size = 892024, upload-time = "2025-07-19T19:22:36.18Z" },
    { url = "https://files.pythonhosted.org/packages/b0/d3/9042d701a8062d9c88f87760bbc2695ee2c23b3f002d34486b72a85f8efe/rignore-0.6.4-cp313-cp313-manylinux_2_17_armv7l.manylinux2014_armv7l.whl", hash = "sha256:84b5121650ae24621154c7bdba8b8970b0739d8146505c9f38e0cda9385d1004", size = 871430, upload-time = "2025-07-19T19:22:49.62Z" },
    { url = "https://files.pythonhosted.org/packages/eb/50/3370249b984212b7355f3d9241aa6d02e706067c6d194a2614dfbc0f5b27/rignore-0.6.4-cp313-cp313-manylinux_2_17_ppc64le.manylinux2014_ppc64le.whl", hash = "sha256:52b0957b585ab48a445cf8ac1dbc33a272ab060835e583b4f95aa8c67c23fb2b", size = 1160559, upload-time = "2025-07-19T19:23:01.629Z" },
    { url = "https://files.pythonhosted.org/packages/6c/6f/2ad7f925838091d065524f30a8abda846d1813eee93328febf262b5cda21/rignore-0.6.4-cp313-cp313-manylinux_2_17_s390x.manylinux2014_s390x.whl", hash = "sha256:50359e0d5287b5e2743bd2f2fbf05df619c8282fd3af12f6628ff97b9675551d", size = 939947, upload-time = "2025-07-19T19:23:14.608Z" },
    { url = "https://files.pythonhosted.org/packages/1f/01/626ec94d62475ae7ef8b00ef98cea61cbea52a389a666703c97c4673d406/rignore-0.6.4-cp313-cp313-manylinux_2_17_x86_64.manylinux2014_x86_64.whl", hash = "sha256:efe18096dcb1596757dfe0b412aab6d32564473ae7ee58dea0a8b4be5b1a2e3b", size = 949471, upload-time = "2025-07-19T19:23:37.521Z" },
    { url = "https://files.pythonhosted.org/packages/e8/c3/699c4f03b3c46f4b5c02f17a0a339225da65aad547daa5b03001e7c6a382/rignore-0.6.4-cp313-cp313-manylinux_2_5_i686.manylinux1_i686.whl", hash = "sha256:b79c212d9990a273ad91e8d9765e1766ef6ecedd3be65375d786a252762ba385", size = 974912, upload-time = "2025-07-19T19:23:27.13Z" },
    { url = "https://files.pythonhosted.org/packages/cd/35/04626c12f9f92a9fc789afc2be32838a5d9b23b6fa8b2ad4a8625638d15b/rignore-0.6.4-cp313-cp313-musllinux_1_2_aarch64.whl", hash = "sha256:c6ffa7f2a8894c65aa5dc4e8ac8bbdf39a326c0c6589efd27686cfbb48f0197d", size = 1067281, upload-time = "2025-07-19T19:24:01.016Z" },
    { url = "https://files.pythonhosted.org/packages/fe/9c/8f17baf3b984afea151cb9094716f6f1fb8e8737db97fc6eb6d494bd0780/rignore-0.6.4-cp313-cp313-musllinux_1_2_armv7l.whl", hash = "sha256:a63f5720dffc8d8fb0a4d02fafb8370a4031ebf3f99a4e79f334a91e905b7349", size = 1134414, upload-time = "2025-07-19T19:24:13.534Z" },
    { url = "https://files.pythonhosted.org/packages/10/88/ef84ffa916a96437c12cefcc39d474122da9626d75e3a2ebe09ec5d32f1b/rignore-0.6.4-cp313-cp313-musllinux_1_2_i686.whl", hash = "sha256:ce33982da47ac5dc09d19b04fa8d7c9aa6292fc0bd1ecf33076989faa8886094", size = 1109330, upload-time = "2025-07-19T19:24:25.303Z" },
    { url = "https://files.pythonhosted.org/packages/27/43/2ada5a2ec03b82e903610a1c483f516f78e47700ee6db9823f739e08b3af/rignore-0.6.4-cp313-cp313-musllinux_1_2_x86_64.whl", hash = "sha256:d899621867aa266824fbd9150e298f19d25b93903ef0133c09f70c65a3416eca", size = 1120381, upload-time = "2025-07-19T19:24:37.798Z" },
    { url = "https://files.pythonhosted.org/packages/3b/99/e7bcc643085131cb14dbea772def72bf1f6fe9037171ebe177c4f228abc8/rignore-0.6.4-cp313-cp313-win32.whl", hash = "sha256:d0615a6bf4890ec5a90b5fb83666822088fbd4e8fcd740c386fcce51e2f6feea", size = 641761, upload-time = "2025-07-19T19:24:58.096Z" },
    { url = "https://files.pythonhosted.org/packages/d9/25/7798908044f27dea1a8abdc75c14523e33770137651e5f775a15143f4218/rignore-0.6.4-cp313-cp313-win_amd64.whl", hash = "sha256:145177f0e32716dc2f220b07b3cde2385b994b7ea28d5c96fbec32639e9eac6f", size = 719876, upload-time = "2025-07-19T19:24:51.125Z" },
    { url = "https://files.pythonhosted.org/packages/b4/e3/ae1e30b045bf004ad77bbd1679b9afff2be8edb166520921c6f29420516a/rignore-0.6.4-cp313-cp313t-manylinux_2_17_aarch64.manylinux2014_aarch64.whl", hash = "sha256:e55bf8f9bbd186f58ab646b4a08718c77131d28a9004e477612b0cbbd5202db2", size = 891776, upload-time = "2025-07-19T19:22:37.78Z" },
    { url = "https://files.pythonhosted.org/packages/45/a9/1193e3bc23ca0e6eb4f17cf4b99971237f97cfa6f241d98366dff90a6d09/rignore-0.6.4-cp313-cp313t-manylinux_2_17_armv7l.manylinux2014_armv7l.whl", hash = "sha256:2521f7bf3ee1f2ab22a100a3a4eed39a97b025804e5afe4323528e9ce8f084a5", size = 871442, upload-time = "2025-07-19T19:22:50.972Z" },
    { url = "https://files.pythonhosted.org/packages/20/83/4c52ae429a0b2e1ce667e35b480e9a6846f9468c443baeaed5d775af9485/rignore-0.6.4-cp313-cp313t-manylinux_2_17_ppc64le.manylinux2014_ppc64le.whl", hash = "sha256:0cc35773a8a9c119359ef974d0856988d4601d4daa6f532c05f66b4587cf35bc", size = 1159844, upload-time = "2025-07-19T19:23:02.751Z" },
    { url = "https://files.pythonhosted.org/packages/c1/2f/c740f5751f464c937bfe252dc15a024ae081352cfe80d94aa16d6a617482/rignore-0.6.4-cp313-cp313t-manylinux_2_17_s390x.manylinux2014_s390x.whl", hash = "sha256:b665b1ea14457d7b49e834baabc635a3b8c10cfb5cca5c21161fabdbfc2b850e", size = 939456, upload-time = "2025-07-19T19:23:15.72Z" },
    { url = "https://files.pythonhosted.org/packages/fc/dd/68dbb08ac0edabf44dd144ff546a3fb0253c5af708e066847df39fc9188f/rignore-0.6.4-cp313-cp313t-musllinux_1_2_aarch64.whl", hash = "sha256:c7fd339f344a8548724f289495b835bed7b81174a0bc1c28c6497854bd8855db", size = 1067070, upload-time = "2025-07-19T19:24:02.803Z" },
    { url = "https://files.pythonhosted.org/packages/3b/3a/7e7ea6f0d31d3f5beb0f2cf2c4c362672f5f7f125714458673fc579e2bed/rignore-0.6.4-cp313-cp313t-musllinux_1_2_armv7l.whl", hash = "sha256:91dc94b1cc5af8d6d25ce6edd29e7351830f19b0a03b75cb3adf1f76d00f3007", size = 1134598, upload-time = "2025-07-19T19:24:15.039Z" },
    { url = "https://files.pythonhosted.org/packages/7e/06/1b3307f6437d29bede5a95738aa89e6d910ba68d4054175c9f60d8e2c6b1/rignore-0.6.4-cp313-cp313t-musllinux_1_2_i686.whl", hash = "sha256:4d1918221a249e5342b60fd5fa513bf3d6bf272a8738e66023799f0c82ecd788", size = 1108862, upload-time = "2025-07-19T19:24:26.765Z" },
    { url = "https://files.pythonhosted.org/packages/b0/d5/b37c82519f335f2c472a63fc6215c6f4c51063ecf3166e3acf508011afbd/rignore-0.6.4-cp313-cp313t-musllinux_1_2_x86_64.whl", hash = "sha256:240777332b859dc89dcba59ab6e3f1e062bc8e862ffa3e5f456e93f7fd5cb415", size = 1120002, upload-time = "2025-07-19T19:24:38.952Z" },
    { url = "https://files.pythonhosted.org/packages/ac/72/2f05559ed5e69bdfdb56ea3982b48e6c0017c59f7241f7e1c5cae992b347/rignore-0.6.4-cp314-cp314-manylinux_2_17_x86_64.manylinux2014_x86_64.whl", hash = "sha256:66b0e548753e55cc648f1e7b02d9f74285fe48bb49cec93643d31e563773ab3f", size = 949454, upload-time = "2025-07-19T19:23:38.664Z" },
    { url = "https://files.pythonhosted.org/packages/0b/92/186693c8f838d670510ac1dfb35afbe964320fbffb343ba18f3d24441941/rignore-0.6.4-cp314-cp314-manylinux_2_5_i686.manylinux1_i686.whl", hash = "sha256:6971ac9fdd5a0bd299a181096f091c4f3fd286643adceba98eccc03c688a6637", size = 974663, upload-time = "2025-07-19T19:23:28.24Z" },
    { url = "https://files.pythonhosted.org/packages/33/a1/daaa2df10dfa6d87c896a5783c8407c284530d5a056307d1f55a8ef0c533/rignore-0.6.4-pp311-pypy311_pp73-manylinux_2_17_aarch64.manylinux2014_aarch64.whl", hash = "sha256:9b3da26d5a35ab15525b68d30b7352ad2247321f5201fc7e50ba6d547f78d5ea", size = 895772, upload-time = "2025-07-19T19:22:43.423Z" },
    { url = "https://files.pythonhosted.org/packages/35/e6/65130a50cd3ed11c967034dfd653e160abb7879fb4ee338a1cccaeda7acd/rignore-0.6.4-pp311-pypy311_pp73-manylinux_2_17_armv7l.manylinux2014_armv7l.whl", hash = "sha256:43028f3587558231d9fa68accff58c901dc50fd7bbc5764d3ee3df95290f6ebf", size = 873093, upload-time = "2025-07-19T19:22:55.745Z" },
    { url = "https://files.pythonhosted.org/packages/32/c4/02ead1274ce935c59f2bb3deaaaa339df9194bc40e3c2d8d623e31e47ec4/rignore-0.6.4-pp311-pypy311_pp73-manylinux_2_17_ppc64le.manylinux2014_ppc64le.whl", hash = "sha256:bc56f1fcab7740751b98fead67b98ba64896424d8c834ea22089568db4e36dfa", size = 1162199, upload-time = "2025-07-19T19:23:08.376Z" },
    { url = "https://files.pythonhosted.org/packages/78/0c/94a4edce0e80af69f200cc35d8da4c727c52d28f0c9d819b388849ae8ef6/rignore-0.6.4-pp311-pypy311_pp73-manylinux_2_17_s390x.manylinux2014_s390x.whl", hash = "sha256:6033f2280898535a5f69935e08830a4e49ff1e29ef2c3f9a2b9ced59de06fdbf", size = 940176, upload-time = "2025-07-19T19:23:20.862Z" },
    { url = "https://files.pythonhosted.org/packages/43/92/21ec579c999a3ed4d1b2a5926a9d0edced7c65d8ac353bc9120d49b05a64/rignore-0.6.4-pp311-pypy311_pp73-manylinux_2_17_x86_64.manylinux2014_x86_64.whl", hash = "sha256:8f5ac0c4e6a24be88f3821e101ef4665e9e1dc015f9e45109f32fed71dbcdafa", size = 951632, upload-time = "2025-07-19T19:23:43.32Z" },
    { url = "https://files.pythonhosted.org/packages/67/c4/72e7ba244222b9efdeb18f9974d6f1e30cf5a2289e1b482a1e8b3ebee90f/rignore-0.6.4-pp311-pypy311_pp73-manylinux_2_5_i686.manylinux1_i686.whl", hash = "sha256:8906ac8dd585ece83b1346e0470260a1951058cc0ef5a17542069bde4aa3f42f", size = 976923, upload-time = "2025-07-19T19:23:32.678Z" },
    { url = "https://files.pythonhosted.org/packages/8e/14/e754c12bc953c7fa309687cd30a6ea95e5721168fb0b2a99a34bff24be5c/rignore-0.6.4-pp311-pypy311_pp73-musllinux_1_2_aarch64.whl", hash = "sha256:14d095622969504a2e56f666286202dad583f08d3347b7be2d647ddfd7a9bf47", size = 1069861, upload-time = "2025-07-19T19:24:07.671Z" },
    { url = "https://files.pythonhosted.org/packages/a6/24/ba2bdaf04a19b5331c051b9d480e8daca832bed4aeaa156d6d679044c06c/rignore-0.6.4-pp311-pypy311_pp73-musllinux_1_2_armv7l.whl", hash = "sha256:30f3d688df7eb4850318f1b5864d14f2c5fe5dbf3803ed0fc8329d2a7ad560dc", size = 1136368, upload-time = "2025-07-19T19:24:19.68Z" },
    { url = "https://files.pythonhosted.org/packages/83/48/7cf52353299e02aa629150007fa75f4b91d99b4f2fa536f2e24ead810116/rignore-0.6.4-pp311-pypy311_pp73-musllinux_1_2_i686.whl", hash = "sha256:028f62a7b0a6235bb3f03c9e7f342352e7fa4b3f08c761c72f9de8faee40ed9c", size = 1111714, upload-time = "2025-07-19T19:24:31.717Z" },
    { url = "https://files.pythonhosted.org/packages/84/9c/3881ad34f01942af0cf713e25e476bf851e04e389cc3ff146c3b459ab861/rignore-0.6.4-pp311-pypy311_pp73-musllinux_1_2_x86_64.whl", hash = "sha256:7e6c425603db2c147eace4f752ca3cd4551e7568c9d332175d586c68bcbe3d8d", size = 1122433, upload-time = "2025-07-19T19:24:43.973Z" },
]

[[package]]
name = "rpds-py"
version = "0.26.0"
source = { registry = "https://pypi.org/simple" }
sdist = { url = "https://files.pythonhosted.org/packages/a5/aa/4456d84bbb54adc6a916fb10c9b374f78ac840337644e4a5eda229c81275/rpds_py-0.26.0.tar.gz", hash = "sha256:20dae58a859b0906f0685642e591056f1e787f3a8b39c8e8749a45dc7d26bdb0", size = 27385, upload-time = "2025-07-01T15:57:13.958Z" }
wheels = [
    { url = "https://files.pythonhosted.org/packages/09/4c/4ee8f7e512030ff79fda1df3243c88d70fc874634e2dbe5df13ba4210078/rpds_py-0.26.0-cp311-cp311-macosx_10_12_x86_64.whl", hash = "sha256:9e8cb77286025bdb21be2941d64ac6ca016130bfdcd228739e8ab137eb4406ed", size = 372610, upload-time = "2025-07-01T15:53:58.844Z" },
    { url = "https://files.pythonhosted.org/packages/fa/9d/3dc16be00f14fc1f03c71b1d67c8df98263ab2710a2fbd65a6193214a527/rpds_py-0.26.0-cp311-cp311-macosx_11_0_arm64.whl", hash = "sha256:5e09330b21d98adc8ccb2dbb9fc6cb434e8908d4c119aeaa772cb1caab5440a0", size = 358032, upload-time = "2025-07-01T15:53:59.985Z" },
    { url = "https://files.pythonhosted.org/packages/e7/5a/7f1bf8f045da2866324a08ae80af63e64e7bfaf83bd31f865a7b91a58601/rpds_py-0.26.0-cp311-cp311-manylinux_2_17_aarch64.manylinux2014_aarch64.whl", hash = "sha256:2c9c1b92b774b2e68d11193dc39620d62fd8ab33f0a3c77ecdabe19c179cdbc1", size = 381525, upload-time = "2025-07-01T15:54:01.162Z" },
    { url = "https://files.pythonhosted.org/packages/45/8a/04479398c755a066ace10e3d158866beb600867cacae194c50ffa783abd0/rpds_py-0.26.0-cp311-cp311-manylinux_2_17_armv7l.manylinux2014_armv7l.whl", hash = "sha256:824e6d3503ab990d7090768e4dfd9e840837bae057f212ff9f4f05ec6d1975e7", size = 397089, upload-time = "2025-07-01T15:54:02.319Z" },
    { url = "https://files.pythonhosted.org/packages/72/88/9203f47268db488a1b6d469d69c12201ede776bb728b9d9f29dbfd7df406/rpds_py-0.26.0-cp311-cp311-manylinux_2_17_ppc64le.manylinux2014_ppc64le.whl", hash = "sha256:8ad7fd2258228bf288f2331f0a6148ad0186b2e3643055ed0db30990e59817a6", size = 514255, upload-time = "2025-07-01T15:54:03.38Z" },
    { url = "https://files.pythonhosted.org/packages/f5/b4/01ce5d1e853ddf81fbbd4311ab1eff0b3cf162d559288d10fd127e2588b5/rpds_py-0.26.0-cp311-cp311-manylinux_2_17_s390x.manylinux2014_s390x.whl", hash = "sha256:0dc23bbb3e06ec1ea72d515fb572c1fea59695aefbffb106501138762e1e915e", size = 402283, upload-time = "2025-07-01T15:54:04.923Z" },
    { url = "https://files.pythonhosted.org/packages/34/a2/004c99936997bfc644d590a9defd9e9c93f8286568f9c16cdaf3e14429a7/rpds_py-0.26.0-cp311-cp311-manylinux_2_17_x86_64.manylinux2014_x86_64.whl", hash = "sha256:d80bf832ac7b1920ee29a426cdca335f96a2b5caa839811803e999b41ba9030d", size = 383881, upload-time = "2025-07-01T15:54:06.482Z" },
    { url = "https://files.pythonhosted.org/packages/05/1b/ef5fba4a8f81ce04c427bfd96223f92f05e6cd72291ce9d7523db3b03a6c/rpds_py-0.26.0-cp311-cp311-manylinux_2_5_i686.manylinux1_i686.whl", hash = "sha256:0919f38f5542c0a87e7b4afcafab6fd2c15386632d249e9a087498571250abe3", size = 415822, upload-time = "2025-07-01T15:54:07.605Z" },
    { url = "https://files.pythonhosted.org/packages/16/80/5c54195aec456b292f7bd8aa61741c8232964063fd8a75fdde9c1e982328/rpds_py-0.26.0-cp311-cp311-musllinux_1_2_aarch64.whl", hash = "sha256:d422b945683e409000c888e384546dbab9009bb92f7c0b456e217988cf316107", size = 558347, upload-time = "2025-07-01T15:54:08.591Z" },
    { url = "https://files.pythonhosted.org/packages/f2/1c/1845c1b1fd6d827187c43afe1841d91678d7241cbdb5420a4c6de180a538/rpds_py-0.26.0-cp311-cp311-musllinux_1_2_i686.whl", hash = "sha256:77a7711fa562ba2da1aa757e11024ad6d93bad6ad7ede5afb9af144623e5f76a", size = 587956, upload-time = "2025-07-01T15:54:09.963Z" },
    { url = "https://files.pythonhosted.org/packages/2e/ff/9e979329dd131aa73a438c077252ddabd7df6d1a7ad7b9aacf6261f10faa/rpds_py-0.26.0-cp311-cp311-musllinux_1_2_x86_64.whl", hash = "sha256:238e8c8610cb7c29460e37184f6799547f7e09e6a9bdbdab4e8edb90986a2318", size = 554363, upload-time = "2025-07-01T15:54:11.073Z" },
    { url = "https://files.pythonhosted.org/packages/00/8b/d78cfe034b71ffbe72873a136e71acc7a831a03e37771cfe59f33f6de8a2/rpds_py-0.26.0-cp311-cp311-win32.whl", hash = "sha256:893b022bfbdf26d7bedb083efeea624e8550ca6eb98bf7fea30211ce95b9201a", size = 220123, upload-time = "2025-07-01T15:54:12.382Z" },
    { url = "https://files.pythonhosted.org/packages/94/c1/3c8c94c7dd3905dbfde768381ce98778500a80db9924731d87ddcdb117e9/rpds_py-0.26.0-cp311-cp311-win_amd64.whl", hash = "sha256:87a5531de9f71aceb8af041d72fc4cab4943648d91875ed56d2e629bef6d4c03", size = 231732, upload-time = "2025-07-01T15:54:13.434Z" },
    { url = "https://files.pythonhosted.org/packages/67/93/e936fbed1b734eabf36ccb5d93c6a2e9246fbb13c1da011624b7286fae3e/rpds_py-0.26.0-cp311-cp311-win_arm64.whl", hash = "sha256:de2713f48c1ad57f89ac25b3cb7daed2156d8e822cf0eca9b96a6f990718cc41", size = 221917, upload-time = "2025-07-01T15:54:14.559Z" },
    { url = "https://files.pythonhosted.org/packages/ea/86/90eb87c6f87085868bd077c7a9938006eb1ce19ed4d06944a90d3560fce2/rpds_py-0.26.0-cp312-cp312-macosx_10_12_x86_64.whl", hash = "sha256:894514d47e012e794f1350f076c427d2347ebf82f9b958d554d12819849a369d", size = 363933, upload-time = "2025-07-01T15:54:15.734Z" },
    { url = "https://files.pythonhosted.org/packages/63/78/4469f24d34636242c924626082b9586f064ada0b5dbb1e9d096ee7a8e0c6/rpds_py-0.26.0-cp312-cp312-macosx_11_0_arm64.whl", hash = "sha256:fc921b96fa95a097add244da36a1d9e4f3039160d1d30f1b35837bf108c21136", size = 350447, upload-time = "2025-07-01T15:54:16.922Z" },
    { url = "https://files.pythonhosted.org/packages/ad/91/c448ed45efdfdade82348d5e7995e15612754826ea640afc20915119734f/rpds_py-0.26.0-cp312-cp312-manylinux_2_17_aarch64.manylinux2014_aarch64.whl", hash = "sha256:3e1157659470aa42a75448b6e943c895be8c70531c43cb78b9ba990778955582", size = 384711, upload-time = "2025-07-01T15:54:18.101Z" },
    { url = "https://files.pythonhosted.org/packages/ec/43/e5c86fef4be7f49828bdd4ecc8931f0287b1152c0bb0163049b3218740e7/rpds_py-0.26.0-cp312-cp312-manylinux_2_17_armv7l.manylinux2014_armv7l.whl", hash = "sha256:521ccf56f45bb3a791182dc6b88ae5f8fa079dd705ee42138c76deb1238e554e", size = 400865, upload-time = "2025-07-01T15:54:19.295Z" },
    { url = "https://files.pythonhosted.org/packages/55/34/e00f726a4d44f22d5c5fe2e5ddd3ac3d7fd3f74a175607781fbdd06fe375/rpds_py-0.26.0-cp312-cp312-manylinux_2_17_ppc64le.manylinux2014_ppc64le.whl", hash = "sha256:9def736773fd56b305c0eef698be5192c77bfa30d55a0e5885f80126c4831a15", size = 517763, upload-time = "2025-07-01T15:54:20.858Z" },
    { url = "https://files.pythonhosted.org/packages/52/1c/52dc20c31b147af724b16104500fba13e60123ea0334beba7b40e33354b4/rpds_py-0.26.0-cp312-cp312-manylinux_2_17_s390x.manylinux2014_s390x.whl", hash = "sha256:cdad4ea3b4513b475e027be79e5a0ceac8ee1c113a1a11e5edc3c30c29f964d8", size = 406651, upload-time = "2025-07-01T15:54:22.508Z" },
    { url = "https://files.pythonhosted.org/packages/2e/77/87d7bfabfc4e821caa35481a2ff6ae0b73e6a391bb6b343db2c91c2b9844/rpds_py-0.26.0-cp312-cp312-manylinux_2_17_x86_64.manylinux2014_x86_64.whl", hash = "sha256:82b165b07f416bdccf5c84546a484cc8f15137ca38325403864bfdf2b5b72f6a", size = 386079, upload-time = "2025-07-01T15:54:23.987Z" },
    { url = "https://files.pythonhosted.org/packages/e3/d4/7f2200c2d3ee145b65b3cddc4310d51f7da6a26634f3ac87125fd789152a/rpds_py-0.26.0-cp312-cp312-manylinux_2_5_i686.manylinux1_i686.whl", hash = "sha256:d04cab0a54b9dba4d278fe955a1390da3cf71f57feb78ddc7cb67cbe0bd30323", size = 421379, upload-time = "2025-07-01T15:54:25.073Z" },
    { url = "https://files.pythonhosted.org/packages/ae/13/9fdd428b9c820869924ab62236b8688b122baa22d23efdd1c566938a39ba/rpds_py-0.26.0-cp312-cp312-musllinux_1_2_aarch64.whl", hash = "sha256:79061ba1a11b6a12743a2b0f72a46aa2758613d454aa6ba4f5a265cc48850158", size = 562033, upload-time = "2025-07-01T15:54:26.225Z" },
    { url = "https://files.pythonhosted.org/packages/f3/e1/b69686c3bcbe775abac3a4c1c30a164a2076d28df7926041f6c0eb5e8d28/rpds_py-0.26.0-cp312-cp312-musllinux_1_2_i686.whl", hash = "sha256:f405c93675d8d4c5ac87364bb38d06c988e11028a64b52a47158a355079661f3", size = 591639, upload-time = "2025-07-01T15:54:27.424Z" },
    { url = "https://files.pythonhosted.org/packages/5c/c9/1e3d8c8863c84a90197ac577bbc3d796a92502124c27092413426f670990/rpds_py-0.26.0-cp312-cp312-musllinux_1_2_x86_64.whl", hash = "sha256:dafd4c44b74aa4bed4b250f1aed165b8ef5de743bcca3b88fc9619b6087093d2", size = 557105, upload-time = "2025-07-01T15:54:29.93Z" },
    { url = "https://files.pythonhosted.org/packages/9f/c5/90c569649057622959f6dcc40f7b516539608a414dfd54b8d77e3b201ac0/rpds_py-0.26.0-cp312-cp312-win32.whl", hash = "sha256:3da5852aad63fa0c6f836f3359647870e21ea96cf433eb393ffa45263a170d44", size = 223272, upload-time = "2025-07-01T15:54:31.128Z" },
    { url = "https://files.pythonhosted.org/packages/7d/16/19f5d9f2a556cfed454eebe4d354c38d51c20f3db69e7b4ce6cff904905d/rpds_py-0.26.0-cp312-cp312-win_amd64.whl", hash = "sha256:cf47cfdabc2194a669dcf7a8dbba62e37a04c5041d2125fae0233b720da6f05c", size = 234995, upload-time = "2025-07-01T15:54:32.195Z" },
    { url = "https://files.pythonhosted.org/packages/83/f0/7935e40b529c0e752dfaa7880224771b51175fce08b41ab4a92eb2fbdc7f/rpds_py-0.26.0-cp312-cp312-win_arm64.whl", hash = "sha256:20ab1ae4fa534f73647aad289003f1104092890849e0266271351922ed5574f8", size = 223198, upload-time = "2025-07-01T15:54:33.271Z" },
    { url = "https://files.pythonhosted.org/packages/6a/67/bb62d0109493b12b1c6ab00de7a5566aa84c0e44217c2d94bee1bd370da9/rpds_py-0.26.0-cp313-cp313-macosx_10_12_x86_64.whl", hash = "sha256:696764a5be111b036256c0b18cd29783fab22154690fc698062fc1b0084b511d", size = 363917, upload-time = "2025-07-01T15:54:34.755Z" },
    { url = "https://files.pythonhosted.org/packages/4b/f3/34e6ae1925a5706c0f002a8d2d7f172373b855768149796af87bd65dcdb9/rpds_py-0.26.0-cp313-cp313-macosx_11_0_arm64.whl", hash = "sha256:1e6c15d2080a63aaed876e228efe4f814bc7889c63b1e112ad46fdc8b368b9e1", size = 350073, upload-time = "2025-07-01T15:54:36.292Z" },
    { url = "https://files.pythonhosted.org/packages/75/83/1953a9d4f4e4de7fd0533733e041c28135f3c21485faaef56a8aadbd96b5/rpds_py-0.26.0-cp313-cp313-manylinux_2_17_aarch64.manylinux2014_aarch64.whl", hash = "sha256:390e3170babf42462739a93321e657444f0862c6d722a291accc46f9d21ed04e", size = 384214, upload-time = "2025-07-01T15:54:37.469Z" },
    { url = "https://files.pythonhosted.org/packages/48/0e/983ed1b792b3322ea1d065e67f4b230f3b96025f5ce3878cc40af09b7533/rpds_py-0.26.0-cp313-cp313-manylinux_2_17_armv7l.manylinux2014_armv7l.whl", hash = "sha256:7da84c2c74c0f5bc97d853d9e17bb83e2dcafcff0dc48286916001cc114379a1", size = 400113, upload-time = "2025-07-01T15:54:38.954Z" },
    { url = "https://files.pythonhosted.org/packages/69/7f/36c0925fff6f660a80be259c5b4f5e53a16851f946eb080351d057698528/rpds_py-0.26.0-cp313-cp313-manylinux_2_17_ppc64le.manylinux2014_ppc64le.whl", hash = "sha256:4c5fe114a6dd480a510b6d3661d09d67d1622c4bf20660a474507aaee7eeeee9", size = 515189, upload-time = "2025-07-01T15:54:40.57Z" },
    { url = "https://files.pythonhosted.org/packages/13/45/cbf07fc03ba7a9b54662c9badb58294ecfb24f828b9732970bd1a431ed5c/rpds_py-0.26.0-cp313-cp313-manylinux_2_17_s390x.manylinux2014_s390x.whl", hash = "sha256:3100b3090269f3a7ea727b06a6080d4eb7439dca4c0e91a07c5d133bb1727ea7", size = 406998, upload-time = "2025-07-01T15:54:43.025Z" },
    { url = "https://files.pythonhosted.org/packages/6c/b0/8fa5e36e58657997873fd6a1cf621285ca822ca75b4b3434ead047daa307/rpds_py-0.26.0-cp313-cp313-manylinux_2_17_x86_64.manylinux2014_x86_64.whl", hash = "sha256:2c03c9b0c64afd0320ae57de4c982801271c0c211aa2d37f3003ff5feb75bb04", size = 385903, upload-time = "2025-07-01T15:54:44.752Z" },
    { url = "https://files.pythonhosted.org/packages/4b/f7/b25437772f9f57d7a9fbd73ed86d0dcd76b4c7c6998348c070d90f23e315/rpds_py-0.26.0-cp313-cp313-manylinux_2_5_i686.manylinux1_i686.whl", hash = "sha256:5963b72ccd199ade6ee493723d18a3f21ba7d5b957017607f815788cef50eaf1", size = 419785, upload-time = "2025-07-01T15:54:46.043Z" },
    { url = "https://files.pythonhosted.org/packages/a7/6b/63ffa55743dfcb4baf2e9e77a0b11f7f97ed96a54558fcb5717a4b2cd732/rpds_py-0.26.0-cp313-cp313-musllinux_1_2_aarch64.whl", hash = "sha256:9da4e873860ad5bab3291438525cae80169daecbfafe5657f7f5fb4d6b3f96b9", size = 561329, upload-time = "2025-07-01T15:54:47.64Z" },
    { url = "https://files.pythonhosted.org/packages/2f/07/1f4f5e2886c480a2346b1e6759c00278b8a69e697ae952d82ae2e6ee5db0/rpds_py-0.26.0-cp313-cp313-musllinux_1_2_i686.whl", hash = "sha256:5afaddaa8e8c7f1f7b4c5c725c0070b6eed0228f705b90a1732a48e84350f4e9", size = 590875, upload-time = "2025-07-01T15:54:48.9Z" },
    { url = "https://files.pythonhosted.org/packages/cc/bc/e6639f1b91c3a55f8c41b47d73e6307051b6e246254a827ede730624c0f8/rpds_py-0.26.0-cp313-cp313-musllinux_1_2_x86_64.whl", hash = "sha256:4916dc96489616a6f9667e7526af8fa693c0fdb4f3acb0e5d9f4400eb06a47ba", size = 556636, upload-time = "2025-07-01T15:54:50.619Z" },
    { url = "https://files.pythonhosted.org/packages/05/4c/b3917c45566f9f9a209d38d9b54a1833f2bb1032a3e04c66f75726f28876/rpds_py-0.26.0-cp313-cp313-win32.whl", hash = "sha256:2a343f91b17097c546b93f7999976fd6c9d5900617aa848c81d794e062ab302b", size = 222663, upload-time = "2025-07-01T15:54:52.023Z" },
    { url = "https://files.pythonhosted.org/packages/e0/0b/0851bdd6025775aaa2365bb8de0697ee2558184c800bfef8d7aef5ccde58/rpds_py-0.26.0-cp313-cp313-win_amd64.whl", hash = "sha256:0a0b60701f2300c81b2ac88a5fb893ccfa408e1c4a555a77f908a2596eb875a5", size = 234428, upload-time = "2025-07-01T15:54:53.692Z" },
    { url = "https://files.pythonhosted.org/packages/ed/e8/a47c64ed53149c75fb581e14a237b7b7cd18217e969c30d474d335105622/rpds_py-0.26.0-cp313-cp313-win_arm64.whl", hash = "sha256:257d011919f133a4746958257f2c75238e3ff54255acd5e3e11f3ff41fd14256", size = 222571, upload-time = "2025-07-01T15:54:54.822Z" },
    { url = "https://files.pythonhosted.org/packages/89/bf/3d970ba2e2bcd17d2912cb42874107390f72873e38e79267224110de5e61/rpds_py-0.26.0-cp313-cp313t-macosx_10_12_x86_64.whl", hash = "sha256:529c8156d7506fba5740e05da8795688f87119cce330c244519cf706a4a3d618", size = 360475, upload-time = "2025-07-01T15:54:56.228Z" },
    { url = "https://files.pythonhosted.org/packages/82/9f/283e7e2979fc4ec2d8ecee506d5a3675fce5ed9b4b7cb387ea5d37c2f18d/rpds_py-0.26.0-cp313-cp313t-macosx_11_0_arm64.whl", hash = "sha256:f53ec51f9d24e9638a40cabb95078ade8c99251945dad8d57bf4aabe86ecee35", size = 346692, upload-time = "2025-07-01T15:54:58.561Z" },
    { url = "https://files.pythonhosted.org/packages/e3/03/7e50423c04d78daf391da3cc4330bdb97042fc192a58b186f2d5deb7befd/rpds_py-0.26.0-cp313-cp313t-manylinux_2_17_aarch64.manylinux2014_aarch64.whl", hash = "sha256:7ab504c4d654e4a29558eaa5bb8cea5fdc1703ea60a8099ffd9c758472cf913f", size = 379415, upload-time = "2025-07-01T15:54:59.751Z" },
    { url = "https://files.pythonhosted.org/packages/57/00/d11ee60d4d3b16808432417951c63df803afb0e0fc672b5e8d07e9edaaae/rpds_py-0.26.0-cp313-cp313t-manylinux_2_17_armv7l.manylinux2014_armv7l.whl", hash = "sha256:fd0641abca296bc1a00183fe44f7fced8807ed49d501f188faa642d0e4975b83", size = 391783, upload-time = "2025-07-01T15:55:00.898Z" },
    { url = "https://files.pythonhosted.org/packages/08/b3/1069c394d9c0d6d23c5b522e1f6546b65793a22950f6e0210adcc6f97c3e/rpds_py-0.26.0-cp313-cp313t-manylinux_2_17_ppc64le.manylinux2014_ppc64le.whl", hash = "sha256:69b312fecc1d017b5327afa81d4da1480f51c68810963a7336d92203dbb3d4f1", size = 512844, upload-time = "2025-07-01T15:55:02.201Z" },
    { url = "https://files.pythonhosted.org/packages/08/3b/c4fbf0926800ed70b2c245ceca99c49f066456755f5d6eb8863c2c51e6d0/rpds_py-0.26.0-cp313-cp313t-manylinux_2_17_s390x.manylinux2014_s390x.whl", hash = "sha256:c741107203954f6fc34d3066d213d0a0c40f7bb5aafd698fb39888af277c70d8", size = 402105, upload-time = "2025-07-01T15:55:03.698Z" },
    { url = "https://files.pythonhosted.org/packages/1c/b0/db69b52ca07413e568dae9dc674627a22297abb144c4d6022c6d78f1e5cc/rpds_py-0.26.0-cp313-cp313t-manylinux_2_17_x86_64.manylinux2014_x86_64.whl", hash = "sha256:fc3e55a7db08dc9a6ed5fb7103019d2c1a38a349ac41901f9f66d7f95750942f", size = 383440, upload-time = "2025-07-01T15:55:05.398Z" },
    { url = "https://files.pythonhosted.org/packages/4c/e1/c65255ad5b63903e56b3bb3ff9dcc3f4f5c3badde5d08c741ee03903e951/rpds_py-0.26.0-cp313-cp313t-manylinux_2_5_i686.manylinux1_i686.whl", hash = "sha256:9e851920caab2dbcae311fd28f4313c6953993893eb5c1bb367ec69d9a39e7ed", size = 412759, upload-time = "2025-07-01T15:55:08.316Z" },
    { url = "https://files.pythonhosted.org/packages/e4/22/bb731077872377a93c6e93b8a9487d0406c70208985831034ccdeed39c8e/rpds_py-0.26.0-cp313-cp313t-musllinux_1_2_aarch64.whl", hash = "sha256:dfbf280da5f876d0b00c81f26bedce274e72a678c28845453885a9b3c22ae632", size = 556032, upload-time = "2025-07-01T15:55:09.52Z" },
    { url = "https://files.pythonhosted.org/packages/e0/8b/393322ce7bac5c4530fb96fc79cc9ea2f83e968ff5f6e873f905c493e1c4/rpds_py-0.26.0-cp313-cp313t-musllinux_1_2_i686.whl", hash = "sha256:1cc81d14ddfa53d7f3906694d35d54d9d3f850ef8e4e99ee68bc0d1e5fed9a9c", size = 585416, upload-time = "2025-07-01T15:55:11.216Z" },
    { url = "https://files.pythonhosted.org/packages/49/ae/769dc372211835bf759319a7aae70525c6eb523e3371842c65b7ef41c9c6/rpds_py-0.26.0-cp313-cp313t-musllinux_1_2_x86_64.whl", hash = "sha256:dca83c498b4650a91efcf7b88d669b170256bf8017a5db6f3e06c2bf031f57e0", size = 554049, upload-time = "2025-07-01T15:55:13.004Z" },
    { url = "https://files.pythonhosted.org/packages/6b/f9/4c43f9cc203d6ba44ce3146246cdc38619d92c7bd7bad4946a3491bd5b70/rpds_py-0.26.0-cp313-cp313t-win32.whl", hash = "sha256:4d11382bcaf12f80b51d790dee295c56a159633a8e81e6323b16e55d81ae37e9", size = 218428, upload-time = "2025-07-01T15:55:14.486Z" },
    { url = "https://files.pythonhosted.org/packages/7e/8b/9286b7e822036a4a977f2f1e851c7345c20528dbd56b687bb67ed68a8ede/rpds_py-0.26.0-cp313-cp313t-win_amd64.whl", hash = "sha256:ff110acded3c22c033e637dd8896e411c7d3a11289b2edf041f86663dbc791e9", size = 231524, upload-time = "2025-07-01T15:55:15.745Z" },
    { url = "https://files.pythonhosted.org/packages/55/07/029b7c45db910c74e182de626dfdae0ad489a949d84a468465cd0ca36355/rpds_py-0.26.0-cp314-cp314-macosx_10_12_x86_64.whl", hash = "sha256:da619979df60a940cd434084355c514c25cf8eb4cf9a508510682f6c851a4f7a", size = 364292, upload-time = "2025-07-01T15:55:17.001Z" },
    { url = "https://files.pythonhosted.org/packages/13/d1/9b3d3f986216b4d1f584878dca15ce4797aaf5d372d738974ba737bf68d6/rpds_py-0.26.0-cp314-cp314-macosx_11_0_arm64.whl", hash = "sha256:ea89a2458a1a75f87caabefe789c87539ea4e43b40f18cff526052e35bbb4fdf", size = 350334, upload-time = "2025-07-01T15:55:18.922Z" },
    { url = "https://files.pythonhosted.org/packages/18/98/16d5e7bc9ec715fa9668731d0cf97f6b032724e61696e2db3d47aeb89214/rpds_py-0.26.0-cp314-cp314-manylinux_2_17_aarch64.manylinux2014_aarch64.whl", hash = "sha256:feac1045b3327a45944e7dcbeb57530339f6b17baff154df51ef8b0da34c8c12", size = 384875, upload-time = "2025-07-01T15:55:20.399Z" },
    { url = "https://files.pythonhosted.org/packages/f9/13/aa5e2b1ec5ab0e86a5c464d53514c0467bec6ba2507027d35fc81818358e/rpds_py-0.26.0-cp314-cp314-manylinux_2_17_armv7l.manylinux2014_armv7l.whl", hash = "sha256:b818a592bd69bfe437ee8368603d4a2d928c34cffcdf77c2e761a759ffd17d20", size = 399993, upload-time = "2025-07-01T15:55:21.729Z" },
    { url = "https://files.pythonhosted.org/packages/17/03/8021810b0e97923abdbab6474c8b77c69bcb4b2c58330777df9ff69dc559/rpds_py-0.26.0-cp314-cp314-manylinux_2_17_ppc64le.manylinux2014_ppc64le.whl", hash = "sha256:1a8b0dd8648709b62d9372fc00a57466f5fdeefed666afe3fea5a6c9539a0331", size = 516683, upload-time = "2025-07-01T15:55:22.918Z" },
    { url = "https://files.pythonhosted.org/packages/dc/b1/da8e61c87c2f3d836954239fdbbfb477bb7b54d74974d8f6fcb34342d166/rpds_py-0.26.0-cp314-cp314-manylinux_2_17_s390x.manylinux2014_s390x.whl", hash = "sha256:6d3498ad0df07d81112aa6ec6c95a7e7b1ae00929fb73e7ebee0f3faaeabad2f", size = 408825, upload-time = "2025-07-01T15:55:24.207Z" },
    { url = "https://files.pythonhosted.org/packages/38/bc/1fc173edaaa0e52c94b02a655db20697cb5fa954ad5a8e15a2c784c5cbdd/rpds_py-0.26.0-cp314-cp314-manylinux_2_17_x86_64.manylinux2014_x86_64.whl", hash = "sha256:24a4146ccb15be237fdef10f331c568e1b0e505f8c8c9ed5d67759dac58ac246", size = 387292, upload-time = "2025-07-01T15:55:25.554Z" },
    { url = "https://files.pythonhosted.org/packages/7c/eb/3a9bb4bd90867d21916f253caf4f0d0be7098671b6715ad1cead9fe7bab9/rpds_py-0.26.0-cp314-cp314-manylinux_2_5_i686.manylinux1_i686.whl", hash = "sha256:a9a63785467b2d73635957d32a4f6e73d5e4df497a16a6392fa066b753e87387", size = 420435, upload-time = "2025-07-01T15:55:27.798Z" },
    { url = "https://files.pythonhosted.org/packages/cd/16/e066dcdb56f5632713445271a3f8d3d0b426d51ae9c0cca387799df58b02/rpds_py-0.26.0-cp314-cp314-musllinux_1_2_aarch64.whl", hash = "sha256:de4ed93a8c91debfd5a047be327b7cc8b0cc6afe32a716bbbc4aedca9e2a83af", size = 562410, upload-time = "2025-07-01T15:55:29.057Z" },
    { url = "https://files.pythonhosted.org/packages/60/22/ddbdec7eb82a0dc2e455be44c97c71c232983e21349836ce9f272e8a3c29/rpds_py-0.26.0-cp314-cp314-musllinux_1_2_i686.whl", hash = "sha256:caf51943715b12af827696ec395bfa68f090a4c1a1d2509eb4e2cb69abbbdb33", size = 590724, upload-time = "2025-07-01T15:55:30.719Z" },
    { url = "https://files.pythonhosted.org/packages/2c/b4/95744085e65b7187d83f2fcb0bef70716a1ea0a9e5d8f7f39a86e5d83424/rpds_py-0.26.0-cp314-cp314-musllinux_1_2_x86_64.whl", hash = "sha256:4a59e5bc386de021f56337f757301b337d7ab58baa40174fb150accd480bc953", size = 558285, upload-time = "2025-07-01T15:55:31.981Z" },
    { url = "https://files.pythonhosted.org/packages/37/37/6309a75e464d1da2559446f9c811aa4d16343cebe3dbb73701e63f760caa/rpds_py-0.26.0-cp314-cp314-win32.whl", hash = "sha256:92c8db839367ef16a662478f0a2fe13e15f2227da3c1430a782ad0f6ee009ec9", size = 223459, upload-time = "2025-07-01T15:55:33.312Z" },
    { url = "https://files.pythonhosted.org/packages/d9/6f/8e9c11214c46098b1d1391b7e02b70bb689ab963db3b19540cba17315291/rpds_py-0.26.0-cp314-cp314-win_amd64.whl", hash = "sha256:b0afb8cdd034150d4d9f53926226ed27ad15b7f465e93d7468caaf5eafae0d37", size = 236083, upload-time = "2025-07-01T15:55:34.933Z" },
    { url = "https://files.pythonhosted.org/packages/47/af/9c4638994dd623d51c39892edd9d08e8be8220a4b7e874fa02c2d6e91955/rpds_py-0.26.0-cp314-cp314-win_arm64.whl", hash = "sha256:ca3f059f4ba485d90c8dc75cb5ca897e15325e4e609812ce57f896607c1c0867", size = 223291, upload-time = "2025-07-01T15:55:36.202Z" },
    { url = "https://files.pythonhosted.org/packages/4d/db/669a241144460474aab03e254326b32c42def83eb23458a10d163cb9b5ce/rpds_py-0.26.0-cp314-cp314t-macosx_10_12_x86_64.whl", hash = "sha256:5afea17ab3a126006dc2f293b14ffc7ef3c85336cf451564a0515ed7648033da", size = 361445, upload-time = "2025-07-01T15:55:37.483Z" },
    { url = "https://files.pythonhosted.org/packages/3b/2d/133f61cc5807c6c2fd086a46df0eb8f63a23f5df8306ff9f6d0fd168fecc/rpds_py-0.26.0-cp314-cp314t-macosx_11_0_arm64.whl", hash = "sha256:69f0c0a3df7fd3a7eec50a00396104bb9a843ea6d45fcc31c2d5243446ffd7a7", size = 347206, upload-time = "2025-07-01T15:55:38.828Z" },
    { url = "https://files.pythonhosted.org/packages/05/bf/0e8fb4c05f70273469eecf82f6ccf37248558526a45321644826555db31b/rpds_py-0.26.0-cp314-cp314t-manylinux_2_17_aarch64.manylinux2014_aarch64.whl", hash = "sha256:801a71f70f9813e82d2513c9a96532551fce1e278ec0c64610992c49c04c2dad", size = 380330, upload-time = "2025-07-01T15:55:40.175Z" },
    { url = "https://files.pythonhosted.org/packages/d4/a8/060d24185d8b24d3923322f8d0ede16df4ade226a74e747b8c7c978e3dd3/rpds_py-0.26.0-cp314-cp314t-manylinux_2_17_armv7l.manylinux2014_armv7l.whl", hash = "sha256:df52098cde6d5e02fa75c1f6244f07971773adb4a26625edd5c18fee906fa84d", size = 392254, upload-time = "2025-07-01T15:55:42.015Z" },
    { url = "https://files.pythonhosted.org/packages/b9/7b/7c2e8a9ee3e6bc0bae26bf29f5219955ca2fbb761dca996a83f5d2f773fe/rpds_py-0.26.0-cp314-cp314t-manylinux_2_17_ppc64le.manylinux2014_ppc64le.whl", hash = "sha256:9bc596b30f86dc6f0929499c9e574601679d0341a0108c25b9b358a042f51bca", size = 516094, upload-time = "2025-07-01T15:55:43.603Z" },
    { url = "https://files.pythonhosted.org/packages/75/d6/f61cafbed8ba1499b9af9f1777a2a199cd888f74a96133d8833ce5eaa9c5/rpds_py-0.26.0-cp314-cp314t-manylinux_2_17_s390x.manylinux2014_s390x.whl", hash = "sha256:9dfbe56b299cf5875b68eb6f0ebaadc9cac520a1989cac0db0765abfb3709c19", size = 402889, upload-time = "2025-07-01T15:55:45.275Z" },
    { url = "https://files.pythonhosted.org/packages/92/19/c8ac0a8a8df2dd30cdec27f69298a5c13e9029500d6d76718130f5e5be10/rpds_py-0.26.0-cp314-cp314t-manylinux_2_17_x86_64.manylinux2014_x86_64.whl", hash = "sha256:ac64f4b2bdb4ea622175c9ab7cf09444e412e22c0e02e906978b3b488af5fde8", size = 384301, upload-time = "2025-07-01T15:55:47.098Z" },
    { url = "https://files.pythonhosted.org/packages/41/e1/6b1859898bc292a9ce5776016c7312b672da00e25cec74d7beced1027286/rpds_py-0.26.0-cp314-cp314t-manylinux_2_5_i686.manylinux1_i686.whl", hash = "sha256:181ef9b6bbf9845a264f9aa45c31836e9f3c1f13be565d0d010e964c661d1e2b", size = 412891, upload-time = "2025-07-01T15:55:48.412Z" },
    { url = "https://files.pythonhosted.org/packages/ef/b9/ceb39af29913c07966a61367b3c08b4f71fad841e32c6b59a129d5974698/rpds_py-0.26.0-cp314-cp314t-musllinux_1_2_aarch64.whl", hash = "sha256:49028aa684c144ea502a8e847d23aed5e4c2ef7cadfa7d5eaafcb40864844b7a", size = 557044, upload-time = "2025-07-01T15:55:49.816Z" },
    { url = "https://files.pythonhosted.org/packages/2f/27/35637b98380731a521f8ec4f3fd94e477964f04f6b2f8f7af8a2d889a4af/rpds_py-0.26.0-cp314-cp314t-musllinux_1_2_i686.whl", hash = "sha256:e5d524d68a474a9688336045bbf76cb0def88549c1b2ad9dbfec1fb7cfbe9170", size = 585774, upload-time = "2025-07-01T15:55:51.192Z" },
    { url = "https://files.pythonhosted.org/packages/52/d9/3f0f105420fecd18551b678c9a6ce60bd23986098b252a56d35781b3e7e9/rpds_py-0.26.0-cp314-cp314t-musllinux_1_2_x86_64.whl", hash = "sha256:c1851f429b822831bd2edcbe0cfd12ee9ea77868f8d3daf267b189371671c80e", size = 554886, upload-time = "2025-07-01T15:55:52.541Z" },
    { url = "https://files.pythonhosted.org/packages/6b/c5/347c056a90dc8dd9bc240a08c527315008e1b5042e7a4cf4ac027be9d38a/rpds_py-0.26.0-cp314-cp314t-win32.whl", hash = "sha256:7bdb17009696214c3b66bb3590c6d62e14ac5935e53e929bcdbc5a495987a84f", size = 219027, upload-time = "2025-07-01T15:55:53.874Z" },
    { url = "https://files.pythonhosted.org/packages/75/04/5302cea1aa26d886d34cadbf2dc77d90d7737e576c0065f357b96dc7a1a6/rpds_py-0.26.0-cp314-cp314t-win_amd64.whl", hash = "sha256:f14440b9573a6f76b4ee4770c13f0b5921f71dde3b6fcb8dabbefd13b7fe05d7", size = 232821, upload-time = "2025-07-01T15:55:55.167Z" },
    { url = "https://files.pythonhosted.org/packages/51/f2/b5c85b758a00c513bb0389f8fc8e61eb5423050c91c958cdd21843faa3e6/rpds_py-0.26.0-pp311-pypy311_pp73-macosx_10_12_x86_64.whl", hash = "sha256:f61a9326f80ca59214d1cceb0a09bb2ece5b2563d4e0cd37bfd5515c28510674", size = 373505, upload-time = "2025-07-01T15:56:34.716Z" },
    { url = "https://files.pythonhosted.org/packages/23/e0/25db45e391251118e915e541995bb5f5ac5691a3b98fb233020ba53afc9b/rpds_py-0.26.0-pp311-pypy311_pp73-macosx_11_0_arm64.whl", hash = "sha256:183f857a53bcf4b1b42ef0f57ca553ab56bdd170e49d8091e96c51c3d69ca696", size = 359468, upload-time = "2025-07-01T15:56:36.219Z" },
    { url = "https://files.pythonhosted.org/packages/0b/73/dd5ee6075bb6491be3a646b301dfd814f9486d924137a5098e61f0487e16/rpds_py-0.26.0-pp311-pypy311_pp73-manylinux_2_17_aarch64.manylinux2014_aarch64.whl", hash = "sha256:941c1cfdf4799d623cf3aa1d326a6b4fdb7a5799ee2687f3516738216d2262fb", size = 382680, upload-time = "2025-07-01T15:56:37.644Z" },
    { url = "https://files.pythonhosted.org/packages/2f/10/84b522ff58763a5c443f5bcedc1820240e454ce4e620e88520f04589e2ea/rpds_py-0.26.0-pp311-pypy311_pp73-manylinux_2_17_armv7l.manylinux2014_armv7l.whl", hash = "sha256:72a8d9564a717ee291f554eeb4bfeafe2309d5ec0aa6c475170bdab0f9ee8e88", size = 397035, upload-time = "2025-07-01T15:56:39.241Z" },
    { url = "https://files.pythonhosted.org/packages/06/ea/8667604229a10a520fcbf78b30ccc278977dcc0627beb7ea2c96b3becef0/rpds_py-0.26.0-pp311-pypy311_pp73-manylinux_2_17_ppc64le.manylinux2014_ppc64le.whl", hash = "sha256:511d15193cbe013619dd05414c35a7dedf2088fcee93c6bbb7c77859765bd4e8", size = 514922, upload-time = "2025-07-01T15:56:40.645Z" },
    { url = "https://files.pythonhosted.org/packages/24/e6/9ed5b625c0661c4882fc8cdf302bf8e96c73c40de99c31e0b95ed37d508c/rpds_py-0.26.0-pp311-pypy311_pp73-manylinux_2_17_s390x.manylinux2014_s390x.whl", hash = "sha256:aea1f9741b603a8d8fedb0ed5502c2bc0accbc51f43e2ad1337fe7259c2b77a5", size = 402822, upload-time = "2025-07-01T15:56:42.137Z" },
    { url = "https://files.pythonhosted.org/packages/8a/58/212c7b6fd51946047fb45d3733da27e2fa8f7384a13457c874186af691b1/rpds_py-0.26.0-pp311-pypy311_pp73-manylinux_2_17_x86_64.manylinux2014_x86_64.whl", hash = "sha256:4019a9d473c708cf2f16415688ef0b4639e07abaa569d72f74745bbeffafa2c7", size = 384336, upload-time = "2025-07-01T15:56:44.239Z" },
    { url = "https://files.pythonhosted.org/packages/aa/f5/a40ba78748ae8ebf4934d4b88e77b98497378bc2c24ba55ebe87a4e87057/rpds_py-0.26.0-pp311-pypy311_pp73-manylinux_2_5_i686.manylinux1_i686.whl", hash = "sha256:093d63b4b0f52d98ebae33b8c50900d3d67e0666094b1be7a12fffd7f65de74b", size = 416871, upload-time = "2025-07-01T15:56:46.284Z" },
    { url = "https://files.pythonhosted.org/packages/d5/a6/33b1fc0c9f7dcfcfc4a4353daa6308b3ece22496ceece348b3e7a7559a09/rpds_py-0.26.0-pp311-pypy311_pp73-musllinux_1_2_aarch64.whl", hash = "sha256:2abe21d8ba64cded53a2a677e149ceb76dcf44284202d737178afe7ba540c1eb", size = 559439, upload-time = "2025-07-01T15:56:48.549Z" },
    { url = "https://files.pythonhosted.org/packages/71/2d/ceb3f9c12f8cfa56d34995097f6cd99da1325642c60d1b6680dd9df03ed8/rpds_py-0.26.0-pp311-pypy311_pp73-musllinux_1_2_i686.whl", hash = "sha256:4feb7511c29f8442cbbc28149a92093d32e815a28aa2c50d333826ad2a20fdf0", size = 588380, upload-time = "2025-07-01T15:56:50.086Z" },
    { url = "https://files.pythonhosted.org/packages/c8/ed/9de62c2150ca8e2e5858acf3f4f4d0d180a38feef9fdab4078bea63d8dba/rpds_py-0.26.0-pp311-pypy311_pp73-musllinux_1_2_x86_64.whl", hash = "sha256:e99685fc95d386da368013e7fb4269dd39c30d99f812a8372d62f244f662709c", size = 555334, upload-time = "2025-07-01T15:56:51.703Z" },
]

[[package]]
name = "sentry-sdk"
version = "2.34.1"
source = { registry = "https://pypi.org/simple" }
dependencies = [
    { name = "certifi" },
    { name = "urllib3" },
]
sdist = { url = "https://files.pythonhosted.org/packages/3a/38/10d6bfe23df1bfc65ac2262ed10b45823f47f810b0057d3feeea1ca5c7ed/sentry_sdk-2.34.1.tar.gz", hash = "sha256:69274eb8c5c38562a544c3e9f68b5be0a43be4b697f5fd385bf98e4fbe672687", size = 336969, upload-time = "2025-07-30T11:13:37.93Z" }
wheels = [
    { url = "https://files.pythonhosted.org/packages/2d/3e/bb34de65a5787f76848a533afbb6610e01fbcdd59e76d8679c254e02255c/sentry_sdk-2.34.1-py2.py3-none-any.whl", hash = "sha256:b7a072e1cdc5abc48101d5146e1ae680fa81fe886d8d95aaa25a0b450c818d32", size = 357743, upload-time = "2025-07-30T11:13:36.145Z" },
]

[[package]]
name = "shellingham"
version = "1.5.4"
source = { registry = "https://pypi.org/simple" }
sdist = { url = "https://files.pythonhosted.org/packages/58/15/8b3609fd3830ef7b27b655beb4b4e9c62313a4e8da8c676e142cc210d58e/shellingham-1.5.4.tar.gz", hash = "sha256:8dbca0739d487e5bd35ab3ca4b36e11c4078f3a234bfce294b0a0291363404de", size = 10310, upload-time = "2023-10-24T04:13:40.426Z" }
wheels = [
    { url = "https://files.pythonhosted.org/packages/e0/f9/0595336914c5619e5f28a1fb793285925a8cd4b432c9da0a987836c7f822/shellingham-1.5.4-py2.py3-none-any.whl", hash = "sha256:7ecfff8f2fd72616f7481040475a65b2bf8af90a56c89140852d1120324e8686", size = 9755, upload-time = "2023-10-24T04:13:38.866Z" },
]

[[package]]
name = "simpleeval"
version = "1.0.3"
source = { registry = "https://pypi.org/simple" }
sdist = { url = "https://files.pythonhosted.org/packages/ff/6f/15be211749430f52f2c8f0c69158a6fc961c03aac93fa28d44d1a6f5ebc7/simpleeval-1.0.3.tar.gz", hash = "sha256:67bbf246040ac3b57c29cf048657b9cf31d4e7b9d6659684daa08ca8f1e45829", size = 24358, upload-time = "2024-11-02T10:29:46.912Z" }
wheels = [
    { url = "https://files.pythonhosted.org/packages/a0/e9/e58082fbb8cecbb6fb4133033c40cc50c248b1a331582be3a0f39138d65b/simpleeval-1.0.3-py3-none-any.whl", hash = "sha256:e3bdbb8c82c26297c9a153902d0fd1858a6c3774bf53ff4f134788c3f2035c38", size = 15762, upload-time = "2024-11-02T10:29:45.706Z" },
]

[[package]]
name = "six"
version = "1.17.0"
source = { registry = "https://pypi.org/simple" }
sdist = { url = "https://files.pythonhosted.org/packages/94/e7/b2c673351809dca68a0e064b6af791aa332cf192da575fd474ed7d6f16a2/six-1.17.0.tar.gz", hash = "sha256:ff70335d468e7eb6ec65b95b99d3a2836546063f63acc5171de367e834932a81", size = 34031, upload-time = "2024-12-04T17:35:28.174Z" }
wheels = [
    { url = "https://files.pythonhosted.org/packages/b7/ce/149a00dd41f10bc29e5921b496af8b574d8413afcd5e30dfa0ed46c2cc5e/six-1.17.0-py2.py3-none-any.whl", hash = "sha256:4721f391ed90541fddacab5acf947aa0d3dc7d27b2e1e8eda2be8970586c3274", size = 11050, upload-time = "2024-12-04T17:35:26.475Z" },
]

[[package]]
name = "slack-sdk"
version = "3.36.0"
source = { registry = "https://pypi.org/simple" }
sdist = { url = "https://files.pythonhosted.org/packages/73/1e/bbf7fdd00306f097ddb839c23628b7e271128cc8f584b9cae8f704b3924e/slack_sdk-3.36.0.tar.gz", hash = "sha256:8586022bdbdf9f8f8d32f394540436c53b1e7c8da9d21e1eab4560ba70cfcffa", size = 233382, upload-time = "2025-07-09T20:58:22.838Z" }
wheels = [
    { url = "https://files.pythonhosted.org/packages/70/9a/380d20856d9ea39fbc4d3bb66f076b0d72035ebe873eb05fc88ebee4125f/slack_sdk-3.36.0-py2.py3-none-any.whl", hash = "sha256:6c96887d7175fc1b0b2777b73bb65f39b5b8bee9bd8acfec071d64014f9e2d10", size = 293949, upload-time = "2025-07-09T20:58:21.233Z" },
]

[[package]]
name = "sniffio"
version = "1.3.1"
source = { registry = "https://pypi.org/simple" }
sdist = { url = "https://files.pythonhosted.org/packages/a2/87/a6771e1546d97e7e041b6ae58d80074f81b7d5121207425c964ddf5cfdbd/sniffio-1.3.1.tar.gz", hash = "sha256:f4324edc670a0f49750a81b895f35c3adb843cca46f0530f79fc1babb23789dc", size = 20372, upload-time = "2024-02-25T23:20:04.057Z" }
wheels = [
    { url = "https://files.pythonhosted.org/packages/e9/44/75a9c9421471a6c4805dbf2356f7c181a29c1879239abab1ea2cc8f38b40/sniffio-1.3.1-py3-none-any.whl", hash = "sha256:2f6da418d1f1e0fddd844478f41680e794e6051915791a034ff65e5f100525a2", size = 10235, upload-time = "2024-02-25T23:20:01.196Z" },
]

[[package]]
name = "sqlalchemy"
version = "2.0.42"
source = { registry = "https://pypi.org/simple" }
dependencies = [
    { name = "greenlet", marker = "(python_full_version < '3.14' and platform_machine == 'AMD64') or (python_full_version < '3.14' and platform_machine == 'WIN32') or (python_full_version < '3.14' and platform_machine == 'aarch64') or (python_full_version < '3.14' and platform_machine == 'amd64') or (python_full_version < '3.14' and platform_machine == 'ppc64le') or (python_full_version < '3.14' and platform_machine == 'win32') or (python_full_version < '3.14' and platform_machine == 'x86_64')" },
    { name = "typing-extensions" },
]
sdist = { url = "https://files.pythonhosted.org/packages/5a/03/a0af991e3a43174d6b83fca4fb399745abceddd1171bdabae48ce877ff47/sqlalchemy-2.0.42.tar.gz", hash = "sha256:160bedd8a5c28765bd5be4dec2d881e109e33b34922e50a3b881a7681773ac5f", size = 9749972, upload-time = "2025-07-29T12:48:09.323Z" }
wheels = [
    { url = "https://files.pythonhosted.org/packages/ea/3c/7bfd65f3c2046e2fb4475b21fa0b9d7995f8c08bfa0948df7a4d2d0de869/sqlalchemy-2.0.42-cp311-cp311-macosx_10_9_x86_64.whl", hash = "sha256:c34100c0b7ea31fbc113c124bcf93a53094f8951c7bf39c45f39d327bad6d1e7", size = 2133779, upload-time = "2025-07-29T13:25:18.446Z" },
    { url = "https://files.pythonhosted.org/packages/66/17/19be542fe9dd64a766090e90e789e86bdaa608affda6b3c1e118a25a2509/sqlalchemy-2.0.42-cp311-cp311-macosx_11_0_arm64.whl", hash = "sha256:ad59dbe4d1252448c19d171dfba14c74e7950b46dc49d015722a4a06bfdab2b0", size = 2123843, upload-time = "2025-07-29T13:25:19.749Z" },
    { url = "https://files.pythonhosted.org/packages/14/fc/83e45fc25f0acf1c26962ebff45b4c77e5570abb7c1a425a54b00bcfa9c7/sqlalchemy-2.0.42-cp311-cp311-manylinux_2_17_aarch64.manylinux2014_aarch64.whl", hash = "sha256:f9187498c2149919753a7fd51766ea9c8eecdec7da47c1b955fa8090bc642eaa", size = 3294824, upload-time = "2025-07-29T13:29:03.879Z" },
    { url = "https://files.pythonhosted.org/packages/b9/81/421efc09837104cd1a267d68b470e5b7b6792c2963b8096ca1e060ba0975/sqlalchemy-2.0.42-cp311-cp311-manylinux_2_17_x86_64.manylinux2014_x86_64.whl", hash = "sha256:1f092cf83ebcafba23a247f5e03f99f5436e3ef026d01c8213b5eca48ad6efa9", size = 3294662, upload-time = "2025-07-29T13:24:53.715Z" },
    { url = "https://files.pythonhosted.org/packages/2f/ba/55406e09d32ed5e5f9e8aaec5ef70c4f20b4ae25b9fa9784f4afaa28e7c3/sqlalchemy-2.0.42-cp311-cp311-musllinux_1_2_aarch64.whl", hash = "sha256:fc6afee7e66fdba4f5a68610b487c1f754fccdc53894a9567785932dbb6a265e", size = 3229413, upload-time = "2025-07-29T13:29:05.638Z" },
    { url = "https://files.pythonhosted.org/packages/d4/c4/df596777fce27bde2d1a4a2f5a7ddea997c0c6d4b5246aafba966b421cc0/sqlalchemy-2.0.42-cp311-cp311-musllinux_1_2_x86_64.whl", hash = "sha256:260ca1d2e5910f1f1ad3fe0113f8fab28657cee2542cb48c2f342ed90046e8ec", size = 3255563, upload-time = "2025-07-29T13:24:55.17Z" },
    { url = "https://files.pythonhosted.org/packages/16/ed/b9c4a939b314400f43f972c9eb0091da59d8466ef9c51d0fd5b449edc495/sqlalchemy-2.0.42-cp311-cp311-win32.whl", hash = "sha256:2eb539fd83185a85e5fcd6b19214e1c734ab0351d81505b0f987705ba0a1e231", size = 2098513, upload-time = "2025-07-29T13:23:58.946Z" },
    { url = "https://files.pythonhosted.org/packages/91/72/55b0c34e39feb81991aa3c974d85074c356239ac1170dfb81a474b4c23b3/sqlalchemy-2.0.42-cp311-cp311-win_amd64.whl", hash = "sha256:9193fa484bf00dcc1804aecbb4f528f1123c04bad6a08d7710c909750fa76aeb", size = 2123380, upload-time = "2025-07-29T13:24:00.155Z" },
    { url = "https://files.pythonhosted.org/packages/61/66/ac31a9821fc70a7376321fb2c70fdd7eadbc06dadf66ee216a22a41d6058/sqlalchemy-2.0.42-cp312-cp312-macosx_10_13_x86_64.whl", hash = "sha256:09637a0872689d3eb71c41e249c6f422e3e18bbd05b4cd258193cfc7a9a50da2", size = 2132203, upload-time = "2025-07-29T13:29:19.291Z" },
    { url = "https://files.pythonhosted.org/packages/fc/ba/fd943172e017f955d7a8b3a94695265b7114efe4854feaa01f057e8f5293/sqlalchemy-2.0.42-cp312-cp312-macosx_11_0_arm64.whl", hash = "sha256:a3cb3ec67cc08bea54e06b569398ae21623534a7b1b23c258883a7c696ae10df", size = 2120373, upload-time = "2025-07-29T13:29:21.049Z" },
    { url = "https://files.pythonhosted.org/packages/ea/a2/b5f7d233d063ffadf7e9fff3898b42657ba154a5bec95a96f44cba7f818b/sqlalchemy-2.0.42-cp312-cp312-manylinux_2_17_aarch64.manylinux2014_aarch64.whl", hash = "sha256:e87e6a5ef6f9d8daeb2ce5918bf5fddecc11cae6a7d7a671fcc4616c47635e01", size = 3317685, upload-time = "2025-07-29T13:26:40.837Z" },
    { url = "https://files.pythonhosted.org/packages/86/00/fcd8daab13a9119d41f3e485a101c29f5d2085bda459154ba354c616bf4e/sqlalchemy-2.0.42-cp312-cp312-manylinux_2_17_x86_64.manylinux2014_x86_64.whl", hash = "sha256:0b718011a9d66c0d2f78e1997755cd965f3414563b31867475e9bc6efdc2281d", size = 3326967, upload-time = "2025-07-29T13:22:31.009Z" },
    { url = "https://files.pythonhosted.org/packages/a3/85/e622a273d648d39d6771157961956991a6d760e323e273d15e9704c30ccc/sqlalchemy-2.0.42-cp312-cp312-musllinux_1_2_aarch64.whl", hash = "sha256:16d9b544873fe6486dddbb859501a07d89f77c61d29060bb87d0faf7519b6a4d", size = 3255331, upload-time = "2025-07-29T13:26:42.579Z" },
    { url = "https://files.pythonhosted.org/packages/3a/a0/2c2338b592c7b0a61feffd005378c084b4c01fabaf1ed5f655ab7bd446f0/sqlalchemy-2.0.42-cp312-cp312-musllinux_1_2_x86_64.whl", hash = "sha256:21bfdf57abf72fa89b97dd74d3187caa3172a78c125f2144764a73970810c4ee", size = 3291791, upload-time = "2025-07-29T13:22:32.454Z" },
    { url = "https://files.pythonhosted.org/packages/41/19/b8a2907972a78285fdce4c880ecaab3c5067eb726882ca6347f7a4bf64f6/sqlalchemy-2.0.42-cp312-cp312-win32.whl", hash = "sha256:78b46555b730a24901ceb4cb901c6b45c9407f8875209ed3c5d6bcd0390a6ed1", size = 2096180, upload-time = "2025-07-29T13:16:08.952Z" },
    { url = "https://files.pythonhosted.org/packages/48/1f/67a78f3dfd08a2ed1c7be820fe7775944f5126080b5027cc859084f8e223/sqlalchemy-2.0.42-cp312-cp312-win_amd64.whl", hash = "sha256:4c94447a016f36c4da80072e6c6964713b0af3c8019e9c4daadf21f61b81ab53", size = 2123533, upload-time = "2025-07-29T13:16:11.705Z" },
    { url = "https://files.pythonhosted.org/packages/e9/7e/25d8c28b86730c9fb0e09156f601d7a96d1c634043bf8ba36513eb78887b/sqlalchemy-2.0.42-cp313-cp313-macosx_10_13_x86_64.whl", hash = "sha256:941804f55c7d507334da38133268e3f6e5b0340d584ba0f277dd884197f4ae8c", size = 2127905, upload-time = "2025-07-29T13:29:22.249Z" },
    { url = "https://files.pythonhosted.org/packages/e5/a1/9d8c93434d1d983880d976400fcb7895a79576bd94dca61c3b7b90b1ed0d/sqlalchemy-2.0.42-cp313-cp313-macosx_11_0_arm64.whl", hash = "sha256:95d3d06a968a760ce2aa6a5889fefcbdd53ca935735e0768e1db046ec08cbf01", size = 2115726, upload-time = "2025-07-29T13:29:23.496Z" },
    { url = "https://files.pythonhosted.org/packages/a2/cc/d33646fcc24c87cc4e30a03556b611a4e7bcfa69a4c935bffb923e3c89f4/sqlalchemy-2.0.42-cp313-cp313-manylinux_2_17_aarch64.manylinux2014_aarch64.whl", hash = "sha256:4cf10396a8a700a0f38ccd220d940be529c8f64435c5d5b29375acab9267a6c9", size = 3246007, upload-time = "2025-07-29T13:26:44.166Z" },
    { url = "https://files.pythonhosted.org/packages/67/08/4e6c533d4c7f5e7c4cbb6fe8a2c4e813202a40f05700d4009a44ec6e236d/sqlalchemy-2.0.42-cp313-cp313-manylinux_2_17_x86_64.manylinux2014_x86_64.whl", hash = "sha256:9cae6c2b05326d7c2c7c0519f323f90e0fb9e8afa783c6a05bb9ee92a90d0f04", size = 3250919, upload-time = "2025-07-29T13:22:33.74Z" },
    { url = "https://files.pythonhosted.org/packages/5c/82/f680e9a636d217aece1b9a8030d18ad2b59b5e216e0c94e03ad86b344af3/sqlalchemy-2.0.42-cp313-cp313-musllinux_1_2_aarch64.whl", hash = "sha256:f50f7b20677b23cfb35b6afcd8372b2feb348a38e3033f6447ee0704540be894", size = 3180546, upload-time = "2025-07-29T13:26:45.648Z" },
    { url = "https://files.pythonhosted.org/packages/7d/a2/8c8f6325f153894afa3775584c429cc936353fb1db26eddb60a549d0ff4b/sqlalchemy-2.0.42-cp313-cp313-musllinux_1_2_x86_64.whl", hash = "sha256:9d88a1c0d66d24e229e3938e1ef16ebdbd2bf4ced93af6eff55225f7465cf350", size = 3216683, upload-time = "2025-07-29T13:22:34.977Z" },
    { url = "https://files.pythonhosted.org/packages/39/44/3a451d7fa4482a8ffdf364e803ddc2cfcafc1c4635fb366f169ecc2c3b11/sqlalchemy-2.0.42-cp313-cp313-win32.whl", hash = "sha256:45c842c94c9ad546c72225a0c0d1ae8ef3f7c212484be3d429715a062970e87f", size = 2093990, upload-time = "2025-07-29T13:16:13.036Z" },
    { url = "https://files.pythonhosted.org/packages/4b/9e/9bce34f67aea0251c8ac104f7bdb2229d58fb2e86a4ad8807999c4bee34b/sqlalchemy-2.0.42-cp313-cp313-win_amd64.whl", hash = "sha256:eb9905f7f1e49fd57a7ed6269bc567fcbbdac9feadff20ad6bd7707266a91577", size = 2120473, upload-time = "2025-07-29T13:16:14.502Z" },
    { url = "https://files.pythonhosted.org/packages/ee/55/ba2546ab09a6adebc521bf3974440dc1d8c06ed342cceb30ed62a8858835/sqlalchemy-2.0.42-py3-none-any.whl", hash = "sha256:defcdff7e661f0043daa381832af65d616e060ddb54d3fe4476f51df7eaa1835", size = 1922072, upload-time = "2025-07-29T13:09:17.061Z" },
]

[[package]]
name = "starlette"
version = "0.47.2"
source = { registry = "https://pypi.org/simple" }
dependencies = [
    { name = "anyio" },
    { name = "typing-extensions", marker = "python_full_version < '3.13'" },
]
sdist = { url = "https://files.pythonhosted.org/packages/04/57/d062573f391d062710d4088fa1369428c38d51460ab6fedff920efef932e/starlette-0.47.2.tar.gz", hash = "sha256:6ae9aa5db235e4846decc1e7b79c4f346adf41e9777aebeb49dfd09bbd7023d8", size = 2583948, upload-time = "2025-07-20T17:31:58.522Z" }
wheels = [
    { url = "https://files.pythonhosted.org/packages/f7/1f/b876b1f83aef204198a42dc101613fefccb32258e5428b5f9259677864b4/starlette-0.47.2-py3-none-any.whl", hash = "sha256:c5847e96134e5c5371ee9fac6fdf1a67336d5815e09eb2a01fdb57a351ef915b", size = 72984, upload-time = "2025-07-20T17:31:56.738Z" },
]

[[package]]
name = "stringcase"
version = "1.2.0"
source = { registry = "https://pypi.org/simple" }
sdist = { url = "https://files.pythonhosted.org/packages/f3/1f/1241aa3d66e8dc1612427b17885f5fcd9c9ee3079fc0d28e9a3aeeb36fa3/stringcase-1.2.0.tar.gz", hash = "sha256:48a06980661908efe8d9d34eab2b6c13aefa2163b3ced26972902e3bdfd87008", size = 2958, upload-time = "2017-08-06T01:40:57.021Z" }

[[package]]
name = "tabulate"
version = "0.9.0"
source = { registry = "https://pypi.org/simple" }
sdist = { url = "https://files.pythonhosted.org/packages/ec/fe/802052aecb21e3797b8f7902564ab6ea0d60ff8ca23952079064155d1ae1/tabulate-0.9.0.tar.gz", hash = "sha256:0095b12bf5966de529c0feb1fa08671671b3368eec77d7ef7ab114be2c068b3c", size = 81090, upload-time = "2022-10-06T17:21:48.54Z" }
wheels = [
    { url = "https://files.pythonhosted.org/packages/40/44/4a5f08c96eb108af5cb50b41f76142f0afa346dfa99d5296fe7202a11854/tabulate-0.9.0-py3-none-any.whl", hash = "sha256:024ca478df22e9340661486f85298cff5f6dcdba14f3813e8830015b9ed1948f", size = 35252, upload-time = "2022-10-06T17:21:44.262Z" },
]

[[package]]
name = "temporalio"
version = "1.15.0"
source = { registry = "https://pypi.org/simple" }
dependencies = [
    { name = "nexus-rpc" },
    { name = "protobuf" },
    { name = "types-protobuf" },
    { name = "typing-extensions" },
]
sdist = { url = "https://files.pythonhosted.org/packages/0b/af/1a3619fc62333d0acbdf90cfc5ada97e68e8c0f79610363b2dbb30871d83/temporalio-1.15.0.tar.gz", hash = "sha256:a4bc6ca01717880112caab75d041713aacc8263dc66e41f5019caef68b344fa0", size = 1684485, upload-time = "2025-07-29T03:44:09.071Z" }
wheels = [
    { url = "https://files.pythonhosted.org/packages/0e/2d/0153f2bc459e0cb59d41d4dd71da46bf9a98ca98bc37237576c258d6696b/temporalio-1.15.0-cp39-abi3-macosx_10_12_x86_64.whl", hash = "sha256:74bc5cc0e6bdc161a43015538b0821b8713f5faa716c4209971c274b528e0d47", size = 12703607, upload-time = "2025-07-29T03:43:30.083Z" },
    { url = "https://files.pythonhosted.org/packages/e4/39/1b867ec698c8987aef3b7a7024b5c0c732841112fa88d021303d0fc69bea/temporalio-1.15.0-cp39-abi3-macosx_11_0_arm64.whl", hash = "sha256:ee8001304dae5723d79797516cfeebe04b966fdbdf348e658fce3b43afdda3cd", size = 12232853, upload-time = "2025-07-29T03:43:38.909Z" },
    { url = "https://files.pythonhosted.org/packages/5e/3e/647d9a7c8b2f638f639717404c0bcbdd7d54fddd7844fdb802e3f40dc55f/temporalio-1.15.0-cp39-abi3-manylinux_2_17_aarch64.manylinux2014_aarch64.whl", hash = "sha256:8febd1ac36720817e69c2176aa4aca14a97fe0b83f0d2449c0c730b8f0174d02", size = 12636700, upload-time = "2025-07-29T03:43:49.066Z" },
    { url = "https://files.pythonhosted.org/packages/9a/13/7aa9ec694fec9fba39efdbf61d892bccf7d2b1aa3d9bd359544534c1d309/temporalio-1.15.0-cp39-abi3-manylinux_2_17_x86_64.manylinux2014_x86_64.whl", hash = "sha256:202d81a42cafaed9ccc7ccbea0898838e3b8bf92fee65394f8790f37eafbaa63", size = 12860186, upload-time = "2025-07-29T03:43:57.644Z" },
    { url = "https://files.pythonhosted.org/packages/9f/2b/ba962401324892236148046dbffd805d4443d6df7a7dc33cc7964b566bf9/temporalio-1.15.0-cp39-abi3-win_amd64.whl", hash = "sha256:aae5b18d7c9960238af0f3ebf6b7e5959e05f452106fc0d21a8278d78724f780", size = 12932800, upload-time = "2025-07-29T03:44:06.271Z" },
]

[[package]]
name = "tenacity"
version = "9.1.2"
source = { registry = "https://pypi.org/simple" }
sdist = { url = "https://files.pythonhosted.org/packages/0a/d4/2b0cd0fe285e14b36db076e78c93766ff1d529d70408bd1d2a5a84f1d929/tenacity-9.1.2.tar.gz", hash = "sha256:1169d376c297e7de388d18b4481760d478b0e99a777cad3a9c86e556f4b697cb", size = 48036, upload-time = "2025-04-02T08:25:09.966Z" }
wheels = [
    { url = "https://files.pythonhosted.org/packages/e5/30/643397144bfbfec6f6ef821f36f33e57d35946c44a2352d3c9f0ae847619/tenacity-9.1.2-py3-none-any.whl", hash = "sha256:f77bf36710d8b73a50b2dd155c97b870017ad21afe6ab300326b0371b3b05138", size = 28248, upload-time = "2025-04-02T08:25:07.678Z" },
]

[[package]]
name = "text-unidecode"
version = "1.3"
source = { registry = "https://pypi.org/simple" }
sdist = { url = "https://files.pythonhosted.org/packages/ab/e2/e9a00f0ccb71718418230718b3d900e71a5d16e701a3dae079a21e9cd8f8/text-unidecode-1.3.tar.gz", hash = "sha256:bad6603bb14d279193107714b288be206cac565dfa49aa5b105294dd5c4aab93", size = 76885, upload-time = "2019-08-30T21:36:45.405Z" }
wheels = [
    { url = "https://files.pythonhosted.org/packages/a6/a5/c0b6468d3824fe3fde30dbb5e1f687b291608f9473681bbf7dabbf5a87d7/text_unidecode-1.3-py2.py3-none-any.whl", hash = "sha256:1311f10e8b895935241623731c2ba64f4c455287888b18189350b67134a822e8", size = 78154, upload-time = "2019-08-30T21:37:03.543Z" },
]

[[package]]
name = "typeguard"
version = "4.4.4"
source = { registry = "https://pypi.org/simple" }
dependencies = [
    { name = "typing-extensions" },
]
sdist = { url = "https://files.pythonhosted.org/packages/c7/68/71c1a15b5f65f40e91b65da23b8224dad41349894535a97f63a52e462196/typeguard-4.4.4.tar.gz", hash = "sha256:3a7fd2dffb705d4d0efaed4306a704c89b9dee850b688f060a8b1615a79e5f74", size = 75203, upload-time = "2025-06-18T09:56:07.624Z" }
wheels = [
    { url = "https://files.pythonhosted.org/packages/1b/a9/e3aee762739c1d7528da1c3e06d518503f8b6c439c35549b53735ba52ead/typeguard-4.4.4-py3-none-any.whl", hash = "sha256:b5f562281b6bfa1f5492470464730ef001646128b180769880468bd84b68b09e", size = 34874, upload-time = "2025-06-18T09:56:05.999Z" },
]

[[package]]
name = "typer"
version = "0.16.0"
source = { registry = "https://pypi.org/simple" }
dependencies = [
    { name = "click" },
    { name = "rich" },
    { name = "shellingham" },
    { name = "typing-extensions" },
]
sdist = { url = "https://files.pythonhosted.org/packages/c5/8c/7d682431efca5fd290017663ea4588bf6f2c6aad085c7f108c5dbc316e70/typer-0.16.0.tar.gz", hash = "sha256:af377ffaee1dbe37ae9440cb4e8f11686ea5ce4e9bae01b84ae7c63b87f1dd3b", size = 102625, upload-time = "2025-05-26T14:30:31.824Z" }
wheels = [
    { url = "https://files.pythonhosted.org/packages/76/42/3efaf858001d2c2913de7f354563e3a3a2f0decae3efe98427125a8f441e/typer-0.16.0-py3-none-any.whl", hash = "sha256:1f79bed11d4d02d4310e3c1b7ba594183bcedb0ac73b27a9e5f28f6fb5b98855", size = 46317, upload-time = "2025-05-26T14:30:30.523Z" },
]

[[package]]
name = "types-protobuf"
version = "6.30.2.20250703"
source = { registry = "https://pypi.org/simple" }
sdist = { url = "https://files.pythonhosted.org/packages/dc/54/d63ce1eee8e93c4d710bbe2c663ec68e3672cf4f2fca26eecd20981c0c5d/types_protobuf-6.30.2.20250703.tar.gz", hash = "sha256:609a974754bbb71fa178fc641f51050395e8e1849f49d0420a6281ed8d1ddf46", size = 62300, upload-time = "2025-07-03T03:14:05.74Z" }
wheels = [
    { url = "https://files.pythonhosted.org/packages/7e/2b/5d0377c3d6e0f49d4847ad2c40629593fee4a5c9ec56eba26a15c708fbc0/types_protobuf-6.30.2.20250703-py3-none-any.whl", hash = "sha256:fa5aff9036e9ef432d703abbdd801b436a249b6802e4df5ef74513e272434e57", size = 76489, upload-time = "2025-07-03T03:14:04.453Z" },
]

[[package]]
name = "typing-extensions"
version = "4.14.1"
source = { registry = "https://pypi.org/simple" }
sdist = { url = "https://files.pythonhosted.org/packages/98/5a/da40306b885cc8c09109dc2e1abd358d5684b1425678151cdaed4731c822/typing_extensions-4.14.1.tar.gz", hash = "sha256:38b39f4aeeab64884ce9f74c94263ef78f3c22467c8724005483154c26648d36", size = 107673, upload-time = "2025-07-04T13:28:34.16Z" }
wheels = [
    { url = "https://files.pythonhosted.org/packages/b5/00/d631e67a838026495268c2f6884f3711a15a9a2a96cd244fdaea53b823fb/typing_extensions-4.14.1-py3-none-any.whl", hash = "sha256:d1e1e3b58374dc93031d6eda2420a48ea44a36c2b4766a4fdeb3710755731d76", size = 43906, upload-time = "2025-07-04T13:28:32.743Z" },
]

[[package]]
name = "typing-inspect"
version = "0.9.0"
source = { registry = "https://pypi.org/simple" }
dependencies = [
    { name = "mypy-extensions" },
    { name = "typing-extensions" },
]
sdist = { url = "https://files.pythonhosted.org/packages/dc/74/1789779d91f1961fa9438e9a8710cdae6bd138c80d7303996933d117264a/typing_inspect-0.9.0.tar.gz", hash = "sha256:b23fc42ff6f6ef6954e4852c1fb512cdd18dbea03134f91f856a95ccc9461f78", size = 13825, upload-time = "2023-05-24T20:25:47.612Z" }
wheels = [
    { url = "https://files.pythonhosted.org/packages/65/f3/107a22063bf27bdccf2024833d3445f4eea42b2e598abfbd46f6a63b6cb0/typing_inspect-0.9.0-py3-none-any.whl", hash = "sha256:9ee6fc59062311ef8547596ab6b955e1b8aa46242d854bfc78f4f6b0eff35f9f", size = 8827, upload-time = "2023-05-24T20:25:45.287Z" },
]

[[package]]
name = "typing-inspection"
version = "0.4.1"
source = { registry = "https://pypi.org/simple" }
dependencies = [
    { name = "typing-extensions" },
]
sdist = { url = "https://files.pythonhosted.org/packages/f8/b1/0c11f5058406b3af7609f121aaa6b609744687f1d158b3c3a5bf4cc94238/typing_inspection-0.4.1.tar.gz", hash = "sha256:6ae134cc0203c33377d43188d4064e9b357dba58cff3185f22924610e70a9d28", size = 75726, upload-time = "2025-05-21T18:55:23.885Z" }
wheels = [
    { url = "https://files.pythonhosted.org/packages/17/69/cd203477f944c353c31bade965f880aa1061fd6bf05ded0726ca845b6ff7/typing_inspection-0.4.1-py3-none-any.whl", hash = "sha256:389055682238f53b04f7badcb49b989835495a96700ced5dab2d8feae4b26f51", size = 14552, upload-time = "2025-05-21T18:55:22.152Z" },
]

[[package]]
name = "tzdata"
version = "2025.2"
source = { registry = "https://pypi.org/simple" }
sdist = { url = "https://files.pythonhosted.org/packages/95/32/1a225d6164441be760d75c2c42e2780dc0873fe382da3e98a2e1e48361e5/tzdata-2025.2.tar.gz", hash = "sha256:b60a638fcc0daffadf82fe0f57e53d06bdec2f36c4df66280ae79bce6bd6f2b9", size = 196380, upload-time = "2025-03-23T13:54:43.652Z" }
wheels = [
    { url = "https://files.pythonhosted.org/packages/5c/23/c7abc0ca0a1526a0774eca151daeb8de62ec457e77262b66b359c3c7679e/tzdata-2025.2-py2.py3-none-any.whl", hash = "sha256:1a403fada01ff9221ca8044d701868fa132215d84beb92242d9acd2147f667a8", size = 347839, upload-time = "2025-03-23T13:54:41.845Z" },
]

[[package]]
name = "urllib3"
version = "2.5.0"
source = { registry = "https://pypi.org/simple" }
sdist = { url = "https://files.pythonhosted.org/packages/15/22/9ee70a2574a4f4599c47dd506532914ce044817c7752a79b6a51286319bc/urllib3-2.5.0.tar.gz", hash = "sha256:3fc47733c7e419d4bc3f6b3dc2b4f890bb743906a30d56ba4a5bfa4bbff92760", size = 393185, upload-time = "2025-06-18T14:07:41.644Z" }
wheels = [
    { url = "https://files.pythonhosted.org/packages/a7/c2/fe1e52489ae3122415c51f387e221dd0773709bad6c6cdaa599e8a2c5185/urllib3-2.5.0-py3-none-any.whl", hash = "sha256:e6b01673c0fa6a13e374b50871808eb3bf7046c4b125b216f6bf1cc604cff0dc", size = 129795, upload-time = "2025-06-18T14:07:40.39Z" },
]

[[package]]
name = "uvicorn"
version = "0.35.0"
source = { registry = "https://pypi.org/simple" }
dependencies = [
    { name = "click" },
    { name = "h11" },
]
sdist = { url = "https://files.pythonhosted.org/packages/5e/42/e0e305207bb88c6b8d3061399c6a961ffe5fbb7e2aa63c9234df7259e9cd/uvicorn-0.35.0.tar.gz", hash = "sha256:bc662f087f7cf2ce11a1d7fd70b90c9f98ef2e2831556dd078d131b96cc94a01", size = 78473, upload-time = "2025-06-28T16:15:46.058Z" }
wheels = [
    { url = "https://files.pythonhosted.org/packages/d2/e2/dc81b1bd1dcfe91735810265e9d26bc8ec5da45b4c0f6237e286819194c3/uvicorn-0.35.0-py3-none-any.whl", hash = "sha256:197535216b25ff9b785e29a0b79199f55222193d47f820816e7da751e9bc8d4a", size = 66406, upload-time = "2025-06-28T16:15:44.816Z" },
]

[package.optional-dependencies]
standard = [
    { name = "colorama", marker = "sys_platform == 'win32'" },
    { name = "httptools" },
    { name = "python-dotenv" },
    { name = "pyyaml" },
    { name = "uvloop", marker = "platform_python_implementation != 'PyPy' and sys_platform != 'cygwin' and sys_platform != 'win32'" },
    { name = "watchfiles" },
    { name = "websockets" },
]

[[package]]
name = "uvloop"
version = "0.21.0"
source = { registry = "https://pypi.org/simple" }
sdist = { url = "https://files.pythonhosted.org/packages/af/c0/854216d09d33c543f12a44b393c402e89a920b1a0a7dc634c42de91b9cf6/uvloop-0.21.0.tar.gz", hash = "sha256:3bf12b0fda68447806a7ad847bfa591613177275d35b6724b1ee573faa3704e3", size = 2492741, upload-time = "2024-10-14T23:38:35.489Z" }
wheels = [
    { url = "https://files.pythonhosted.org/packages/57/a7/4cf0334105c1160dd6819f3297f8700fda7fc30ab4f61fbf3e725acbc7cc/uvloop-0.21.0-cp311-cp311-macosx_10_9_universal2.whl", hash = "sha256:c0f3fa6200b3108919f8bdabb9a7f87f20e7097ea3c543754cabc7d717d95cf8", size = 1447410, upload-time = "2024-10-14T23:37:33.612Z" },
    { url = "https://files.pythonhosted.org/packages/8c/7c/1517b0bbc2dbe784b563d6ab54f2ef88c890fdad77232c98ed490aa07132/uvloop-0.21.0-cp311-cp311-macosx_10_9_x86_64.whl", hash = "sha256:0878c2640cf341b269b7e128b1a5fed890adc4455513ca710d77d5e93aa6d6a0", size = 805476, upload-time = "2024-10-14T23:37:36.11Z" },
    { url = "https://files.pythonhosted.org/packages/ee/ea/0bfae1aceb82a503f358d8d2fa126ca9dbdb2ba9c7866974faec1cb5875c/uvloop-0.21.0-cp311-cp311-manylinux_2_17_aarch64.manylinux2014_aarch64.whl", hash = "sha256:b9fb766bb57b7388745d8bcc53a359b116b8a04c83a2288069809d2b3466c37e", size = 3960855, upload-time = "2024-10-14T23:37:37.683Z" },
    { url = "https://files.pythonhosted.org/packages/8a/ca/0864176a649838b838f36d44bf31c451597ab363b60dc9e09c9630619d41/uvloop-0.21.0-cp311-cp311-manylinux_2_17_x86_64.manylinux2014_x86_64.whl", hash = "sha256:8a375441696e2eda1c43c44ccb66e04d61ceeffcd76e4929e527b7fa401b90fb", size = 3973185, upload-time = "2024-10-14T23:37:40.226Z" },
    { url = "https://files.pythonhosted.org/packages/30/bf/08ad29979a936d63787ba47a540de2132169f140d54aa25bc8c3df3e67f4/uvloop-0.21.0-cp311-cp311-musllinux_1_2_aarch64.whl", hash = "sha256:baa0e6291d91649c6ba4ed4b2f982f9fa165b5bbd50a9e203c416a2797bab3c6", size = 3820256, upload-time = "2024-10-14T23:37:42.839Z" },
    { url = "https://files.pythonhosted.org/packages/da/e2/5cf6ef37e3daf2f06e651aae5ea108ad30df3cb269102678b61ebf1fdf42/uvloop-0.21.0-cp311-cp311-musllinux_1_2_x86_64.whl", hash = "sha256:4509360fcc4c3bd2c70d87573ad472de40c13387f5fda8cb58350a1d7475e58d", size = 3937323, upload-time = "2024-10-14T23:37:45.337Z" },
    { url = "https://files.pythonhosted.org/packages/8c/4c/03f93178830dc7ce8b4cdee1d36770d2f5ebb6f3d37d354e061eefc73545/uvloop-0.21.0-cp312-cp312-macosx_10_13_universal2.whl", hash = "sha256:359ec2c888397b9e592a889c4d72ba3d6befba8b2bb01743f72fffbde663b59c", size = 1471284, upload-time = "2024-10-14T23:37:47.833Z" },
    { url = "https://files.pythonhosted.org/packages/43/3e/92c03f4d05e50f09251bd8b2b2b584a2a7f8fe600008bcc4523337abe676/uvloop-0.21.0-cp312-cp312-macosx_10_13_x86_64.whl", hash = "sha256:f7089d2dc73179ce5ac255bdf37c236a9f914b264825fdaacaded6990a7fb4c2", size = 821349, upload-time = "2024-10-14T23:37:50.149Z" },
    { url = "https://files.pythonhosted.org/packages/a6/ef/a02ec5da49909dbbfb1fd205a9a1ac4e88ea92dcae885e7c961847cd51e2/uvloop-0.21.0-cp312-cp312-manylinux_2_17_aarch64.manylinux2014_aarch64.whl", hash = "sha256:baa4dcdbd9ae0a372f2167a207cd98c9f9a1ea1188a8a526431eef2f8116cc8d", size = 4580089, upload-time = "2024-10-14T23:37:51.703Z" },
    { url = "https://files.pythonhosted.org/packages/06/a7/b4e6a19925c900be9f98bec0a75e6e8f79bb53bdeb891916609ab3958967/uvloop-0.21.0-cp312-cp312-manylinux_2_17_x86_64.manylinux2014_x86_64.whl", hash = "sha256:86975dca1c773a2c9864f4c52c5a55631038e387b47eaf56210f873887b6c8dc", size = 4693770, upload-time = "2024-10-14T23:37:54.122Z" },
    { url = "https://files.pythonhosted.org/packages/ce/0c/f07435a18a4b94ce6bd0677d8319cd3de61f3a9eeb1e5f8ab4e8b5edfcb3/uvloop-0.21.0-cp312-cp312-musllinux_1_2_aarch64.whl", hash = "sha256:461d9ae6660fbbafedd07559c6a2e57cd553b34b0065b6550685f6653a98c1cb", size = 4451321, upload-time = "2024-10-14T23:37:55.766Z" },
    { url = "https://files.pythonhosted.org/packages/8f/eb/f7032be105877bcf924709c97b1bf3b90255b4ec251f9340cef912559f28/uvloop-0.21.0-cp312-cp312-musllinux_1_2_x86_64.whl", hash = "sha256:183aef7c8730e54c9a3ee3227464daed66e37ba13040bb3f350bc2ddc040f22f", size = 4659022, upload-time = "2024-10-14T23:37:58.195Z" },
    { url = "https://files.pythonhosted.org/packages/3f/8d/2cbef610ca21539f0f36e2b34da49302029e7c9f09acef0b1c3b5839412b/uvloop-0.21.0-cp313-cp313-macosx_10_13_universal2.whl", hash = "sha256:bfd55dfcc2a512316e65f16e503e9e450cab148ef11df4e4e679b5e8253a5281", size = 1468123, upload-time = "2024-10-14T23:38:00.688Z" },
    { url = "https://files.pythonhosted.org/packages/93/0d/b0038d5a469f94ed8f2b2fce2434a18396d8fbfb5da85a0a9781ebbdec14/uvloop-0.21.0-cp313-cp313-macosx_10_13_x86_64.whl", hash = "sha256:787ae31ad8a2856fc4e7c095341cccc7209bd657d0e71ad0dc2ea83c4a6fa8af", size = 819325, upload-time = "2024-10-14T23:38:02.309Z" },
    { url = "https://files.pythonhosted.org/packages/50/94/0a687f39e78c4c1e02e3272c6b2ccdb4e0085fda3b8352fecd0410ccf915/uvloop-0.21.0-cp313-cp313-manylinux_2_17_aarch64.manylinux2014_aarch64.whl", hash = "sha256:5ee4d4ef48036ff6e5cfffb09dd192c7a5027153948d85b8da7ff705065bacc6", size = 4582806, upload-time = "2024-10-14T23:38:04.711Z" },
    { url = "https://files.pythonhosted.org/packages/d2/19/f5b78616566ea68edd42aacaf645adbf71fbd83fc52281fba555dc27e3f1/uvloop-0.21.0-cp313-cp313-manylinux_2_17_x86_64.manylinux2014_x86_64.whl", hash = "sha256:f3df876acd7ec037a3d005b3ab85a7e4110422e4d9c1571d4fc89b0fc41b6816", size = 4701068, upload-time = "2024-10-14T23:38:06.385Z" },
    { url = "https://files.pythonhosted.org/packages/47/57/66f061ee118f413cd22a656de622925097170b9380b30091b78ea0c6ea75/uvloop-0.21.0-cp313-cp313-musllinux_1_2_aarch64.whl", hash = "sha256:bd53ecc9a0f3d87ab847503c2e1552b690362e005ab54e8a48ba97da3924c0dc", size = 4454428, upload-time = "2024-10-14T23:38:08.416Z" },
    { url = "https://files.pythonhosted.org/packages/63/9a/0962b05b308494e3202d3f794a6e85abe471fe3cafdbcf95c2e8c713aabd/uvloop-0.21.0-cp313-cp313-musllinux_1_2_x86_64.whl", hash = "sha256:a5c39f217ab3c663dc699c04cbd50c13813e31d917642d459fdcec07555cc553", size = 4660018, upload-time = "2024-10-14T23:38:10.888Z" },
]

[[package]]
name = "validators"
version = "0.35.0"
source = { registry = "https://pypi.org/simple" }
sdist = { url = "https://files.pythonhosted.org/packages/53/66/a435d9ae49850b2f071f7ebd8119dd4e84872b01630d6736761e6e7fd847/validators-0.35.0.tar.gz", hash = "sha256:992d6c48a4e77c81f1b4daba10d16c3a9bb0dbb79b3a19ea847ff0928e70497a", size = 73399, upload-time = "2025-05-01T05:42:06.7Z" }
wheels = [
    { url = "https://files.pythonhosted.org/packages/fa/6e/3e955517e22cbdd565f2f8b2e73d52528b14b8bcfdb04f62466b071de847/validators-0.35.0-py3-none-any.whl", hash = "sha256:e8c947097eae7892cb3d26868d637f79f47b4a0554bc6b80065dfe5aac3705dd", size = 44712, upload-time = "2025-05-01T05:42:04.203Z" },
]

[[package]]
name = "virtualenv"
version = "20.34.0"
source = { registry = "https://pypi.org/simple" }
dependencies = [
    { name = "distlib" },
    { name = "filelock" },
    { name = "platformdirs" },
]
sdist = { url = "https://files.pythonhosted.org/packages/1c/14/37fcdba2808a6c615681cd216fecae00413c9dab44fb2e57805ecf3eaee3/virtualenv-20.34.0.tar.gz", hash = "sha256:44815b2c9dee7ed86e387b842a84f20b93f7f417f95886ca1996a72a4138eb1a", size = 6003808, upload-time = "2025-08-13T14:24:07.464Z" }
wheels = [
    { url = "https://files.pythonhosted.org/packages/76/06/04c8e804f813cf972e3262f3f8584c232de64f0cde9f703b46cf53a45090/virtualenv-20.34.0-py3-none-any.whl", hash = "sha256:341f5afa7eee943e4984a9207c025feedd768baff6753cd660c857ceb3e36026", size = 5983279, upload-time = "2025-08-13T14:24:05.111Z" },
]

[[package]]
name = "watchfiles"
version = "1.1.0"
source = { registry = "https://pypi.org/simple" }
dependencies = [
    { name = "anyio" },
]
sdist = { url = "https://files.pythonhosted.org/packages/2a/9a/d451fcc97d029f5812e898fd30a53fd8c15c7bbd058fd75cfc6beb9bd761/watchfiles-1.1.0.tar.gz", hash = "sha256:693ed7ec72cbfcee399e92c895362b6e66d63dac6b91e2c11ae03d10d503e575", size = 94406, upload-time = "2025-06-15T19:06:59.42Z" }
wheels = [
    { url = "https://files.pythonhosted.org/packages/8b/78/7401154b78ab484ccaaeef970dc2af0cb88b5ba8a1b415383da444cdd8d3/watchfiles-1.1.0-cp311-cp311-macosx_10_12_x86_64.whl", hash = "sha256:c9649dfc57cc1f9835551deb17689e8d44666315f2e82d337b9f07bd76ae3aa2", size = 405751, upload-time = "2025-06-15T19:05:07.679Z" },
    { url = "https://files.pythonhosted.org/packages/76/63/e6c3dbc1f78d001589b75e56a288c47723de28c580ad715eb116639152b5/watchfiles-1.1.0-cp311-cp311-macosx_11_0_arm64.whl", hash = "sha256:406520216186b99374cdb58bc48e34bb74535adec160c8459894884c983a149c", size = 397313, upload-time = "2025-06-15T19:05:08.764Z" },
    { url = "https://files.pythonhosted.org/packages/6c/a2/8afa359ff52e99af1632f90cbf359da46184207e893a5f179301b0c8d6df/watchfiles-1.1.0-cp311-cp311-manylinux_2_17_aarch64.manylinux2014_aarch64.whl", hash = "sha256:cb45350fd1dc75cd68d3d72c47f5b513cb0578da716df5fba02fff31c69d5f2d", size = 450792, upload-time = "2025-06-15T19:05:09.869Z" },
    { url = "https://files.pythonhosted.org/packages/1d/bf/7446b401667f5c64972a57a0233be1104157fc3abf72c4ef2666c1bd09b2/watchfiles-1.1.0-cp311-cp311-manylinux_2_17_armv7l.manylinux2014_armv7l.whl", hash = "sha256:11ee4444250fcbeb47459a877e5e80ed994ce8e8d20283857fc128be1715dac7", size = 458196, upload-time = "2025-06-15T19:05:11.91Z" },
    { url = "https://files.pythonhosted.org/packages/58/2f/501ddbdfa3fa874ea5597c77eeea3d413579c29af26c1091b08d0c792280/watchfiles-1.1.0-cp311-cp311-manylinux_2_17_i686.manylinux2014_i686.whl", hash = "sha256:bda8136e6a80bdea23e5e74e09df0362744d24ffb8cd59c4a95a6ce3d142f79c", size = 484788, upload-time = "2025-06-15T19:05:13.373Z" },
    { url = "https://files.pythonhosted.org/packages/61/1e/9c18eb2eb5c953c96bc0e5f626f0e53cfef4bd19bd50d71d1a049c63a575/watchfiles-1.1.0-cp311-cp311-manylinux_2_17_ppc64le.manylinux2014_ppc64le.whl", hash = "sha256:b915daeb2d8c1f5cee4b970f2e2c988ce6514aace3c9296e58dd64dc9aa5d575", size = 597879, upload-time = "2025-06-15T19:05:14.725Z" },
    { url = "https://files.pythonhosted.org/packages/8b/6c/1467402e5185d89388b4486745af1e0325007af0017c3384cc786fff0542/watchfiles-1.1.0-cp311-cp311-manylinux_2_17_s390x.manylinux2014_s390x.whl", hash = "sha256:ed8fc66786de8d0376f9f913c09e963c66e90ced9aa11997f93bdb30f7c872a8", size = 477447, upload-time = "2025-06-15T19:05:15.775Z" },
    { url = "https://files.pythonhosted.org/packages/2b/a1/ec0a606bde4853d6c4a578f9391eeb3684a9aea736a8eb217e3e00aa89a1/watchfiles-1.1.0-cp311-cp311-manylinux_2_17_x86_64.manylinux2014_x86_64.whl", hash = "sha256:fe4371595edf78c41ef8ac8df20df3943e13defd0efcb732b2e393b5a8a7a71f", size = 453145, upload-time = "2025-06-15T19:05:17.17Z" },
    { url = "https://files.pythonhosted.org/packages/90/b9/ef6f0c247a6a35d689fc970dc7f6734f9257451aefb30def5d100d6246a5/watchfiles-1.1.0-cp311-cp311-musllinux_1_1_aarch64.whl", hash = "sha256:b7c5f6fe273291f4d414d55b2c80d33c457b8a42677ad14b4b47ff025d0893e4", size = 626539, upload-time = "2025-06-15T19:05:18.557Z" },
    { url = "https://files.pythonhosted.org/packages/34/44/6ffda5537085106ff5aaa762b0d130ac6c75a08015dd1621376f708c94de/watchfiles-1.1.0-cp311-cp311-musllinux_1_1_x86_64.whl", hash = "sha256:7738027989881e70e3723c75921f1efa45225084228788fc59ea8c6d732eb30d", size = 624472, upload-time = "2025-06-15T19:05:19.588Z" },
    { url = "https://files.pythonhosted.org/packages/c3/e3/71170985c48028fa3f0a50946916a14055e741db11c2e7bc2f3b61f4d0e3/watchfiles-1.1.0-cp311-cp311-win32.whl", hash = "sha256:622d6b2c06be19f6e89b1d951485a232e3b59618def88dbeda575ed8f0d8dbf2", size = 279348, upload-time = "2025-06-15T19:05:20.856Z" },
    { url = "https://files.pythonhosted.org/packages/89/1b/3e39c68b68a7a171070f81fc2561d23ce8d6859659406842a0e4bebf3bba/watchfiles-1.1.0-cp311-cp311-win_amd64.whl", hash = "sha256:48aa25e5992b61debc908a61ab4d3f216b64f44fdaa71eb082d8b2de846b7d12", size = 292607, upload-time = "2025-06-15T19:05:21.937Z" },
    { url = "https://files.pythonhosted.org/packages/61/9f/2973b7539f2bdb6ea86d2c87f70f615a71a1fc2dba2911795cea25968aea/watchfiles-1.1.0-cp311-cp311-win_arm64.whl", hash = "sha256:00645eb79a3faa70d9cb15c8d4187bb72970b2470e938670240c7998dad9f13a", size = 285056, upload-time = "2025-06-15T19:05:23.12Z" },
    { url = "https://files.pythonhosted.org/packages/f6/b8/858957045a38a4079203a33aaa7d23ea9269ca7761c8a074af3524fbb240/watchfiles-1.1.0-cp312-cp312-macosx_10_12_x86_64.whl", hash = "sha256:9dc001c3e10de4725c749d4c2f2bdc6ae24de5a88a339c4bce32300a31ede179", size = 402339, upload-time = "2025-06-15T19:05:24.516Z" },
    { url = "https://files.pythonhosted.org/packages/80/28/98b222cca751ba68e88521fabd79a4fab64005fc5976ea49b53fa205d1fa/watchfiles-1.1.0-cp312-cp312-macosx_11_0_arm64.whl", hash = "sha256:d9ba68ec283153dead62cbe81872d28e053745f12335d037de9cbd14bd1877f5", size = 394409, upload-time = "2025-06-15T19:05:25.469Z" },
    { url = "https://files.pythonhosted.org/packages/86/50/dee79968566c03190677c26f7f47960aff738d32087087bdf63a5473e7df/watchfiles-1.1.0-cp312-cp312-manylinux_2_17_aarch64.manylinux2014_aarch64.whl", hash = "sha256:130fc497b8ee68dce163e4254d9b0356411d1490e868bd8790028bc46c5cc297", size = 450939, upload-time = "2025-06-15T19:05:26.494Z" },
    { url = "https://files.pythonhosted.org/packages/40/45/a7b56fb129700f3cfe2594a01aa38d033b92a33dddce86c8dfdfc1247b72/watchfiles-1.1.0-cp312-cp312-manylinux_2_17_armv7l.manylinux2014_armv7l.whl", hash = "sha256:50a51a90610d0845a5931a780d8e51d7bd7f309ebc25132ba975aca016b576a0", size = 457270, upload-time = "2025-06-15T19:05:27.466Z" },
    { url = "https://files.pythonhosted.org/packages/b5/c8/fa5ef9476b1d02dc6b5e258f515fcaaecf559037edf8b6feffcbc097c4b8/watchfiles-1.1.0-cp312-cp312-manylinux_2_17_i686.manylinux2014_i686.whl", hash = "sha256:dc44678a72ac0910bac46fa6a0de6af9ba1355669b3dfaf1ce5f05ca7a74364e", size = 483370, upload-time = "2025-06-15T19:05:28.548Z" },
    { url = "https://files.pythonhosted.org/packages/98/68/42cfcdd6533ec94f0a7aab83f759ec11280f70b11bfba0b0f885e298f9bd/watchfiles-1.1.0-cp312-cp312-manylinux_2_17_ppc64le.manylinux2014_ppc64le.whl", hash = "sha256:a543492513a93b001975ae283a51f4b67973662a375a403ae82f420d2c7205ee", size = 598654, upload-time = "2025-06-15T19:05:29.997Z" },
    { url = "https://files.pythonhosted.org/packages/d3/74/b2a1544224118cc28df7e59008a929e711f9c68ce7d554e171b2dc531352/watchfiles-1.1.0-cp312-cp312-manylinux_2_17_s390x.manylinux2014_s390x.whl", hash = "sha256:8ac164e20d17cc285f2b94dc31c384bc3aa3dd5e7490473b3db043dd70fbccfd", size = 478667, upload-time = "2025-06-15T19:05:31.172Z" },
    { url = "https://files.pythonhosted.org/packages/8c/77/e3362fe308358dc9f8588102481e599c83e1b91c2ae843780a7ded939a35/watchfiles-1.1.0-cp312-cp312-manylinux_2_17_x86_64.manylinux2014_x86_64.whl", hash = "sha256:f7590d5a455321e53857892ab8879dce62d1f4b04748769f5adf2e707afb9d4f", size = 452213, upload-time = "2025-06-15T19:05:32.299Z" },
    { url = "https://files.pythonhosted.org/packages/6e/17/c8f1a36540c9a1558d4faf08e909399e8133599fa359bf52ec8fcee5be6f/watchfiles-1.1.0-cp312-cp312-musllinux_1_1_aarch64.whl", hash = "sha256:37d3d3f7defb13f62ece99e9be912afe9dd8a0077b7c45ee5a57c74811d581a4", size = 626718, upload-time = "2025-06-15T19:05:33.415Z" },
    { url = "https://files.pythonhosted.org/packages/26/45/fb599be38b4bd38032643783d7496a26a6f9ae05dea1a42e58229a20ac13/watchfiles-1.1.0-cp312-cp312-musllinux_1_1_x86_64.whl", hash = "sha256:7080c4bb3efd70a07b1cc2df99a7aa51d98685be56be6038c3169199d0a1c69f", size = 623098, upload-time = "2025-06-15T19:05:34.534Z" },
    { url = "https://files.pythonhosted.org/packages/a1/e7/fdf40e038475498e160cd167333c946e45d8563ae4dd65caf757e9ffe6b4/watchfiles-1.1.0-cp312-cp312-win32.whl", hash = "sha256:cbcf8630ef4afb05dc30107bfa17f16c0896bb30ee48fc24bf64c1f970f3b1fd", size = 279209, upload-time = "2025-06-15T19:05:35.577Z" },
    { url = "https://files.pythonhosted.org/packages/3f/d3/3ae9d5124ec75143bdf088d436cba39812122edc47709cd2caafeac3266f/watchfiles-1.1.0-cp312-cp312-win_amd64.whl", hash = "sha256:cbd949bdd87567b0ad183d7676feb98136cde5bb9025403794a4c0db28ed3a47", size = 292786, upload-time = "2025-06-15T19:05:36.559Z" },
    { url = "https://files.pythonhosted.org/packages/26/2f/7dd4fc8b5f2b34b545e19629b4a018bfb1de23b3a496766a2c1165ca890d/watchfiles-1.1.0-cp312-cp312-win_arm64.whl", hash = "sha256:0a7d40b77f07be87c6faa93d0951a0fcd8cbca1ddff60a1b65d741bac6f3a9f6", size = 284343, upload-time = "2025-06-15T19:05:37.5Z" },
    { url = "https://files.pythonhosted.org/packages/d3/42/fae874df96595556a9089ade83be34a2e04f0f11eb53a8dbf8a8a5e562b4/watchfiles-1.1.0-cp313-cp313-macosx_10_12_x86_64.whl", hash = "sha256:5007f860c7f1f8df471e4e04aaa8c43673429047d63205d1630880f7637bca30", size = 402004, upload-time = "2025-06-15T19:05:38.499Z" },
    { url = "https://files.pythonhosted.org/packages/fa/55/a77e533e59c3003d9803c09c44c3651224067cbe7fb5d574ddbaa31e11ca/watchfiles-1.1.0-cp313-cp313-macosx_11_0_arm64.whl", hash = "sha256:20ecc8abbd957046f1fe9562757903f5eaf57c3bce70929fda6c7711bb58074a", size = 393671, upload-time = "2025-06-15T19:05:39.52Z" },
    { url = "https://files.pythonhosted.org/packages/05/68/b0afb3f79c8e832e6571022611adbdc36e35a44e14f129ba09709aa4bb7a/watchfiles-1.1.0-cp313-cp313-manylinux_2_17_aarch64.manylinux2014_aarch64.whl", hash = "sha256:f2f0498b7d2a3c072766dba3274fe22a183dbea1f99d188f1c6c72209a1063dc", size = 449772, upload-time = "2025-06-15T19:05:40.897Z" },
    { url = "https://files.pythonhosted.org/packages/ff/05/46dd1f6879bc40e1e74c6c39a1b9ab9e790bf1f5a2fe6c08b463d9a807f4/watchfiles-1.1.0-cp313-cp313-manylinux_2_17_armv7l.manylinux2014_armv7l.whl", hash = "sha256:239736577e848678e13b201bba14e89718f5c2133dfd6b1f7846fa1b58a8532b", size = 456789, upload-time = "2025-06-15T19:05:42.045Z" },
    { url = "https://files.pythonhosted.org/packages/8b/ca/0eeb2c06227ca7f12e50a47a3679df0cd1ba487ea19cf844a905920f8e95/watchfiles-1.1.0-cp313-cp313-manylinux_2_17_i686.manylinux2014_i686.whl", hash = "sha256:eff4b8d89f444f7e49136dc695599a591ff769300734446c0a86cba2eb2f9895", size = 482551, upload-time = "2025-06-15T19:05:43.781Z" },
    { url = "https://files.pythonhosted.org/packages/31/47/2cecbd8694095647406645f822781008cc524320466ea393f55fe70eed3b/watchfiles-1.1.0-cp313-cp313-manylinux_2_17_ppc64le.manylinux2014_ppc64le.whl", hash = "sha256:12b0a02a91762c08f7264e2e79542f76870c3040bbc847fb67410ab81474932a", size = 597420, upload-time = "2025-06-15T19:05:45.244Z" },
    { url = "https://files.pythonhosted.org/packages/d9/7e/82abc4240e0806846548559d70f0b1a6dfdca75c1b4f9fa62b504ae9b083/watchfiles-1.1.0-cp313-cp313-manylinux_2_17_s390x.manylinux2014_s390x.whl", hash = "sha256:29e7bc2eee15cbb339c68445959108803dc14ee0c7b4eea556400131a8de462b", size = 477950, upload-time = "2025-06-15T19:05:46.332Z" },
    { url = "https://files.pythonhosted.org/packages/25/0d/4d564798a49bf5482a4fa9416dea6b6c0733a3b5700cb8a5a503c4b15853/watchfiles-1.1.0-cp313-cp313-manylinux_2_17_x86_64.manylinux2014_x86_64.whl", hash = "sha256:d9481174d3ed982e269c090f780122fb59cee6c3796f74efe74e70f7780ed94c", size = 451706, upload-time = "2025-06-15T19:05:47.459Z" },
    { url = "https://files.pythonhosted.org/packages/81/b5/5516cf46b033192d544102ea07c65b6f770f10ed1d0a6d388f5d3874f6e4/watchfiles-1.1.0-cp313-cp313-musllinux_1_1_aarch64.whl", hash = "sha256:80f811146831c8c86ab17b640801c25dc0a88c630e855e2bef3568f30434d52b", size = 625814, upload-time = "2025-06-15T19:05:48.654Z" },
    { url = "https://files.pythonhosted.org/packages/0c/dd/7c1331f902f30669ac3e754680b6edb9a0dd06dea5438e61128111fadd2c/watchfiles-1.1.0-cp313-cp313-musllinux_1_1_x86_64.whl", hash = "sha256:60022527e71d1d1fda67a33150ee42869042bce3d0fcc9cc49be009a9cded3fb", size = 622820, upload-time = "2025-06-15T19:05:50.088Z" },
    { url = "https://files.pythonhosted.org/packages/1b/14/36d7a8e27cd128d7b1009e7715a7c02f6c131be9d4ce1e5c3b73d0e342d8/watchfiles-1.1.0-cp313-cp313-win32.whl", hash = "sha256:32d6d4e583593cb8576e129879ea0991660b935177c0f93c6681359b3654bfa9", size = 279194, upload-time = "2025-06-15T19:05:51.186Z" },
    { url = "https://files.pythonhosted.org/packages/25/41/2dd88054b849aa546dbeef5696019c58f8e0774f4d1c42123273304cdb2e/watchfiles-1.1.0-cp313-cp313-win_amd64.whl", hash = "sha256:f21af781a4a6fbad54f03c598ab620e3a77032c5878f3d780448421a6e1818c7", size = 292349, upload-time = "2025-06-15T19:05:52.201Z" },
    { url = "https://files.pythonhosted.org/packages/c8/cf/421d659de88285eb13941cf11a81f875c176f76a6d99342599be88e08d03/watchfiles-1.1.0-cp313-cp313-win_arm64.whl", hash = "sha256:5366164391873ed76bfdf618818c82084c9db7fac82b64a20c44d335eec9ced5", size = 283836, upload-time = "2025-06-15T19:05:53.265Z" },
    { url = "https://files.pythonhosted.org/packages/45/10/6faf6858d527e3599cc50ec9fcae73590fbddc1420bd4fdccfebffeedbc6/watchfiles-1.1.0-cp313-cp313t-macosx_10_12_x86_64.whl", hash = "sha256:17ab167cca6339c2b830b744eaf10803d2a5b6683be4d79d8475d88b4a8a4be1", size = 400343, upload-time = "2025-06-15T19:05:54.252Z" },
    { url = "https://files.pythonhosted.org/packages/03/20/5cb7d3966f5e8c718006d0e97dfe379a82f16fecd3caa7810f634412047a/watchfiles-1.1.0-cp313-cp313t-macosx_11_0_arm64.whl", hash = "sha256:328dbc9bff7205c215a7807da7c18dce37da7da718e798356212d22696404339", size = 392916, upload-time = "2025-06-15T19:05:55.264Z" },
    { url = "https://files.pythonhosted.org/packages/8c/07/d8f1176328fa9e9581b6f120b017e286d2a2d22ae3f554efd9515c8e1b49/watchfiles-1.1.0-cp313-cp313t-manylinux_2_17_aarch64.manylinux2014_aarch64.whl", hash = "sha256:f7208ab6e009c627b7557ce55c465c98967e8caa8b11833531fdf95799372633", size = 449582, upload-time = "2025-06-15T19:05:56.317Z" },
    { url = "https://files.pythonhosted.org/packages/66/e8/80a14a453cf6038e81d072a86c05276692a1826471fef91df7537dba8b46/watchfiles-1.1.0-cp313-cp313t-manylinux_2_17_armv7l.manylinux2014_armv7l.whl", hash = "sha256:a8f6f72974a19efead54195bc9bed4d850fc047bb7aa971268fd9a8387c89011", size = 456752, upload-time = "2025-06-15T19:05:57.359Z" },
    { url = "https://files.pythonhosted.org/packages/5a/25/0853b3fe0e3c2f5af9ea60eb2e781eade939760239a72c2d38fc4cc335f6/watchfiles-1.1.0-cp313-cp313t-manylinux_2_17_i686.manylinux2014_i686.whl", hash = "sha256:d181ef50923c29cf0450c3cd47e2f0557b62218c50b2ab8ce2ecaa02bd97e670", size = 481436, upload-time = "2025-06-15T19:05:58.447Z" },
    { url = "https://files.pythonhosted.org/packages/fe/9e/4af0056c258b861fbb29dcb36258de1e2b857be4a9509e6298abcf31e5c9/watchfiles-1.1.0-cp313-cp313t-manylinux_2_17_ppc64le.manylinux2014_ppc64le.whl", hash = "sha256:adb4167043d3a78280d5d05ce0ba22055c266cf8655ce942f2fb881262ff3cdf", size = 596016, upload-time = "2025-06-15T19:05:59.59Z" },
    { url = "https://files.pythonhosted.org/packages/c5/fa/95d604b58aa375e781daf350897aaaa089cff59d84147e9ccff2447c8294/watchfiles-1.1.0-cp313-cp313t-manylinux_2_17_s390x.manylinux2014_s390x.whl", hash = "sha256:8c5701dc474b041e2934a26d31d39f90fac8a3dee2322b39f7729867f932b1d4", size = 476727, upload-time = "2025-06-15T19:06:01.086Z" },
    { url = "https://files.pythonhosted.org/packages/65/95/fe479b2664f19be4cf5ceeb21be05afd491d95f142e72d26a42f41b7c4f8/watchfiles-1.1.0-cp313-cp313t-manylinux_2_17_x86_64.manylinux2014_x86_64.whl", hash = "sha256:b067915e3c3936966a8607f6fe5487df0c9c4afb85226613b520890049deea20", size = 451864, upload-time = "2025-06-15T19:06:02.144Z" },
    { url = "https://files.pythonhosted.org/packages/d3/8a/3c4af14b93a15ce55901cd7a92e1a4701910f1768c78fb30f61d2b79785b/watchfiles-1.1.0-cp313-cp313t-musllinux_1_1_aarch64.whl", hash = "sha256:9c733cda03b6d636b4219625a4acb5c6ffb10803338e437fb614fef9516825ef", size = 625626, upload-time = "2025-06-15T19:06:03.578Z" },
    { url = "https://files.pythonhosted.org/packages/da/f5/cf6aa047d4d9e128f4b7cde615236a915673775ef171ff85971d698f3c2c/watchfiles-1.1.0-cp313-cp313t-musllinux_1_1_x86_64.whl", hash = "sha256:cc08ef8b90d78bfac66f0def80240b0197008e4852c9f285907377b2947ffdcb", size = 622744, upload-time = "2025-06-15T19:06:05.066Z" },
    { url = "https://files.pythonhosted.org/packages/2c/00/70f75c47f05dea6fd30df90f047765f6fc2d6eb8b5a3921379b0b04defa2/watchfiles-1.1.0-cp314-cp314-macosx_10_12_x86_64.whl", hash = "sha256:9974d2f7dc561cce3bb88dfa8eb309dab64c729de85fba32e98d75cf24b66297", size = 402114, upload-time = "2025-06-15T19:06:06.186Z" },
    { url = "https://files.pythonhosted.org/packages/53/03/acd69c48db4a1ed1de26b349d94077cca2238ff98fd64393f3e97484cae6/watchfiles-1.1.0-cp314-cp314-macosx_11_0_arm64.whl", hash = "sha256:c68e9f1fcb4d43798ad8814c4c1b61547b014b667216cb754e606bfade587018", size = 393879, upload-time = "2025-06-15T19:06:07.369Z" },
    { url = "https://files.pythonhosted.org/packages/2f/c8/a9a2a6f9c8baa4eceae5887fecd421e1b7ce86802bcfc8b6a942e2add834/watchfiles-1.1.0-cp314-cp314-manylinux_2_17_aarch64.manylinux2014_aarch64.whl", hash = "sha256:95ab1594377effac17110e1352989bdd7bdfca9ff0e5eeccd8c69c5389b826d0", size = 450026, upload-time = "2025-06-15T19:06:08.476Z" },
    { url = "https://files.pythonhosted.org/packages/fe/51/d572260d98388e6e2b967425c985e07d47ee6f62e6455cefb46a6e06eda5/watchfiles-1.1.0-cp314-cp314-manylinux_2_17_armv7l.manylinux2014_armv7l.whl", hash = "sha256:fba9b62da882c1be1280a7584ec4515d0a6006a94d6e5819730ec2eab60ffe12", size = 457917, upload-time = "2025-06-15T19:06:09.988Z" },
    { url = "https://files.pythonhosted.org/packages/c6/2d/4258e52917bf9f12909b6ec314ff9636276f3542f9d3807d143f27309104/watchfiles-1.1.0-cp314-cp314-manylinux_2_17_i686.manylinux2014_i686.whl", hash = "sha256:3434e401f3ce0ed6b42569128b3d1e3af773d7ec18751b918b89cd49c14eaafb", size = 483602, upload-time = "2025-06-15T19:06:11.088Z" },
    { url = "https://files.pythonhosted.org/packages/84/99/bee17a5f341a4345fe7b7972a475809af9e528deba056f8963d61ea49f75/watchfiles-1.1.0-cp314-cp314-manylinux_2_17_ppc64le.manylinux2014_ppc64le.whl", hash = "sha256:fa257a4d0d21fcbca5b5fcba9dca5a78011cb93c0323fb8855c6d2dfbc76eb77", size = 596758, upload-time = "2025-06-15T19:06:12.197Z" },
    { url = "https://files.pythonhosted.org/packages/40/76/e4bec1d59b25b89d2b0716b41b461ed655a9a53c60dc78ad5771fda5b3e6/watchfiles-1.1.0-cp314-cp314-manylinux_2_17_s390x.manylinux2014_s390x.whl", hash = "sha256:7fd1b3879a578a8ec2076c7961076df540b9af317123f84569f5a9ddee64ce92", size = 477601, upload-time = "2025-06-15T19:06:13.391Z" },
    { url = "https://files.pythonhosted.org/packages/1f/fa/a514292956f4a9ce3c567ec0c13cce427c158e9f272062685a8a727d08fc/watchfiles-1.1.0-cp314-cp314-manylinux_2_17_x86_64.manylinux2014_x86_64.whl", hash = "sha256:62cc7a30eeb0e20ecc5f4bd113cd69dcdb745a07c68c0370cea919f373f65d9e", size = 451936, upload-time = "2025-06-15T19:06:14.656Z" },
    { url = "https://files.pythonhosted.org/packages/32/5d/c3bf927ec3bbeb4566984eba8dd7a8eb69569400f5509904545576741f88/watchfiles-1.1.0-cp314-cp314-musllinux_1_1_aarch64.whl", hash = "sha256:891c69e027748b4a73847335d208e374ce54ca3c335907d381fde4e41661b13b", size = 626243, upload-time = "2025-06-15T19:06:16.232Z" },
    { url = "https://files.pythonhosted.org/packages/e6/65/6e12c042f1a68c556802a84d54bb06d35577c81e29fba14019562479159c/watchfiles-1.1.0-cp314-cp314-musllinux_1_1_x86_64.whl", hash = "sha256:12fe8eaffaf0faa7906895b4f8bb88264035b3f0243275e0bf24af0436b27259", size = 623073, upload-time = "2025-06-15T19:06:17.457Z" },
    { url = "https://files.pythonhosted.org/packages/89/ab/7f79d9bf57329e7cbb0a6fd4c7bd7d0cee1e4a8ef0041459f5409da3506c/watchfiles-1.1.0-cp314-cp314t-macosx_10_12_x86_64.whl", hash = "sha256:bfe3c517c283e484843cb2e357dd57ba009cff351edf45fb455b5fbd1f45b15f", size = 400872, upload-time = "2025-06-15T19:06:18.57Z" },
    { url = "https://files.pythonhosted.org/packages/df/d5/3f7bf9912798e9e6c516094db6b8932df53b223660c781ee37607030b6d3/watchfiles-1.1.0-cp314-cp314t-macosx_11_0_arm64.whl", hash = "sha256:a9ccbf1f129480ed3044f540c0fdbc4ee556f7175e5ab40fe077ff6baf286d4e", size = 392877, upload-time = "2025-06-15T19:06:19.55Z" },
    { url = "https://files.pythonhosted.org/packages/0d/c5/54ec7601a2798604e01c75294770dbee8150e81c6e471445d7601610b495/watchfiles-1.1.0-cp314-cp314t-manylinux_2_17_aarch64.manylinux2014_aarch64.whl", hash = "sha256:ba0e3255b0396cac3cc7bbace76404dd72b5438bf0d8e7cefa2f79a7f3649caa", size = 449645, upload-time = "2025-06-15T19:06:20.66Z" },
    { url = "https://files.pythonhosted.org/packages/0a/04/c2f44afc3b2fce21ca0b7802cbd37ed90a29874f96069ed30a36dfe57c2b/watchfiles-1.1.0-cp314-cp314t-manylinux_2_17_armv7l.manylinux2014_armv7l.whl", hash = "sha256:4281cd9fce9fc0a9dbf0fc1217f39bf9cf2b4d315d9626ef1d4e87b84699e7e8", size = 457424, upload-time = "2025-06-15T19:06:21.712Z" },
    { url = "https://files.pythonhosted.org/packages/9f/b0/eec32cb6c14d248095261a04f290636da3df3119d4040ef91a4a50b29fa5/watchfiles-1.1.0-cp314-cp314t-manylinux_2_17_i686.manylinux2014_i686.whl", hash = "sha256:6d2404af8db1329f9a3c9b79ff63e0ae7131986446901582067d9304ae8aaf7f", size = 481584, upload-time = "2025-06-15T19:06:22.777Z" },
    { url = "https://files.pythonhosted.org/packages/d1/e2/ca4bb71c68a937d7145aa25709e4f5d68eb7698a25ce266e84b55d591bbd/watchfiles-1.1.0-cp314-cp314t-manylinux_2_17_ppc64le.manylinux2014_ppc64le.whl", hash = "sha256:e78b6ed8165996013165eeabd875c5dfc19d41b54f94b40e9fff0eb3193e5e8e", size = 596675, upload-time = "2025-06-15T19:06:24.226Z" },
    { url = "https://files.pythonhosted.org/packages/a1/dd/b0e4b7fb5acf783816bc950180a6cd7c6c1d2cf7e9372c0ea634e722712b/watchfiles-1.1.0-cp314-cp314t-manylinux_2_17_s390x.manylinux2014_s390x.whl", hash = "sha256:249590eb75ccc117f488e2fabd1bfa33c580e24b96f00658ad88e38844a040bb", size = 477363, upload-time = "2025-06-15T19:06:25.42Z" },
    { url = "https://files.pythonhosted.org/packages/69/c4/088825b75489cb5b6a761a4542645718893d395d8c530b38734f19da44d2/watchfiles-1.1.0-cp314-cp314t-manylinux_2_17_x86_64.manylinux2014_x86_64.whl", hash = "sha256:d05686b5487cfa2e2c28ff1aa370ea3e6c5accfe6435944ddea1e10d93872147", size = 452240, upload-time = "2025-06-15T19:06:26.552Z" },
    { url = "https://files.pythonhosted.org/packages/10/8c/22b074814970eeef43b7c44df98c3e9667c1f7bf5b83e0ff0201b0bd43f9/watchfiles-1.1.0-cp314-cp314t-musllinux_1_1_aarch64.whl", hash = "sha256:d0e10e6f8f6dc5762adee7dece33b722282e1f59aa6a55da5d493a97282fedd8", size = 625607, upload-time = "2025-06-15T19:06:27.606Z" },
    { url = "https://files.pythonhosted.org/packages/32/fa/a4f5c2046385492b2273213ef815bf71a0d4c1943b784fb904e184e30201/watchfiles-1.1.0-cp314-cp314t-musllinux_1_1_x86_64.whl", hash = "sha256:af06c863f152005c7592df1d6a7009c836a247c9d8adb78fef8575a5a98699db", size = 623315, upload-time = "2025-06-15T19:06:29.076Z" },
    { url = "https://files.pythonhosted.org/packages/8c/6b/686dcf5d3525ad17b384fd94708e95193529b460a1b7bf40851f1328ec6e/watchfiles-1.1.0-pp311-pypy311_pp73-macosx_10_12_x86_64.whl", hash = "sha256:0ece16b563b17ab26eaa2d52230c9a7ae46cf01759621f4fbbca280e438267b3", size = 406910, upload-time = "2025-06-15T19:06:49.335Z" },
    { url = "https://files.pythonhosted.org/packages/f3/d3/71c2dcf81dc1edcf8af9f4d8d63b1316fb0a2dd90cbfd427e8d9dd584a90/watchfiles-1.1.0-pp311-pypy311_pp73-macosx_11_0_arm64.whl", hash = "sha256:51b81e55d40c4b4aa8658427a3ee7ea847c591ae9e8b81ef94a90b668999353c", size = 398816, upload-time = "2025-06-15T19:06:50.433Z" },
    { url = "https://files.pythonhosted.org/packages/b8/fa/12269467b2fc006f8fce4cd6c3acfa77491dd0777d2a747415f28ccc8c60/watchfiles-1.1.0-pp311-pypy311_pp73-manylinux_2_17_aarch64.manylinux2014_aarch64.whl", hash = "sha256:f2bcdc54ea267fe72bfc7d83c041e4eb58d7d8dc6f578dfddb52f037ce62f432", size = 451584, upload-time = "2025-06-15T19:06:51.834Z" },
    { url = "https://files.pythonhosted.org/packages/bd/d3/254cea30f918f489db09d6a8435a7de7047f8cb68584477a515f160541d6/watchfiles-1.1.0-pp311-pypy311_pp73-manylinux_2_17_x86_64.manylinux2014_x86_64.whl", hash = "sha256:923fec6e5461c42bd7e3fd5ec37492c6f3468be0499bc0707b4bbbc16ac21792", size = 454009, upload-time = "2025-06-15T19:06:52.896Z" },
]

[[package]]
name = "websockets"
version = "15.0.1"
source = { registry = "https://pypi.org/simple" }
sdist = { url = "https://files.pythonhosted.org/packages/21/e6/26d09fab466b7ca9c7737474c52be4f76a40301b08362eb2dbc19dcc16c1/websockets-15.0.1.tar.gz", hash = "sha256:82544de02076bafba038ce055ee6412d68da13ab47f0c60cab827346de828dee", size = 177016, upload-time = "2025-03-05T20:03:41.606Z" }
wheels = [
    { url = "https://files.pythonhosted.org/packages/9f/32/18fcd5919c293a398db67443acd33fde142f283853076049824fc58e6f75/websockets-15.0.1-cp311-cp311-macosx_10_9_universal2.whl", hash = "sha256:823c248b690b2fd9303ba00c4f66cd5e2d8c3ba4aa968b2779be9532a4dad431", size = 175423, upload-time = "2025-03-05T20:01:56.276Z" },
    { url = "https://files.pythonhosted.org/packages/76/70/ba1ad96b07869275ef42e2ce21f07a5b0148936688c2baf7e4a1f60d5058/websockets-15.0.1-cp311-cp311-macosx_10_9_x86_64.whl", hash = "sha256:678999709e68425ae2593acf2e3ebcbcf2e69885a5ee78f9eb80e6e371f1bf57", size = 173082, upload-time = "2025-03-05T20:01:57.563Z" },
    { url = "https://files.pythonhosted.org/packages/86/f2/10b55821dd40eb696ce4704a87d57774696f9451108cff0d2824c97e0f97/websockets-15.0.1-cp311-cp311-macosx_11_0_arm64.whl", hash = "sha256:d50fd1ee42388dcfb2b3676132c78116490976f1300da28eb629272d5d93e905", size = 173330, upload-time = "2025-03-05T20:01:59.063Z" },
    { url = "https://files.pythonhosted.org/packages/a5/90/1c37ae8b8a113d3daf1065222b6af61cc44102da95388ac0018fcb7d93d9/websockets-15.0.1-cp311-cp311-manylinux_2_17_aarch64.manylinux2014_aarch64.whl", hash = "sha256:d99e5546bf73dbad5bf3547174cd6cb8ba7273062a23808ffea025ecb1cf8562", size = 182878, upload-time = "2025-03-05T20:02:00.305Z" },
    { url = "https://files.pythonhosted.org/packages/8e/8d/96e8e288b2a41dffafb78e8904ea7367ee4f891dafc2ab8d87e2124cb3d3/websockets-15.0.1-cp311-cp311-manylinux_2_5_i686.manylinux1_i686.manylinux_2_17_i686.manylinux2014_i686.whl", hash = "sha256:66dd88c918e3287efc22409d426c8f729688d89a0c587c88971a0faa2c2f3792", size = 181883, upload-time = "2025-03-05T20:02:03.148Z" },
    { url = "https://files.pythonhosted.org/packages/93/1f/5d6dbf551766308f6f50f8baf8e9860be6182911e8106da7a7f73785f4c4/websockets-15.0.1-cp311-cp311-manylinux_2_5_x86_64.manylinux1_x86_64.manylinux_2_17_x86_64.manylinux2014_x86_64.whl", hash = "sha256:8dd8327c795b3e3f219760fa603dcae1dcc148172290a8ab15158cf85a953413", size = 182252, upload-time = "2025-03-05T20:02:05.29Z" },
    { url = "https://files.pythonhosted.org/packages/d4/78/2d4fed9123e6620cbf1706c0de8a1632e1a28e7774d94346d7de1bba2ca3/websockets-15.0.1-cp311-cp311-musllinux_1_2_aarch64.whl", hash = "sha256:8fdc51055e6ff4adeb88d58a11042ec9a5eae317a0a53d12c062c8a8865909e8", size = 182521, upload-time = "2025-03-05T20:02:07.458Z" },
    { url = "https://files.pythonhosted.org/packages/e7/3b/66d4c1b444dd1a9823c4a81f50231b921bab54eee2f69e70319b4e21f1ca/websockets-15.0.1-cp311-cp311-musllinux_1_2_i686.whl", hash = "sha256:693f0192126df6c2327cce3baa7c06f2a117575e32ab2308f7f8216c29d9e2e3", size = 181958, upload-time = "2025-03-05T20:02:09.842Z" },
    { url = "https://files.pythonhosted.org/packages/08/ff/e9eed2ee5fed6f76fdd6032ca5cd38c57ca9661430bb3d5fb2872dc8703c/websockets-15.0.1-cp311-cp311-musllinux_1_2_x86_64.whl", hash = "sha256:54479983bd5fb469c38f2f5c7e3a24f9a4e70594cd68cd1fa6b9340dadaff7cf", size = 181918, upload-time = "2025-03-05T20:02:11.968Z" },
    { url = "https://files.pythonhosted.org/packages/d8/75/994634a49b7e12532be6a42103597b71098fd25900f7437d6055ed39930a/websockets-15.0.1-cp311-cp311-win32.whl", hash = "sha256:16b6c1b3e57799b9d38427dda63edcbe4926352c47cf88588c0be4ace18dac85", size = 176388, upload-time = "2025-03-05T20:02:13.32Z" },
    { url = "https://files.pythonhosted.org/packages/98/93/e36c73f78400a65f5e236cd376713c34182e6663f6889cd45a4a04d8f203/websockets-15.0.1-cp311-cp311-win_amd64.whl", hash = "sha256:27ccee0071a0e75d22cb35849b1db43f2ecd3e161041ac1ee9d2352ddf72f065", size = 176828, upload-time = "2025-03-05T20:02:14.585Z" },
    { url = "https://files.pythonhosted.org/packages/51/6b/4545a0d843594f5d0771e86463606a3988b5a09ca5123136f8a76580dd63/websockets-15.0.1-cp312-cp312-macosx_10_13_universal2.whl", hash = "sha256:3e90baa811a5d73f3ca0bcbf32064d663ed81318ab225ee4f427ad4e26e5aff3", size = 175437, upload-time = "2025-03-05T20:02:16.706Z" },
    { url = "https://files.pythonhosted.org/packages/f4/71/809a0f5f6a06522af902e0f2ea2757f71ead94610010cf570ab5c98e99ed/websockets-15.0.1-cp312-cp312-macosx_10_13_x86_64.whl", hash = "sha256:592f1a9fe869c778694f0aa806ba0374e97648ab57936f092fd9d87f8bc03665", size = 173096, upload-time = "2025-03-05T20:02:18.832Z" },
    { url = "https://files.pythonhosted.org/packages/3d/69/1a681dd6f02180916f116894181eab8b2e25b31e484c5d0eae637ec01f7c/websockets-15.0.1-cp312-cp312-macosx_11_0_arm64.whl", hash = "sha256:0701bc3cfcb9164d04a14b149fd74be7347a530ad3bbf15ab2c678a2cd3dd9a2", size = 173332, upload-time = "2025-03-05T20:02:20.187Z" },
    { url = "https://files.pythonhosted.org/packages/a6/02/0073b3952f5bce97eafbb35757f8d0d54812b6174ed8dd952aa08429bcc3/websockets-15.0.1-cp312-cp312-manylinux_2_17_aarch64.manylinux2014_aarch64.whl", hash = "sha256:e8b56bdcdb4505c8078cb6c7157d9811a85790f2f2b3632c7d1462ab5783d215", size = 183152, upload-time = "2025-03-05T20:02:22.286Z" },
    { url = "https://files.pythonhosted.org/packages/74/45/c205c8480eafd114b428284840da0b1be9ffd0e4f87338dc95dc6ff961a1/websockets-15.0.1-cp312-cp312-manylinux_2_5_i686.manylinux1_i686.manylinux_2_17_i686.manylinux2014_i686.whl", hash = "sha256:0af68c55afbd5f07986df82831c7bff04846928ea8d1fd7f30052638788bc9b5", size = 182096, upload-time = "2025-03-05T20:02:24.368Z" },
    { url = "https://files.pythonhosted.org/packages/14/8f/aa61f528fba38578ec553c145857a181384c72b98156f858ca5c8e82d9d3/websockets-15.0.1-cp312-cp312-manylinux_2_5_x86_64.manylinux1_x86_64.manylinux_2_17_x86_64.manylinux2014_x86_64.whl", hash = "sha256:64dee438fed052b52e4f98f76c5790513235efaa1ef7f3f2192c392cd7c91b65", size = 182523, upload-time = "2025-03-05T20:02:25.669Z" },
    { url = "https://files.pythonhosted.org/packages/ec/6d/0267396610add5bc0d0d3e77f546d4cd287200804fe02323797de77dbce9/websockets-15.0.1-cp312-cp312-musllinux_1_2_aarch64.whl", hash = "sha256:d5f6b181bb38171a8ad1d6aa58a67a6aa9d4b38d0f8c5f496b9e42561dfc62fe", size = 182790, upload-time = "2025-03-05T20:02:26.99Z" },
    { url = "https://files.pythonhosted.org/packages/02/05/c68c5adbf679cf610ae2f74a9b871ae84564462955d991178f95a1ddb7dd/websockets-15.0.1-cp312-cp312-musllinux_1_2_i686.whl", hash = "sha256:5d54b09eba2bada6011aea5375542a157637b91029687eb4fdb2dab11059c1b4", size = 182165, upload-time = "2025-03-05T20:02:30.291Z" },
    { url = "https://files.pythonhosted.org/packages/29/93/bb672df7b2f5faac89761cb5fa34f5cec45a4026c383a4b5761c6cea5c16/websockets-15.0.1-cp312-cp312-musllinux_1_2_x86_64.whl", hash = "sha256:3be571a8b5afed347da347bfcf27ba12b069d9d7f42cb8c7028b5e98bbb12597", size = 182160, upload-time = "2025-03-05T20:02:31.634Z" },
    { url = "https://files.pythonhosted.org/packages/ff/83/de1f7709376dc3ca9b7eeb4b9a07b4526b14876b6d372a4dc62312bebee0/websockets-15.0.1-cp312-cp312-win32.whl", hash = "sha256:c338ffa0520bdb12fbc527265235639fb76e7bc7faafbb93f6ba80d9c06578a9", size = 176395, upload-time = "2025-03-05T20:02:33.017Z" },
    { url = "https://files.pythonhosted.org/packages/7d/71/abf2ebc3bbfa40f391ce1428c7168fb20582d0ff57019b69ea20fa698043/websockets-15.0.1-cp312-cp312-win_amd64.whl", hash = "sha256:fcd5cf9e305d7b8338754470cf69cf81f420459dbae8a3b40cee57417f4614a7", size = 176841, upload-time = "2025-03-05T20:02:34.498Z" },
    { url = "https://files.pythonhosted.org/packages/cb/9f/51f0cf64471a9d2b4d0fc6c534f323b664e7095640c34562f5182e5a7195/websockets-15.0.1-cp313-cp313-macosx_10_13_universal2.whl", hash = "sha256:ee443ef070bb3b6ed74514f5efaa37a252af57c90eb33b956d35c8e9c10a1931", size = 175440, upload-time = "2025-03-05T20:02:36.695Z" },
    { url = "https://files.pythonhosted.org/packages/8a/05/aa116ec9943c718905997412c5989f7ed671bc0188ee2ba89520e8765d7b/websockets-15.0.1-cp313-cp313-macosx_10_13_x86_64.whl", hash = "sha256:5a939de6b7b4e18ca683218320fc67ea886038265fd1ed30173f5ce3f8e85675", size = 173098, upload-time = "2025-03-05T20:02:37.985Z" },
    { url = "https://files.pythonhosted.org/packages/ff/0b/33cef55ff24f2d92924923c99926dcce78e7bd922d649467f0eda8368923/websockets-15.0.1-cp313-cp313-macosx_11_0_arm64.whl", hash = "sha256:746ee8dba912cd6fc889a8147168991d50ed70447bf18bcda7039f7d2e3d9151", size = 173329, upload-time = "2025-03-05T20:02:39.298Z" },
    { url = "https://files.pythonhosted.org/packages/31/1d/063b25dcc01faa8fada1469bdf769de3768b7044eac9d41f734fd7b6ad6d/websockets-15.0.1-cp313-cp313-manylinux_2_17_aarch64.manylinux2014_aarch64.whl", hash = "sha256:595b6c3969023ecf9041b2936ac3827e4623bfa3ccf007575f04c5a6aa318c22", size = 183111, upload-time = "2025-03-05T20:02:40.595Z" },
    { url = "https://files.pythonhosted.org/packages/93/53/9a87ee494a51bf63e4ec9241c1ccc4f7c2f45fff85d5bde2ff74fcb68b9e/websockets-15.0.1-cp313-cp313-manylinux_2_5_i686.manylinux1_i686.manylinux_2_17_i686.manylinux2014_i686.whl", hash = "sha256:3c714d2fc58b5ca3e285461a4cc0c9a66bd0e24c5da9911e30158286c9b5be7f", size = 182054, upload-time = "2025-03-05T20:02:41.926Z" },
    { url = "https://files.pythonhosted.org/packages/ff/b2/83a6ddf56cdcbad4e3d841fcc55d6ba7d19aeb89c50f24dd7e859ec0805f/websockets-15.0.1-cp313-cp313-manylinux_2_5_x86_64.manylinux1_x86_64.manylinux_2_17_x86_64.manylinux2014_x86_64.whl", hash = "sha256:0f3c1e2ab208db911594ae5b4f79addeb3501604a165019dd221c0bdcabe4db8", size = 182496, upload-time = "2025-03-05T20:02:43.304Z" },
    { url = "https://files.pythonhosted.org/packages/98/41/e7038944ed0abf34c45aa4635ba28136f06052e08fc2168520bb8b25149f/websockets-15.0.1-cp313-cp313-musllinux_1_2_aarch64.whl", hash = "sha256:229cf1d3ca6c1804400b0a9790dc66528e08a6a1feec0d5040e8b9eb14422375", size = 182829, upload-time = "2025-03-05T20:02:48.812Z" },
    { url = "https://files.pythonhosted.org/packages/e0/17/de15b6158680c7623c6ef0db361da965ab25d813ae54fcfeae2e5b9ef910/websockets-15.0.1-cp313-cp313-musllinux_1_2_i686.whl", hash = "sha256:756c56e867a90fb00177d530dca4b097dd753cde348448a1012ed6c5131f8b7d", size = 182217, upload-time = "2025-03-05T20:02:50.14Z" },
    { url = "https://files.pythonhosted.org/packages/33/2b/1f168cb6041853eef0362fb9554c3824367c5560cbdaad89ac40f8c2edfc/websockets-15.0.1-cp313-cp313-musllinux_1_2_x86_64.whl", hash = "sha256:558d023b3df0bffe50a04e710bc87742de35060580a293c2a984299ed83bc4e4", size = 182195, upload-time = "2025-03-05T20:02:51.561Z" },
    { url = "https://files.pythonhosted.org/packages/86/eb/20b6cdf273913d0ad05a6a14aed4b9a85591c18a987a3d47f20fa13dcc47/websockets-15.0.1-cp313-cp313-win32.whl", hash = "sha256:ba9e56e8ceeeedb2e080147ba85ffcd5cd0711b89576b83784d8605a7df455fa", size = 176393, upload-time = "2025-03-05T20:02:53.814Z" },
    { url = "https://files.pythonhosted.org/packages/1b/6c/c65773d6cab416a64d191d6ee8a8b1c68a09970ea6909d16965d26bfed1e/websockets-15.0.1-cp313-cp313-win_amd64.whl", hash = "sha256:e09473f095a819042ecb2ab9465aee615bd9c2028e4ef7d933600a8401c79561", size = 176837, upload-time = "2025-03-05T20:02:55.237Z" },
    { url = "https://files.pythonhosted.org/packages/fa/a8/5b41e0da817d64113292ab1f8247140aac61cbf6cfd085d6a0fa77f4984f/websockets-15.0.1-py3-none-any.whl", hash = "sha256:f7a866fbc1e97b5c617ee4116daaa09b722101d4a3c170c787450ba409f9736f", size = 169743, upload-time = "2025-03-05T20:03:39.41Z" },
]

[[package]]
name = "win32-setctime"
version = "1.2.0"
source = { registry = "https://pypi.org/simple" }
sdist = { url = "https://files.pythonhosted.org/packages/b3/8f/705086c9d734d3b663af0e9bb3d4de6578d08f46b1b101c2442fd9aecaa2/win32_setctime-1.2.0.tar.gz", hash = "sha256:ae1fdf948f5640aae05c511ade119313fb6a30d7eabe25fef9764dca5873c4c0", size = 4867, upload-time = "2024-12-07T15:28:28.314Z" }
wheels = [
    { url = "https://files.pythonhosted.org/packages/e1/07/c6fe3ad3e685340704d314d765b7912993bcb8dc198f0e7a89382d37974b/win32_setctime-1.2.0-py3-none-any.whl", hash = "sha256:95d644c4e708aba81dc3704a116d8cbc974d70b3bdb8be1d150e36be6e9d1390", size = 4083, upload-time = "2024-12-07T15:28:26.465Z" },
]

[[package]]
name = "yarl"
version = "1.20.1"
source = { registry = "https://pypi.org/simple" }
dependencies = [
    { name = "idna" },
    { name = "multidict" },
    { name = "propcache" },
]
sdist = { url = "https://files.pythonhosted.org/packages/3c/fb/efaa23fa4e45537b827620f04cf8f3cd658b76642205162e072703a5b963/yarl-1.20.1.tar.gz", hash = "sha256:d017a4997ee50c91fd5466cef416231bb82177b93b029906cefc542ce14c35ac", size = 186428, upload-time = "2025-06-10T00:46:09.923Z" }
wheels = [
    { url = "https://files.pythonhosted.org/packages/b1/18/893b50efc2350e47a874c5c2d67e55a0ea5df91186b2a6f5ac52eff887cd/yarl-1.20.1-cp311-cp311-macosx_10_9_universal2.whl", hash = "sha256:47ee6188fea634bdfaeb2cc420f5b3b17332e6225ce88149a17c413c77ff269e", size = 133833, upload-time = "2025-06-10T00:43:07.393Z" },
    { url = "https://files.pythonhosted.org/packages/89/ed/b8773448030e6fc47fa797f099ab9eab151a43a25717f9ac043844ad5ea3/yarl-1.20.1-cp311-cp311-macosx_10_9_x86_64.whl", hash = "sha256:d0f6500f69e8402d513e5eedb77a4e1818691e8f45e6b687147963514d84b44b", size = 91070, upload-time = "2025-06-10T00:43:09.538Z" },
    { url = "https://files.pythonhosted.org/packages/e3/e3/409bd17b1e42619bf69f60e4f031ce1ccb29bd7380117a55529e76933464/yarl-1.20.1-cp311-cp311-macosx_11_0_arm64.whl", hash = "sha256:7a8900a42fcdaad568de58887c7b2f602962356908eedb7628eaf6021a6e435b", size = 89818, upload-time = "2025-06-10T00:43:11.575Z" },
    { url = "https://files.pythonhosted.org/packages/f8/77/64d8431a4d77c856eb2d82aa3de2ad6741365245a29b3a9543cd598ed8c5/yarl-1.20.1-cp311-cp311-manylinux_2_17_aarch64.manylinux2014_aarch64.whl", hash = "sha256:bad6d131fda8ef508b36be3ece16d0902e80b88ea7200f030a0f6c11d9e508d4", size = 347003, upload-time = "2025-06-10T00:43:14.088Z" },
    { url = "https://files.pythonhosted.org/packages/8d/d2/0c7e4def093dcef0bd9fa22d4d24b023788b0a33b8d0088b51aa51e21e99/yarl-1.20.1-cp311-cp311-manylinux_2_17_armv7l.manylinux2014_armv7l.manylinux_2_31_armv7l.whl", hash = "sha256:df018d92fe22aaebb679a7f89fe0c0f368ec497e3dda6cb81a567610f04501f1", size = 336537, upload-time = "2025-06-10T00:43:16.431Z" },
    { url = "https://files.pythonhosted.org/packages/f0/f3/fc514f4b2cf02cb59d10cbfe228691d25929ce8f72a38db07d3febc3f706/yarl-1.20.1-cp311-cp311-manylinux_2_17_ppc64le.manylinux2014_ppc64le.whl", hash = "sha256:8f969afbb0a9b63c18d0feecf0db09d164b7a44a053e78a7d05f5df163e43833", size = 362358, upload-time = "2025-06-10T00:43:18.704Z" },
    { url = "https://files.pythonhosted.org/packages/ea/6d/a313ac8d8391381ff9006ac05f1d4331cee3b1efaa833a53d12253733255/yarl-1.20.1-cp311-cp311-manylinux_2_17_s390x.manylinux2014_s390x.whl", hash = "sha256:812303eb4aa98e302886ccda58d6b099e3576b1b9276161469c25803a8db277d", size = 357362, upload-time = "2025-06-10T00:43:20.888Z" },
    { url = "https://files.pythonhosted.org/packages/00/70/8f78a95d6935a70263d46caa3dd18e1f223cf2f2ff2037baa01a22bc5b22/yarl-1.20.1-cp311-cp311-manylinux_2_17_x86_64.manylinux2014_x86_64.whl", hash = "sha256:98c4a7d166635147924aa0bf9bfe8d8abad6fffa6102de9c99ea04a1376f91e8", size = 348979, upload-time = "2025-06-10T00:43:23.169Z" },
    { url = "https://files.pythonhosted.org/packages/cb/05/42773027968968f4f15143553970ee36ead27038d627f457cc44bbbeecf3/yarl-1.20.1-cp311-cp311-manylinux_2_5_i686.manylinux1_i686.manylinux_2_17_i686.manylinux2014_i686.whl", hash = "sha256:12e768f966538e81e6e7550f9086a6236b16e26cd964cf4df35349970f3551cf", size = 337274, upload-time = "2025-06-10T00:43:27.111Z" },
    { url = "https://files.pythonhosted.org/packages/05/be/665634aa196954156741ea591d2f946f1b78ceee8bb8f28488bf28c0dd62/yarl-1.20.1-cp311-cp311-musllinux_1_2_aarch64.whl", hash = "sha256:fe41919b9d899661c5c28a8b4b0acf704510b88f27f0934ac7a7bebdd8938d5e", size = 363294, upload-time = "2025-06-10T00:43:28.96Z" },
    { url = "https://files.pythonhosted.org/packages/eb/90/73448401d36fa4e210ece5579895731f190d5119c4b66b43b52182e88cd5/yarl-1.20.1-cp311-cp311-musllinux_1_2_armv7l.whl", hash = "sha256:8601bc010d1d7780592f3fc1bdc6c72e2b6466ea34569778422943e1a1f3c389", size = 358169, upload-time = "2025-06-10T00:43:30.701Z" },
    { url = "https://files.pythonhosted.org/packages/c3/b0/fce922d46dc1eb43c811f1889f7daa6001b27a4005587e94878570300881/yarl-1.20.1-cp311-cp311-musllinux_1_2_i686.whl", hash = "sha256:daadbdc1f2a9033a2399c42646fbd46da7992e868a5fe9513860122d7fe7a73f", size = 362776, upload-time = "2025-06-10T00:43:32.51Z" },
    { url = "https://files.pythonhosted.org/packages/f1/0d/b172628fce039dae8977fd22caeff3eeebffd52e86060413f5673767c427/yarl-1.20.1-cp311-cp311-musllinux_1_2_ppc64le.whl", hash = "sha256:03aa1e041727cb438ca762628109ef1333498b122e4c76dd858d186a37cec845", size = 381341, upload-time = "2025-06-10T00:43:34.543Z" },
    { url = "https://files.pythonhosted.org/packages/6b/9b/5b886d7671f4580209e855974fe1cecec409aa4a89ea58b8f0560dc529b1/yarl-1.20.1-cp311-cp311-musllinux_1_2_s390x.whl", hash = "sha256:642980ef5e0fa1de5fa96d905c7e00cb2c47cb468bfcac5a18c58e27dbf8d8d1", size = 379988, upload-time = "2025-06-10T00:43:36.489Z" },
    { url = "https://files.pythonhosted.org/packages/73/be/75ef5fd0fcd8f083a5d13f78fd3f009528132a1f2a1d7c925c39fa20aa79/yarl-1.20.1-cp311-cp311-musllinux_1_2_x86_64.whl", hash = "sha256:86971e2795584fe8c002356d3b97ef6c61862720eeff03db2a7c86b678d85b3e", size = 371113, upload-time = "2025-06-10T00:43:38.592Z" },
    { url = "https://files.pythonhosted.org/packages/50/4f/62faab3b479dfdcb741fe9e3f0323e2a7d5cd1ab2edc73221d57ad4834b2/yarl-1.20.1-cp311-cp311-win32.whl", hash = "sha256:597f40615b8d25812f14562699e287f0dcc035d25eb74da72cae043bb884d773", size = 81485, upload-time = "2025-06-10T00:43:41.038Z" },
    { url = "https://files.pythonhosted.org/packages/f0/09/d9c7942f8f05c32ec72cd5c8e041c8b29b5807328b68b4801ff2511d4d5e/yarl-1.20.1-cp311-cp311-win_amd64.whl", hash = "sha256:26ef53a9e726e61e9cd1cda6b478f17e350fb5800b4bd1cd9fe81c4d91cfeb2e", size = 86686, upload-time = "2025-06-10T00:43:42.692Z" },
    { url = "https://files.pythonhosted.org/packages/5f/9a/cb7fad7d73c69f296eda6815e4a2c7ed53fc70c2f136479a91c8e5fbdb6d/yarl-1.20.1-cp312-cp312-macosx_10_13_universal2.whl", hash = "sha256:bdcc4cd244e58593a4379fe60fdee5ac0331f8eb70320a24d591a3be197b94a9", size = 133667, upload-time = "2025-06-10T00:43:44.369Z" },
    { url = "https://files.pythonhosted.org/packages/67/38/688577a1cb1e656e3971fb66a3492501c5a5df56d99722e57c98249e5b8a/yarl-1.20.1-cp312-cp312-macosx_10_13_x86_64.whl", hash = "sha256:b29a2c385a5f5b9c7d9347e5812b6f7ab267193c62d282a540b4fc528c8a9d2a", size = 91025, upload-time = "2025-06-10T00:43:46.295Z" },
    { url = "https://files.pythonhosted.org/packages/50/ec/72991ae51febeb11a42813fc259f0d4c8e0507f2b74b5514618d8b640365/yarl-1.20.1-cp312-cp312-macosx_11_0_arm64.whl", hash = "sha256:1112ae8154186dfe2de4732197f59c05a83dc814849a5ced892b708033f40dc2", size = 89709, upload-time = "2025-06-10T00:43:48.22Z" },
    { url = "https://files.pythonhosted.org/packages/99/da/4d798025490e89426e9f976702e5f9482005c548c579bdae792a4c37769e/yarl-1.20.1-cp312-cp312-manylinux_2_17_aarch64.manylinux2014_aarch64.whl", hash = "sha256:90bbd29c4fe234233f7fa2b9b121fb63c321830e5d05b45153a2ca68f7d310ee", size = 352287, upload-time = "2025-06-10T00:43:49.924Z" },
    { url = "https://files.pythonhosted.org/packages/1a/26/54a15c6a567aac1c61b18aa0f4b8aa2e285a52d547d1be8bf48abe2b3991/yarl-1.20.1-cp312-cp312-manylinux_2_17_armv7l.manylinux2014_armv7l.manylinux_2_31_armv7l.whl", hash = "sha256:680e19c7ce3710ac4cd964e90dad99bf9b5029372ba0c7cbfcd55e54d90ea819", size = 345429, upload-time = "2025-06-10T00:43:51.7Z" },
    { url = "https://files.pythonhosted.org/packages/d6/95/9dcf2386cb875b234353b93ec43e40219e14900e046bf6ac118f94b1e353/yarl-1.20.1-cp312-cp312-manylinux_2_17_ppc64le.manylinux2014_ppc64le.whl", hash = "sha256:4a979218c1fdb4246a05efc2cc23859d47c89af463a90b99b7c56094daf25a16", size = 365429, upload-time = "2025-06-10T00:43:53.494Z" },
    { url = "https://files.pythonhosted.org/packages/91/b2/33a8750f6a4bc224242a635f5f2cff6d6ad5ba651f6edcccf721992c21a0/yarl-1.20.1-cp312-cp312-manylinux_2_17_s390x.manylinux2014_s390x.whl", hash = "sha256:255b468adf57b4a7b65d8aad5b5138dce6a0752c139965711bdcb81bc370e1b6", size = 363862, upload-time = "2025-06-10T00:43:55.766Z" },
    { url = "https://files.pythonhosted.org/packages/98/28/3ab7acc5b51f4434b181b0cee8f1f4b77a65919700a355fb3617f9488874/yarl-1.20.1-cp312-cp312-manylinux_2_17_x86_64.manylinux2014_x86_64.whl", hash = "sha256:a97d67108e79cfe22e2b430d80d7571ae57d19f17cda8bb967057ca8a7bf5bfd", size = 355616, upload-time = "2025-06-10T00:43:58.056Z" },
    { url = "https://files.pythonhosted.org/packages/36/a3/f666894aa947a371724ec7cd2e5daa78ee8a777b21509b4252dd7bd15e29/yarl-1.20.1-cp312-cp312-manylinux_2_5_i686.manylinux1_i686.manylinux_2_17_i686.manylinux2014_i686.whl", hash = "sha256:8570d998db4ddbfb9a590b185a0a33dbf8aafb831d07a5257b4ec9948df9cb0a", size = 339954, upload-time = "2025-06-10T00:43:59.773Z" },
    { url = "https://files.pythonhosted.org/packages/f1/81/5f466427e09773c04219d3450d7a1256138a010b6c9f0af2d48565e9ad13/yarl-1.20.1-cp312-cp312-musllinux_1_2_aarch64.whl", hash = "sha256:97c75596019baae7c71ccf1d8cc4738bc08134060d0adfcbe5642f778d1dca38", size = 365575, upload-time = "2025-06-10T00:44:02.051Z" },
    { url = "https://files.pythonhosted.org/packages/2e/e3/e4b0ad8403e97e6c9972dd587388940a032f030ebec196ab81a3b8e94d31/yarl-1.20.1-cp312-cp312-musllinux_1_2_armv7l.whl", hash = "sha256:1c48912653e63aef91ff988c5432832692ac5a1d8f0fb8a33091520b5bbe19ef", size = 365061, upload-time = "2025-06-10T00:44:04.196Z" },
    { url = "https://files.pythonhosted.org/packages/ac/99/b8a142e79eb86c926f9f06452eb13ecb1bb5713bd01dc0038faf5452e544/yarl-1.20.1-cp312-cp312-musllinux_1_2_i686.whl", hash = "sha256:4c3ae28f3ae1563c50f3d37f064ddb1511ecc1d5584e88c6b7c63cf7702a6d5f", size = 364142, upload-time = "2025-06-10T00:44:06.527Z" },
    { url = "https://files.pythonhosted.org/packages/34/f2/08ed34a4a506d82a1a3e5bab99ccd930a040f9b6449e9fd050320e45845c/yarl-1.20.1-cp312-cp312-musllinux_1_2_ppc64le.whl", hash = "sha256:c5e9642f27036283550f5f57dc6156c51084b458570b9d0d96100c8bebb186a8", size = 381894, upload-time = "2025-06-10T00:44:08.379Z" },
    { url = "https://files.pythonhosted.org/packages/92/f8/9a3fbf0968eac704f681726eff595dce9b49c8a25cd92bf83df209668285/yarl-1.20.1-cp312-cp312-musllinux_1_2_s390x.whl", hash = "sha256:2c26b0c49220d5799f7b22c6838409ee9bc58ee5c95361a4d7831f03cc225b5a", size = 383378, upload-time = "2025-06-10T00:44:10.51Z" },
    { url = "https://files.pythonhosted.org/packages/af/85/9363f77bdfa1e4d690957cd39d192c4cacd1c58965df0470a4905253b54f/yarl-1.20.1-cp312-cp312-musllinux_1_2_x86_64.whl", hash = "sha256:564ab3d517e3d01c408c67f2e5247aad4019dcf1969982aba3974b4093279004", size = 374069, upload-time = "2025-06-10T00:44:12.834Z" },
    { url = "https://files.pythonhosted.org/packages/35/99/9918c8739ba271dcd935400cff8b32e3cd319eaf02fcd023d5dcd487a7c8/yarl-1.20.1-cp312-cp312-win32.whl", hash = "sha256:daea0d313868da1cf2fac6b2d3a25c6e3a9e879483244be38c8e6a41f1d876a5", size = 81249, upload-time = "2025-06-10T00:44:14.731Z" },
    { url = "https://files.pythonhosted.org/packages/eb/83/5d9092950565481b413b31a23e75dd3418ff0a277d6e0abf3729d4d1ce25/yarl-1.20.1-cp312-cp312-win_amd64.whl", hash = "sha256:48ea7d7f9be0487339828a4de0360d7ce0efc06524a48e1810f945c45b813698", size = 86710, upload-time = "2025-06-10T00:44:16.716Z" },
    { url = "https://files.pythonhosted.org/packages/8a/e1/2411b6d7f769a07687acee88a062af5833cf1966b7266f3d8dfb3d3dc7d3/yarl-1.20.1-cp313-cp313-macosx_10_13_universal2.whl", hash = "sha256:0b5ff0fbb7c9f1b1b5ab53330acbfc5247893069e7716840c8e7d5bb7355038a", size = 131811, upload-time = "2025-06-10T00:44:18.933Z" },
    { url = "https://files.pythonhosted.org/packages/b2/27/584394e1cb76fb771371770eccad35de400e7b434ce3142c2dd27392c968/yarl-1.20.1-cp313-cp313-macosx_10_13_x86_64.whl", hash = "sha256:14f326acd845c2b2e2eb38fb1346c94f7f3b01a4f5c788f8144f9b630bfff9a3", size = 90078, upload-time = "2025-06-10T00:44:20.635Z" },
    { url = "https://files.pythonhosted.org/packages/bf/9a/3246ae92d4049099f52d9b0fe3486e3b500e29b7ea872d0f152966fc209d/yarl-1.20.1-cp313-cp313-macosx_11_0_arm64.whl", hash = "sha256:f60e4ad5db23f0b96e49c018596707c3ae89f5d0bd97f0ad3684bcbad899f1e7", size = 88748, upload-time = "2025-06-10T00:44:22.34Z" },
    { url = "https://files.pythonhosted.org/packages/a3/25/35afe384e31115a1a801fbcf84012d7a066d89035befae7c5d4284df1e03/yarl-1.20.1-cp313-cp313-manylinux_2_17_aarch64.manylinux2014_aarch64.whl", hash = "sha256:49bdd1b8e00ce57e68ba51916e4bb04461746e794e7c4d4bbc42ba2f18297691", size = 349595, upload-time = "2025-06-10T00:44:24.314Z" },
    { url = "https://files.pythonhosted.org/packages/28/2d/8aca6cb2cabc8f12efcb82749b9cefecbccfc7b0384e56cd71058ccee433/yarl-1.20.1-cp313-cp313-manylinux_2_17_armv7l.manylinux2014_armv7l.manylinux_2_31_armv7l.whl", hash = "sha256:66252d780b45189975abfed839616e8fd2dbacbdc262105ad7742c6ae58f3e31", size = 342616, upload-time = "2025-06-10T00:44:26.167Z" },
    { url = "https://files.pythonhosted.org/packages/0b/e9/1312633d16b31acf0098d30440ca855e3492d66623dafb8e25b03d00c3da/yarl-1.20.1-cp313-cp313-manylinux_2_17_ppc64le.manylinux2014_ppc64le.whl", hash = "sha256:59174e7332f5d153d8f7452a102b103e2e74035ad085f404df2e40e663a22b28", size = 361324, upload-time = "2025-06-10T00:44:27.915Z" },
    { url = "https://files.pythonhosted.org/packages/bc/a0/688cc99463f12f7669eec7c8acc71ef56a1521b99eab7cd3abb75af887b0/yarl-1.20.1-cp313-cp313-manylinux_2_17_s390x.manylinux2014_s390x.whl", hash = "sha256:e3968ec7d92a0c0f9ac34d5ecfd03869ec0cab0697c91a45db3fbbd95fe1b653", size = 359676, upload-time = "2025-06-10T00:44:30.041Z" },
    { url = "https://files.pythonhosted.org/packages/af/44/46407d7f7a56e9a85a4c207724c9f2c545c060380718eea9088f222ba697/yarl-1.20.1-cp313-cp313-manylinux_2_17_x86_64.manylinux2014_x86_64.whl", hash = "sha256:d1a4fbb50e14396ba3d375f68bfe02215d8e7bc3ec49da8341fe3157f59d2ff5", size = 352614, upload-time = "2025-06-10T00:44:32.171Z" },
    { url = "https://files.pythonhosted.org/packages/b1/91/31163295e82b8d5485d31d9cf7754d973d41915cadce070491778d9c9825/yarl-1.20.1-cp313-cp313-manylinux_2_5_i686.manylinux1_i686.manylinux_2_17_i686.manylinux2014_i686.whl", hash = "sha256:11a62c839c3a8eac2410e951301309426f368388ff2f33799052787035793b02", size = 336766, upload-time = "2025-06-10T00:44:34.494Z" },
    { url = "https://files.pythonhosted.org/packages/b4/8e/c41a5bc482121f51c083c4c2bcd16b9e01e1cf8729e380273a952513a21f/yarl-1.20.1-cp313-cp313-musllinux_1_2_aarch64.whl", hash = "sha256:041eaa14f73ff5a8986b4388ac6bb43a77f2ea09bf1913df7a35d4646db69e53", size = 364615, upload-time = "2025-06-10T00:44:36.856Z" },
    { url = "https://files.pythonhosted.org/packages/e3/5b/61a3b054238d33d70ea06ebba7e58597891b71c699e247df35cc984ab393/yarl-1.20.1-cp313-cp313-musllinux_1_2_armv7l.whl", hash = "sha256:377fae2fef158e8fd9d60b4c8751387b8d1fb121d3d0b8e9b0be07d1b41e83dc", size = 360982, upload-time = "2025-06-10T00:44:39.141Z" },
    { url = "https://files.pythonhosted.org/packages/df/a3/6a72fb83f8d478cb201d14927bc8040af901811a88e0ff2da7842dd0ed19/yarl-1.20.1-cp313-cp313-musllinux_1_2_i686.whl", hash = "sha256:1c92f4390e407513f619d49319023664643d3339bd5e5a56a3bebe01bc67ec04", size = 369792, upload-time = "2025-06-10T00:44:40.934Z" },
    { url = "https://files.pythonhosted.org/packages/7c/af/4cc3c36dfc7c077f8dedb561eb21f69e1e9f2456b91b593882b0b18c19dc/yarl-1.20.1-cp313-cp313-musllinux_1_2_ppc64le.whl", hash = "sha256:d25ddcf954df1754ab0f86bb696af765c5bfaba39b74095f27eececa049ef9a4", size = 382049, upload-time = "2025-06-10T00:44:42.854Z" },
    { url = "https://files.pythonhosted.org/packages/19/3a/e54e2c4752160115183a66dc9ee75a153f81f3ab2ba4bf79c3c53b33de34/yarl-1.20.1-cp313-cp313-musllinux_1_2_s390x.whl", hash = "sha256:909313577e9619dcff8c31a0ea2aa0a2a828341d92673015456b3ae492e7317b", size = 384774, upload-time = "2025-06-10T00:44:45.275Z" },
    { url = "https://files.pythonhosted.org/packages/9c/20/200ae86dabfca89060ec6447649f219b4cbd94531e425e50d57e5f5ac330/yarl-1.20.1-cp313-cp313-musllinux_1_2_x86_64.whl", hash = "sha256:793fd0580cb9664548c6b83c63b43c477212c0260891ddf86809e1c06c8b08f1", size = 374252, upload-time = "2025-06-10T00:44:47.31Z" },
    { url = "https://files.pythonhosted.org/packages/83/75/11ee332f2f516b3d094e89448da73d557687f7d137d5a0f48c40ff211487/yarl-1.20.1-cp313-cp313-win32.whl", hash = "sha256:468f6e40285de5a5b3c44981ca3a319a4b208ccc07d526b20b12aeedcfa654b7", size = 81198, upload-time = "2025-06-10T00:44:49.164Z" },
    { url = "https://files.pythonhosted.org/packages/ba/ba/39b1ecbf51620b40ab402b0fc817f0ff750f6d92712b44689c2c215be89d/yarl-1.20.1-cp313-cp313-win_amd64.whl", hash = "sha256:495b4ef2fea40596bfc0affe3837411d6aa3371abcf31aac0ccc4bdd64d4ef5c", size = 86346, upload-time = "2025-06-10T00:44:51.182Z" },
    { url = "https://files.pythonhosted.org/packages/43/c7/669c52519dca4c95153c8ad96dd123c79f354a376346b198f438e56ffeb4/yarl-1.20.1-cp313-cp313t-macosx_10_13_universal2.whl", hash = "sha256:f60233b98423aab21d249a30eb27c389c14929f47be8430efa7dbd91493a729d", size = 138826, upload-time = "2025-06-10T00:44:52.883Z" },
    { url = "https://files.pythonhosted.org/packages/6a/42/fc0053719b44f6ad04a75d7f05e0e9674d45ef62f2d9ad2c1163e5c05827/yarl-1.20.1-cp313-cp313t-macosx_10_13_x86_64.whl", hash = "sha256:6f3eff4cc3f03d650d8755c6eefc844edde99d641d0dcf4da3ab27141a5f8ddf", size = 93217, upload-time = "2025-06-10T00:44:54.658Z" },
    { url = "https://files.pythonhosted.org/packages/4f/7f/fa59c4c27e2a076bba0d959386e26eba77eb52ea4a0aac48e3515c186b4c/yarl-1.20.1-cp313-cp313t-macosx_11_0_arm64.whl", hash = "sha256:69ff8439d8ba832d6bed88af2c2b3445977eba9a4588b787b32945871c2444e3", size = 92700, upload-time = "2025-06-10T00:44:56.784Z" },
    { url = "https://files.pythonhosted.org/packages/2f/d4/062b2f48e7c93481e88eff97a6312dca15ea200e959f23e96d8ab898c5b8/yarl-1.20.1-cp313-cp313t-manylinux_2_17_aarch64.manylinux2014_aarch64.whl", hash = "sha256:3cf34efa60eb81dd2645a2e13e00bb98b76c35ab5061a3989c7a70f78c85006d", size = 347644, upload-time = "2025-06-10T00:44:59.071Z" },
    { url = "https://files.pythonhosted.org/packages/89/47/78b7f40d13c8f62b499cc702fdf69e090455518ae544c00a3bf4afc9fc77/yarl-1.20.1-cp313-cp313t-manylinux_2_17_armv7l.manylinux2014_armv7l.manylinux_2_31_armv7l.whl", hash = "sha256:8e0fe9364ad0fddab2688ce72cb7a8e61ea42eff3c7caeeb83874a5d479c896c", size = 323452, upload-time = "2025-06-10T00:45:01.605Z" },
    { url = "https://files.pythonhosted.org/packages/eb/2b/490d3b2dc66f52987d4ee0d3090a147ea67732ce6b4d61e362c1846d0d32/yarl-1.20.1-cp313-cp313t-manylinux_2_17_ppc64le.manylinux2014_ppc64le.whl", hash = "sha256:8f64fbf81878ba914562c672024089e3401974a39767747691c65080a67b18c1", size = 346378, upload-time = "2025-06-10T00:45:03.946Z" },
    { url = "https://files.pythonhosted.org/packages/66/ad/775da9c8a94ce925d1537f939a4f17d782efef1f973039d821cbe4bcc211/yarl-1.20.1-cp313-cp313t-manylinux_2_17_s390x.manylinux2014_s390x.whl", hash = "sha256:f6342d643bf9a1de97e512e45e4b9560a043347e779a173250824f8b254bd5ce", size = 353261, upload-time = "2025-06-10T00:45:05.992Z" },
    { url = "https://files.pythonhosted.org/packages/4b/23/0ed0922b47a4f5c6eb9065d5ff1e459747226ddce5c6a4c111e728c9f701/yarl-1.20.1-cp313-cp313t-manylinux_2_17_x86_64.manylinux2014_x86_64.whl", hash = "sha256:56dac5f452ed25eef0f6e3c6a066c6ab68971d96a9fb441791cad0efba6140d3", size = 335987, upload-time = "2025-06-10T00:45:08.227Z" },
    { url = "https://files.pythonhosted.org/packages/3e/49/bc728a7fe7d0e9336e2b78f0958a2d6b288ba89f25a1762407a222bf53c3/yarl-1.20.1-cp313-cp313t-manylinux_2_5_i686.manylinux1_i686.manylinux_2_17_i686.manylinux2014_i686.whl", hash = "sha256:c7d7f497126d65e2cad8dc5f97d34c27b19199b6414a40cb36b52f41b79014be", size = 329361, upload-time = "2025-06-10T00:45:10.11Z" },
    { url = "https://files.pythonhosted.org/packages/93/8f/b811b9d1f617c83c907e7082a76e2b92b655400e61730cd61a1f67178393/yarl-1.20.1-cp313-cp313t-musllinux_1_2_aarch64.whl", hash = "sha256:67e708dfb8e78d8a19169818eeb5c7a80717562de9051bf2413aca8e3696bf16", size = 346460, upload-time = "2025-06-10T00:45:12.055Z" },
    { url = "https://files.pythonhosted.org/packages/70/fd/af94f04f275f95da2c3b8b5e1d49e3e79f1ed8b6ceb0f1664cbd902773ff/yarl-1.20.1-cp313-cp313t-musllinux_1_2_armv7l.whl", hash = "sha256:595c07bc79af2494365cc96ddeb772f76272364ef7c80fb892ef9d0649586513", size = 334486, upload-time = "2025-06-10T00:45:13.995Z" },
    { url = "https://files.pythonhosted.org/packages/84/65/04c62e82704e7dd0a9b3f61dbaa8447f8507655fd16c51da0637b39b2910/yarl-1.20.1-cp313-cp313t-musllinux_1_2_i686.whl", hash = "sha256:7bdd2f80f4a7df852ab9ab49484a4dee8030023aa536df41f2d922fd57bf023f", size = 342219, upload-time = "2025-06-10T00:45:16.479Z" },
    { url = "https://files.pythonhosted.org/packages/91/95/459ca62eb958381b342d94ab9a4b6aec1ddec1f7057c487e926f03c06d30/yarl-1.20.1-cp313-cp313t-musllinux_1_2_ppc64le.whl", hash = "sha256:c03bfebc4ae8d862f853a9757199677ab74ec25424d0ebd68a0027e9c639a390", size = 350693, upload-time = "2025-06-10T00:45:18.399Z" },
    { url = "https://files.pythonhosted.org/packages/a6/00/d393e82dd955ad20617abc546a8f1aee40534d599ff555ea053d0ec9bf03/yarl-1.20.1-cp313-cp313t-musllinux_1_2_s390x.whl", hash = "sha256:344d1103e9c1523f32a5ed704d576172d2cabed3122ea90b1d4e11fe17c66458", size = 355803, upload-time = "2025-06-10T00:45:20.677Z" },
    { url = "https://files.pythonhosted.org/packages/9e/ed/c5fb04869b99b717985e244fd93029c7a8e8febdfcffa06093e32d7d44e7/yarl-1.20.1-cp313-cp313t-musllinux_1_2_x86_64.whl", hash = "sha256:88cab98aa4e13e1ade8c141daeedd300a4603b7132819c484841bb7af3edce9e", size = 341709, upload-time = "2025-06-10T00:45:23.221Z" },
    { url = "https://files.pythonhosted.org/packages/24/fd/725b8e73ac2a50e78a4534ac43c6addf5c1c2d65380dd48a9169cc6739a9/yarl-1.20.1-cp313-cp313t-win32.whl", hash = "sha256:b121ff6a7cbd4abc28985b6028235491941b9fe8fe226e6fdc539c977ea1739d", size = 86591, upload-time = "2025-06-10T00:45:25.793Z" },
    { url = "https://files.pythonhosted.org/packages/94/c3/b2e9f38bc3e11191981d57ea08cab2166e74ea770024a646617c9cddd9f6/yarl-1.20.1-cp313-cp313t-win_amd64.whl", hash = "sha256:541d050a355bbbc27e55d906bc91cb6fe42f96c01413dd0f4ed5a5240513874f", size = 93003, upload-time = "2025-06-10T00:45:27.752Z" },
    { url = "https://files.pythonhosted.org/packages/b4/2d/2345fce04cfd4bee161bf1e7d9cdc702e3e16109021035dbb24db654a622/yarl-1.20.1-py3-none-any.whl", hash = "sha256:83b8eb083fe4683c6115795d9fc1cfaf2cbbefb19b3a1cb68f6527460f483a77", size = 46542, upload-time = "2025-06-10T00:46:07.521Z" },
]

[[package]]
name = "zipp"
version = "3.23.0"
source = { registry = "https://pypi.org/simple" }
sdist = { url = "https://files.pythonhosted.org/packages/e3/02/0f2892c661036d50ede074e376733dca2ae7c6eb617489437771209d4180/zipp-3.23.0.tar.gz", hash = "sha256:a07157588a12518c9d4034df3fbbee09c814741a33ff63c05fa29d26a2404166", size = 25547, upload-time = "2025-06-08T17:06:39.4Z" }
wheels = [
    { url = "https://files.pythonhosted.org/packages/2e/54/647ade08bf0db230bfea292f893923872fd20be6ac6f53b2b936ba839d75/zipp-3.23.0-py3-none-any.whl", hash = "sha256:071652d6115ed432f5ce1d34c336c0adfd6a884660d1e9712a256d3d3bd4b14e", size = 10276, upload-time = "2025-06-08T17:06:38.034Z" },
]<|MERGE_RESOLUTION|>--- conflicted
+++ resolved
@@ -141,11 +141,7 @@
 
 [package.metadata]
 requires-dist = [
-<<<<<<< HEAD
     { name = "atlan-application-sdk", extras = ["tests", "workflows"], specifier = "==0.1.1rc52" },
-=======
-    { name = "atlan-application-sdk", extras = ["tests", "workflows"], specifier = "==0.1.1rc51" },
->>>>>>> 200c44b4
     { name = "httpx", specifier = "~=0.28.1" },
     { name = "poethepoet" },
     { name = "slack-sdk" },
@@ -161,11 +157,7 @@
 
 [[package]]
 name = "atlan-application-sdk"
-<<<<<<< HEAD
 version = "0.1.1rc52"
-=======
-version = "0.1.1rc51"
->>>>>>> 200c44b4
 source = { registry = "https://pypi.org/simple" }
 dependencies = [
     { name = "aiohttp" },
@@ -180,15 +172,9 @@
     { name = "python-dotenv" },
     { name = "uvloop", marker = "sys_platform != 'win32'" },
 ]
-<<<<<<< HEAD
 sdist = { url = "https://files.pythonhosted.org/packages/8d/95/61479fbc427e3439592fad5e278f3cf1cffcf744c8b6c963f3e187bcb90f/atlan_application_sdk-0.1.1rc52.tar.gz", hash = "sha256:59df087e8552076f4d4d7253fc2a6020c26d04d153176a62d144febe3d3ac2a7", size = 1054841, upload-time = "2025-10-03T19:56:37.897Z" }
 wheels = [
     { url = "https://files.pythonhosted.org/packages/db/6c/c1e0cc4ceb96e0aba79c47cc5e3112ff6f6b8b122124e5947b0e33cfc164/atlan_application_sdk-0.1.1rc52-py3-none-any.whl", hash = "sha256:f714a16ebeb076b666663191382697e427d222022e9a9d26a87b03c90aa94dd8", size = 280899, upload-time = "2025-10-03T19:56:36.716Z" },
-=======
-sdist = { url = "https://files.pythonhosted.org/packages/11/f9/1fbb0e31a53029faa888538bd8b032fe51450cbcddea1e6d1c34003093a8/atlan_application_sdk-0.1.1rc51.tar.gz", hash = "sha256:99cea9e2eab2336a0678c8e58e7b0b8a5381a9674e9a93a15b470230fdb312fb", size = 1054596, upload-time = "2025-10-01T17:25:55.753Z" }
-wheels = [
-    { url = "https://files.pythonhosted.org/packages/97/02/27b6633b9fd7b1befc90bb5c6433d271d17483992aad7be2454cc43fd516/atlan_application_sdk-0.1.1rc51-py3-none-any.whl", hash = "sha256:731e5fa7b8c1adb46f20232b2cc357fa833809464d80571d24571dfc7201aa5f", size = 280696, upload-time = "2025-10-01T17:25:54.31Z" },
->>>>>>> 200c44b4
 ]
 
 [package.optional-dependencies]
