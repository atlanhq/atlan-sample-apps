--- conflicted
+++ resolved
@@ -60,20 +60,11 @@
         OSError: If there is an issue accessing the local directory or files.
         Exception: For any other errors during the upload process.
     """
-<<<<<<< HEAD
-=======
-
-    async def save_results():
-        await ObjectStoreOutput.push_files_to_object_store(
-            output_prefix=output_prefix, input_files_path=local_directory
-        )
-
->>>>>>> b2f09525
     try:
         await ObjectStore.upload_prefix(
             destination=output_prefix, source=local_directory
         )
-        logger.info("Files pushed to object storage.")
+        logger.info(f"{local_directory} pushed to object storage.")
 
     except Exception as e:
         logger.error(
